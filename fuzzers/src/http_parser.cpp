/*

Copyright (c) 2019, Arvid Norberg
All rights reserved.

Redistribution and use in source and binary forms, with or without
modification, are permitted provided that the following conditions
are met:

    * Redistributions of source code must retain the above copyright
      notice, this list of conditions and the following disclaimer.
    * Redistributions in binary form must reproduce the above copyright
      notice, this list of conditions and the following disclaimer in
      the documentation and/or other materials provided with the distribution.
    * Neither the name of the author nor the names of its
      contributors may be used to endorse or promote products derived
      from this software without specific prior written permission.

THIS SOFTWARE IS PROVIDED BY THE COPYRIGHT HOLDERS AND CONTRIBUTORS "AS IS"
AND ANY EXPRESS OR IMPLIED WARRANTIES, INCLUDING, BUT NOT LIMITED TO, THE
IMPLIED WARRANTIES OF MERCHANTABILITY AND FITNESS FOR A PARTICULAR PURPOSE
ARE DISCLAIMED. IN NO EVENT SHALL THE COPYRIGHT OWNER OR CONTRIBUTORS BE
LIABLE FOR ANY DIRECT, INDIRECT, INCIDENTAL, SPECIAL, EXEMPLARY, OR
CONSEQUENTIAL DAMAGES (INCLUDING, BUT NOT LIMITED TO, PROCUREMENT OF
SUBSTITUTE GOODS OR SERVICES; LOSS OF USE, DATA, OR PROFITS; OR BUSINESS
INTERRUPTION) HOWEVER CAUSED AND ON ANY THEORY OF LIABILITY, WHETHER IN
CONTRACT, STRICT LIABILITY, OR TORT (INCLUDING NEGLIGENCE OR OTHERWISE)
ARISING IN ANY WAY OUT OF THE USE OF THIS SOFTWARE, EVEN IF ADVISED OF THE
POSSIBILITY OF SUCH DAMAGE.

*/

<<<<<<< HEAD
#include "libtorrent/aux_/http_parser.hpp"

extern "C" int LLVMFuzzerTestOneInput(uint8_t const* data, size_t size)
{
	lt::aux::http_parser p;
	bool error;
	p.incoming({reinterpret_cast<char const*>(data), int(size)}, error);
=======
#include "libtorrent/http_parser.hpp"
#include "libtorrent/string_view.hpp"

void feed_bytes(lt::http_parser& parser, lt::string_view str)
{
	for (int chunks = 1; chunks < 70; ++chunks)
	{
		parser.reset();
		lt::string_view recv_buf;
		for (;;)
		{
			int const chunk_size = std::min(chunks, int(str.size() - recv_buf.size()));
			if (chunk_size == 0) break;
			recv_buf = str.substr(0, recv_buf.size() + std::size_t(chunk_size));
			bool error = false;
			parser.incoming(recv_buf, error);
			if (error) break;
		}
	}
}

extern "C" int LLVMFuzzerTestOneInput(uint8_t const* data, size_t size)
{
	lt::http_parser p;
	feed_bytes(p, {reinterpret_cast<char const*>(data), size});
>>>>>>> b7524993
	return 0;
}
<|MERGE_RESOLUTION|>--- conflicted
+++ resolved
@@ -30,19 +30,10 @@
 
 */
 
-<<<<<<< HEAD
 #include "libtorrent/aux_/http_parser.hpp"
-
-extern "C" int LLVMFuzzerTestOneInput(uint8_t const* data, size_t size)
-{
-	lt::aux::http_parser p;
-	bool error;
-	p.incoming({reinterpret_cast<char const*>(data), int(size)}, error);
-=======
-#include "libtorrent/http_parser.hpp"
 #include "libtorrent/string_view.hpp"
 
-void feed_bytes(lt::http_parser& parser, lt::string_view str)
+void feed_bytes(lt::aux::http_parser& parser, lt::string_view str)
 {
 	for (int chunks = 1; chunks < 70; ++chunks)
 	{
@@ -62,8 +53,7 @@
 
 extern "C" int LLVMFuzzerTestOneInput(uint8_t const* data, size_t size)
 {
-	lt::http_parser p;
+	lt::aux::http_parser p;
 	feed_bytes(p, {reinterpret_cast<char const*>(data), size});
->>>>>>> b7524993
 	return 0;
 }
