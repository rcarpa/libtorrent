/*

Copyright (c) 2020-2021, Alden Torres
Copyright (c) 2020-2021, Arvid Norberg
All rights reserved.

You may use, distribute and modify this code under the terms of the BSD license,
see LICENSE file.
*/

#include <memory>
#include <iostream>
#include <optional>

#include "libtorrent/session.hpp"
#include "libtorrent/session_params.hpp"
#include "libtorrent/settings_pack.hpp"
#include "libtorrent/create_torrent.hpp"
#include "libtorrent/torrent_info.hpp"
#include "libtorrent/alert_types.hpp"
#include "libtorrent/disk_interface.hpp" // for default_block_size
#include "libtorrent/aux_/merkle.hpp"
#include "libtorrent/hasher.hpp"
#include "libtorrent/disabled_disk_io.hpp"
#include "read_bits.hpp"

using namespace lt;

lt::session_params g_params;
io_context g_ioc;
std::shared_ptr<lt::torrent_info> g_torrent;
std::vector<sha256_hash> g_tree;

int const piece_size = 1024 * 1024;
int const blocks_per_piece = piece_size / lt::default_block_size;
int const num_pieces = 10;
int const num_leafs = merkle_num_leafs(num_pieces * blocks_per_piece);
int const num_nodes = merkle_num_nodes(num_leafs);
int const first_leaf = merkle_first_leaf(num_leafs);

extern "C" int LLVMFuzzerInitialize(int *argc, char ***argv)
{
	lt::settings_pack& pack = g_params.settings;
	// set up settings pack we'll be using
	pack.set_int(settings_pack::tick_interval, 1);
	pack.set_int(settings_pack::alert_mask, 0);
	pack.set_int(settings_pack::out_enc_policy, settings_pack::pe_disabled);
	pack.set_int(settings_pack::in_enc_policy, settings_pack::pe_disabled);
	pack.set_int(settings_pack::aio_threads, 0);

	// don't waste time making outbound connections
	pack.set_bool(settings_pack::enable_outgoing_tcp, false);
	pack.set_bool(settings_pack::enable_outgoing_utp, false);
	pack.set_bool(settings_pack::enable_upnp, false);
	pack.set_bool(settings_pack::enable_natpmp, false);
	pack.set_bool(settings_pack::enable_dht, false);
	pack.set_bool(settings_pack::enable_lsd, false);
	pack.set_bool(settings_pack::enable_ip_notifier, false);
	pack.set_str(settings_pack::listen_interfaces, "127.0.0.1:0");

	g_params.disk_io_constructor = lt::disabled_disk_io_constructor;

	// create a torrent
	std::int64_t const total_size = std::int64_t(piece_size) * num_pieces;

	g_tree.resize(num_nodes);

	std::vector<lt::create_file_entry> fs;
	fs.emplace_back("test_file", total_size);
	create_torrent t(std::move(fs), piece_size);

	std::vector<char> piece(piece_size, 0);
	lt::span<char const> piece_span(piece);
	std::vector<sha256_hash> piece_tree(merkle_num_nodes(blocks_per_piece));
	for (piece_index_t i : t.piece_range())
	{
		std::memset(piece.data(), char(static_cast<int>(i) & 0xff), piece.size());
		t.set_hash(piece_index_t(i), lt::hasher(piece).final());

		for (int k = 0; k < blocks_per_piece; ++k)
		{
			auto const h = lt::hasher256(piece_span.subspan(
				k * lt::default_block_size, lt::default_block_size)).final();
			piece_tree[std::size_t(k)] = h;
			g_tree[std::size_t(first_leaf + static_cast<int>(i) * blocks_per_piece + k)] = h;
		}

		auto const r = merkle_root(piece_tree);
		t.set_hash2(file_index_t{0}, i - piece_index_t{0}, r);
	}

	merkle_fill_tree(g_tree, num_leafs);

	std::vector<char> buf;
	bencode(std::back_inserter(buf), t.generate());
	g_torrent = std::make_shared<torrent_info>(buf, from_span);

	return 0;
}

lt::add_torrent_params generate_atp(std::uint8_t const* data, size_t size)
{
	read_bits bits(data, size);
	lt::add_torrent_params ret;
	ret.ti = g_torrent;
	ret.info_hashes = g_torrent->info_hashes();
	ret.save_path = ".";
	ret.file_priorities.resize(bits.read(2));
	for (auto& p : ret.file_priorities)
		p = lt::download_priority_t(bits.read(3));
	ret.flags = lt::torrent_flags_t(bits.read(24));
	int const num_unfinished = bits.read(4);
	for (int i = 0; i < num_unfinished; ++i)
	{
		auto& mask = ret.unfinished_pieces[piece_index_t(bits.read(32))];
		mask.resize(bits.read(5));
		for (int i = 0; i < mask.size(); ++i)
			if (bits.read(1)) mask.set_bit(i);
	}
	ret.have_pieces.resize(bits.read(6));
<<<<<<< HEAD
	for (auto const i : ret.have_pieces.range())
		if (bits.read(1)) ret.have_pieces.set_bit(i); else ret.have_pieces.set_bit(i);

	ret.verified_pieces.resize(bits.read(6));
	for (auto const i : ret.verified_pieces.range())
		if (bits.read(1)) ret.verified_pieces.set_bit(i); else ret.verified_pieces.set_bit(i);
=======
	for (int i = 0; i < ret.have_pieces.size(); ++i)
		if (bits.read(1)) ret.have_pieces.set_bit(i);

	ret.verified_pieces.resize(bits.read(6));
	for (int i = 0; i < ret.verified_pieces.size(); ++i)
		if (bits.read(1)) ret.verified_pieces.set_bit(i);
>>>>>>> 61ad52ae

	ret.piece_priorities.resize(bits.read(6));
	for (auto& p : ret.piece_priorities)
		p = lt::download_priority_t(bits.read(1));

	// if we read a 1 here, initialize the merkle tree fields correctly
	if (bits.read(1))
	{
		ret.merkle_trees.resize(1);
		ret.merkle_tree_mask.resize(1);
		ret.verified_leaf_hashes.resize(1);
		ret.verified_leaf_hashes[file_index_t{0}].resize(num_leafs, true);

		auto& t = ret.merkle_trees[file_index_t{0}];
		auto& mask = ret.merkle_tree_mask[file_index_t{0}];
		mask.resize(num_nodes, false);
		int idx = -1;
		for (auto const& h : g_tree)
		{
			++idx;
			if (h.is_all_zeros()) continue;
			mask[std::size_t(idx)] = true;
			t.push_back(g_tree[std::size_t(idx)]);
		}
	}
	else
	{
		ret.merkle_trees.resize(bits.read(2));
		for (auto& t : ret.merkle_trees)
		{
			std::size_t block = 0;
			t.resize(bits.read(13));
			for (auto& h : t)
			{
				h = g_tree[block++];
				if (block >= g_tree.size()) block = 0;
			}
		}
		ret.merkle_tree_mask.resize(bits.read(2));
		for (auto& m : ret.merkle_tree_mask)
		{
			m.resize(bits.read(13));
			for (std::size_t i = 0; i < m.size(); ++i)
				m[i] = bits.read(1);
		}
		ret.verified_leaf_hashes.resize(bits.read(2));
		for (auto& m : ret.verified_leaf_hashes)
		{
			m.resize(bits.read(4));
			for (std::size_t i = 0; i < m.size(); ++i)
				m[i] = bits.read(1);
		}
	}

	ret.max_uploads = bits.read(32);
	ret.max_connections = bits.read(32);
	ret.upload_limit = bits.read(32);
	ret.download_limit = bits.read(32);
	ret.active_time = bits.read(32);
	ret.finished_time = bits.read(32);
	ret.seeding_time = bits.read(32);
	ret.last_seen_complete = bits.read(32);
	ret.num_complete = bits.read(32);
	ret.num_incomplete = bits.read(32);
	ret.num_downloaded = bits.read(32);

	return ret;
}

extern "C" int LLVMFuzzerTestOneInput(uint8_t const* data, size_t size)
{
	g_ioc.restart();
	std::optional<lt::session> ses(lt::session{g_params, g_ioc});

	lt::add_torrent_params atp = generate_atp(data, size);

	ses->async_add_torrent(atp);
	auto proxy = ses->abort();
	post(g_ioc, [&]{ ses.reset(); });

	g_ioc.run_for(seconds(2));

#if defined TORRENT_ASIO_DEBUGGING
	lt::aux::log_async();
	lt::aux::_async_ops.clear();
	lt::aux::_async_ops_nthreads = 0;
	lt::aux::_wakeups.clear();
#endif

	return 0;
}<|MERGE_RESOLUTION|>--- conflicted
+++ resolved
@@ -118,21 +118,12 @@
 			if (bits.read(1)) mask.set_bit(i);
 	}
 	ret.have_pieces.resize(bits.read(6));
-<<<<<<< HEAD
 	for (auto const i : ret.have_pieces.range())
-		if (bits.read(1)) ret.have_pieces.set_bit(i); else ret.have_pieces.set_bit(i);
+		if (bits.read(1)) ret.have_pieces.set_bit(i);
 
 	ret.verified_pieces.resize(bits.read(6));
 	for (auto const i : ret.verified_pieces.range())
-		if (bits.read(1)) ret.verified_pieces.set_bit(i); else ret.verified_pieces.set_bit(i);
-=======
-	for (int i = 0; i < ret.have_pieces.size(); ++i)
-		if (bits.read(1)) ret.have_pieces.set_bit(i);
-
-	ret.verified_pieces.resize(bits.read(6));
-	for (int i = 0; i < ret.verified_pieces.size(); ++i)
 		if (bits.read(1)) ret.verified_pieces.set_bit(i);
->>>>>>> 61ad52ae
 
 	ret.piece_priorities.resize(bits.read(6));
 	for (auto& p : ret.piece_priorities)
