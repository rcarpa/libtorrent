# This Jamfile requires boost-build v2 to build.
# The version shipped with boost 1.34.0

import modules ;
import path ;
import os ;
import errors ;
import feature : feature ;
import package ;
import virtual-target ;
import cast ;

VERSION = 2.0 ;

BOOST_ROOT = [ modules.peek : BOOST_ROOT ] ;
ECHO "OS =" [ os.name ] ;

if $(BOOST_ROOT)
{
	ECHO "building boost from source directory: " $(BOOST_ROOT) ;

	use-project /boost : $(BOOST_ROOT) ;
	alias boost_system : /boost/system//boost_system ;
}
else
{
	local boost-lib-search-path =
		<search>/usr/local/opt/boost/lib
		;

	local boost-include-path =
		<include>/usr/local/opt/boost/include
	;

	# the names are decorated in MacPorts.
	lib boost_system : : <target-os>darwin <name>boost_system-mt $(boost-lib-search-path)
		: : $(boost-include-path) ;

	lib boost_system : : <name>boost_system $(boost-lib-search-path)
		: : $(boost-include-path) ;

	lib system_boost_json : : <name>boost_json $(boost-lib-search-path)
		: : $(boost-include-path) ;
}

alias shipped_boost_json : : <define>BOOST_JSON_HEADER_ONLY : : <include>./deps/json/include <define>BOOST_JSON_HEADER_ONLY ;

use-project /try_signal : ./deps/try_signal ;
use-project /libdatachannel : ./deps/libdatachannel ;

rule linking ( properties * )
{
	local result ;
	if <simulator>on in $(properties)
	{
		result += <library>/libsimulator//simulator ;
	}

	if <target-os>windows in $(properties)
		&& ( <asserts>on in $(properties)
			|| <asserts>production in $(properties)
			|| <asio-debugging>on in $(properties) )
	{
		result += <library>dbghelp ;
	}

	# gcrypt libraries, if enabled
	if <crypto>gcrypt in $(properties)
	{
		result += <library>gcrypt ;
	}
	else if <crypto>openssl in $(properties)
	{
		result += <library>ssl ;
		result += <library>crypto ;
		if <target-os>linux in $(properties)
		{
			result += <library>dl ;
		}
	}
	else if <crypto>gnutls in $(properties)
	{
		result += <library>./deps/asio-gnutls//asio-gnutls ;
		result += <library>gnutls/<link>shared ;
	}
	else if <crypto>libcrypto in $(properties)
	{
		result += <library>crypto ;
		if <target-os>linux in $(properties)
		{
			result += <library>dl ;
		}
	}
	else if <crypto>wolfssl in $(properties)
	{
		result += <library>wolfssl ;
	}

	if <target-os>windows in $(properties)
		|| <target-os>cygwin in $(properties)
	{
		# socket functions on windows require winsock libraries
		result += <library>ws2_32
			<library>wsock32
			<library>iphlpapi
			<define>WIN32_LEAN_AND_MEAN
			<define>__USE_W32_SOCKETS
			<define>WIN32
			<define>_WIN32
		;

		# when DHT is enabled, we need ed25519 which in turn
		# needs entropy
		if ! <dht>off in $(properties)
		{
			result += <library>advapi32 ;
		}

		# windows xp has no CNG
		if ! <windows-version>xp in $(properties)
		{
			result += <library>bcrypt ;
		}
	}

	if <target-os>android in $(properties)
	{
		result += <library>dl ;
	}

	if <target-os>beos in $(properties)
	{
		result += <library>netkit <library>gcc ;
	}

	if <target-os>haiku in $(properties)
	{
		result += <library>libnetwork <library>gcc ;
	}


	if <target-os>solaris in $(properties)
	{
		result += <library>libsocket <library>libnsl ;
	}

	if <target-os>darwin in $(properties)
		|| <target-os>iphone in $(properties)
	{
		# for ip_notifier
		result += <framework>CoreFoundation <framework>SystemConfiguration ;
	}

	if ( <toolset>gcc in $(properties)
			|| <toolset>clang in $(properties) )
		&& <target-os>linux in $(properties)
		&& ( <asserts>on in $(properties)
			|| <asserts>production in $(properties)
			|| <asio-debugging>on in $(properties) )
	{
		# for backtraces in assertion failures
		# which only works on ELF targets with gcc
		result += <linkflags>-Wl,-export-dynamic <linkflags>-rdynamic ;
	}

	local BOOST_VERSION_TAG = [ modules.peek boostcpp : BOOST_VERSION_TAG ] ;
	local json ;
	if $(BOOST_VERSION_TAG) >= 1_75
	{
		if $(BOOST_ROOT)
		{
			json = /boost/json//boost_json ;
		}
		else
		{
			json = system_boost_json ;
		}
	}
	else
	{
		json = shipped_boost_json ;
	}

	if <boost-link>static in $(properties)
	{
		if <link>shared in $(properties)
		{
			# if libtorrent is being built as a shared library
			# but we're linking against boost statically, we still
			# need to make boost think it's being built as a shared
			# library, so that it properly exports its symbols
			result += <define>BOOST_ALL_DYN_LINK ;
			result += <library>boost_system/<link>static/<define>BOOST_ALL_DYN_LINK ;
			result += <library>$(json)/<link>static/<define>BOOST_ALL_DYN_LINK ;
		}
		else
		{
			result += <library>boost_system/<link>static ;
			result += <library>$(json)/<link>static ;
		}

		if <toolset>gcc in $(properties)
			&& ! <target-os>windows in $(properties)
			&& <link>shared in $(properties)
		{
			result += <fpic>on ;
		}

	}
	else if <boost-link>shared in $(properties)
	{
		result += <library>boost_system/<link>shared ;
		result += <library>$(json)/<link>shared ;
	}
	else
	{
		result += <library>boost_system ;
		result += <library>$(json) ;
	}

	result += <define>BOOST_ALL_NO_LIB
		<define>BOOST_MULTI_INDEX_DISABLE_SERIALIZATION
		<define>BOOST_SYSTEM_NO_DEPRECATED
		;

	if <link>shared in $(properties)
	{
		result += <library>/try_signal//try_signal/<link>static/<fpic>on ;
		if <webtorrent>on in $(properties)
		{
			result += <library>/libdatachannel//libdatachannel/<link>static/<fpic>on ;
		}
	}
	else
	{
		result += <library>/try_signal//try_signal/<link>static ;
		if <webtorrent>on in $(properties)
		{
			result += <library>/libdatachannel//libdatachannel/<link>static ;
		}
	}

	return $(result) ;
}

rule warnings ( properties * )
{
	local result ;

	if <warnings>off in $(properties)
	{
		return $(result) ;
	}

	if <toolset>clang in $(properties)
		|| <toolset>darwin in $(properties)
	{
		result += <cflags>-Weverything ;
		result += <cflags>-Wno-documentation ;
		result += <cxxflags>-Wno-c++98-compat-pedantic ;
		result += <cxxflags>-Wno-c++11-compat-pedantic ;
		result += <cflags>-Wno-padded ;
		result += <cflags>-Wno-alloca ;
		result += <cflags>-Wno-global-constructors ;
		result += <cflags>-Wno-poison-system-directories ;
# this warns on any global static object, which are used for error_category
# objects
		result += <cflags>-Wno-exit-time-destructors ;

# enable these warnings again, once the other ones are dealt with
		result += <cflags>-Wno-weak-vtables ;

		result += <cflags>-Wno-return-std-move-in-c++11 ;
		result += <cflags>-Wno-unknown-warning-option ;

# libtorrent uses alloca() carefully
		result += <cflags>-Wno-alloca ;
	}

	if <toolset>gcc in $(properties)
	{
		result += <cflags>-Wall ;
		result += <cflags>-Wextra ;
		result += <cflags>-Wpedantic ;
#		result += <cflags>-Wmisleading-indentation ;
		result += <cflags>-Wparentheses ;
		result += <cflags>-Wvla ;
		result += <cxxflags>-Wno-c++11-compat ;
		result += <cflags>-Wno-format-zero-length ;
		result += <cflags>-Wno-noexcept-type ;
	}

	if <toolset>msvc in $(properties)
	{
		# on msvc this resolves to /W4
		result += <warnings>all ;

# enable these warnings again, once the other ones are dealt with

# disable warning C4251: 'identifier' : class 'type' needs to have dll-interface to be used by clients of class 'type2'
		result += <cflags>/wd4251 ;
# disable warning C4275: non DLL-interface classkey 'identifier' used as base for DLL-interface classkey 'identifier'
		result += <cflags>/wd4275 ;
# disable warning C4373: virtual function overrides, previous versions of the compiler did not override when parameters only differed by const/volatile qualifiers
		result += <cflags>/wd4373 ;
		# C4268: 'identifier' : 'const' static/global data initialized
		#        with compiler generated default constructor fills the object with zeros
		result += <cflags>/wd4268 ;
		# C4503: 'identifier': decorated name length exceeded, name was truncated
		result += <cflags>/wd4503 ;
	}

	return $(result) ;
}

# rule for adding the right source files
# depending on target-os and features
rule building ( properties * )
{
	local result ;

	if ( <asserts>off in $(properties) &&
		! <invariant-checks>off in $(properties) )
	{
		ECHO "'invariant-check' requires enabled 'asserts' mode. (e.g. specify build params: invariant-check=on asserts=on)" ;
		result += <build>no ;
	}

	local VERSION = [ feature.get-values <cxxstd> : $(properties) ] ;
	if ! $(VERSION) || $(VERSION) < 17
	{
		ECHO "libtorrent requires at least C++17. Specify <cxxstd>17 or higher" ;
		result += <build>no ;
	}

	if <toolset>msvc in $(properties) || <toolset>intel-win in $(properties)
	{
		# allow larger .obj files (with more sections)
		result += <cflags>/bigobj ;
	}

	if <toolset>gcc in $(properties) && <target-os>windows in $(properties)
	{
<<<<<<< HEAD
		# allow larger object files in mingw
=======
		# allow larger .obj files (with more sections)
>>>>>>> 5232d46c
		result += <cflags>-Wa,-mbig-obj ;
	}

	if ( <asserts>production in $(properties)
		|| <asserts>on in $(properties) )
	{
		result += <source>src/assert.cpp ;
	}

	if <encryption>on in $(properties)
	{
		result += <source>src/pe_crypto.cpp ;
	}

	if ( <toolset>darwin in $(properties)
		|| <toolset>gcc in $(properties)
		|| <toolset>clang in $(properties)
		|| <toolset>clang-darwin in $(properties) )
		# on GCC, enabling debugging in libstdc++
		# breaks the ABI and its ability to appear
		# in shared object interfaces, so when it's
		# enabled, just export everything (since we're)
		# probably not a production build anyway
		&& ! <debug-iterators>on in $(properties)
	{
		# hide non-external symbols
		result += <cflags>-fvisibility=hidden ;
		result += <cxxflags>-fvisibility-inlines-hidden ;

		if ( <toolset>gcc in $(properties) )
		{
			result += <linkflags>-Wl,-Bsymbolic ;
		}
	}

	return $(result) ;
}

rule tag ( name : type ? : property-set )
{
	if $(type) = SHARED_LIB &&
		( ! ( [ $(property-set).get <target-os> ] in windows cygwin ) )
	{
		local name = [ virtual-target.add-prefix-and-suffix $(name)-rasterbar : $(type) : $(property-set) ] ;
		return $(name).$(VERSION) ;
	}

	return [ virtual-target.add-prefix-and-suffix $(name) : $(type) : $(property-set) ] ;
}

# the search path to pick up the openssl libraries from. This is the <search>
# property of those libraries
rule openssl-lib-path ( properties * )
{
	local OPENSSL_LIB = [ feature.get-values <openssl-lib> : $(properties) ] ;

	if <target-os>darwin in $(properties) && $(OPENSSL_LIB) = ""
	{
		# on macOS, default to pick up openssl from the homebrew installation
		# brew install openssl
		OPENSSL_LIB = /usr/local/opt/openssl/lib ;
	}
	else if <target-os>windows in $(properties) && $(OPENSSL_LIB) = ""
	{
		# on windows, assume openssl is installed to c:\OpenSSL-Win32
		if <address-model>64 in $(properties)
		{ OPENSSL_LIB = c:\\OpenSSL-Win64\\lib ; }
		else
		{ OPENSSL_LIB = c:\\OpenSSL-Win32\\lib ; }
	}

	local result ;
	result += <search>$(OPENSSL_LIB) ;
	return $(result) ;
}

# the include path to pick up openssl headers from. This is the
# usage-requirement for the openssl-related libraries
rule openssl-include-path ( properties * )
{
	local OPENSSL_INCLUDE = [ feature.get-values <openssl-include> : $(properties) ] ;

	if <target-os>darwin in $(properties) && $(OPENSSL_INCLUDE) = ""
	{
		# on macOS, default to pick up openssl from the homebrew installation
		# brew install openssl
		OPENSSL_INCLUDE = /usr/local/opt/openssl/include ;
	}
	else if <target-os>windows in $(properties) && $(OPENSSL_INCLUDE) = ""
	{
		# on windows, assume openssl is installed to c:\OpenSSL-Win32
		if <address-model>64 in $(properties)
		{ OPENSSL_INCLUDE = c:\\OpenSSL-Win64\\include ; }
		else
		{ OPENSSL_INCLUDE = c:\\OpenSSL-Win32\\include ; }
	}

	local result ;
	result += <include>$(OPENSSL_INCLUDE) ;
	return $(result) ;
}

# the search path to pick up the gnutls libraries from. This is the <search>
# property of those libraries
rule gnutls-lib-path ( properties * )
{
	local GNUTLS_LIB = [ feature.get-values <gnutls-lib> : $(properties) ] ;

	if <target-os>darwin in $(properties) && $(GNUTLS_LIB) = ""
	{
		# on macOS, default to pick up gnutls from the homebrew installation
		# brew install gnutls
		GNUTLS_LIB = /usr/local/opt/gnutls/lib ;
	}

	local result ;
	result += <search>$(GNUTLS_LIB) ;
	return $(result) ;
}

# the include path to pick up gnutls headers from. This is the
# usage-requirement for the gnutls-related libraries
rule gnutls-include-path ( properties * )
{
	local GNUTLS_INCLUDE = [ feature.get-values <gnutls-include> : $(properties) ] ;

	if <target-os>darwin in $(properties) && $(GNUTLS_INCLUDE) = ""
	{
		# on macOS, default to pick up gnutls from the homebrew installation
		# brew install gnutls
		GNUTLS_INCLUDE = /usr/local/opt/gnutls/include ;
	}

	local result ;
	result += <include>$(GNUTLS_INCLUDE) ;
	return $(result) ;
}

# the search path to pick up the wolfssl libraries from. This is the <search>
# property of those libraries
rule wolfssl-lib-path ( properties * )
{
	local WOLFSSL_LIB = [ feature.get-values <wolfssl-lib> : $(properties) ] ;

	if <target-os>linux in $(properties) && $(WOLFSSL_LIB) = ""
	{
		# on linux, default ./configure install path
		WOLFSSL_LIB = /usr/local/lib ;
	}

	local result ;
	result += <search>$(WOLFSSL_LIB) ;
	return $(result) ;
}

# the include path to pick up wolfssl headers from. This is the
# usage-requirement for the wolfssl-related libraries
rule wolfssl-include-path ( properties * )
{
	local WOLFSSL_INCLUDE = [ feature.get-values <wolfssl-include> : $(properties) ] ;

	if <target-os>linux in $(properties) && $(WOLFSSL_INCLUDE) = ""
	{
		# on linux, default ./configure install path
		WOLFSSL_INCLUDE = /usr/local/include ;
	}

	local result ;
	result += <include>$(WOLFSSL_INCLUDE) ;
	result += <include>$(WOLFSSL_INCLUDE)/wolfssl ;
	return $(result) ;
}

path-constant blacklist-file : tools/sanitizer-blacklist.txt ;

feature openssl-lib : : free path ;
feature openssl-include : : free path ;

feature gnutls-lib : : free path ;
feature gnutls-include : : free path ;

feature wolfssl-lib : : free path ;
feature wolfssl-include : : free path ;

feature test-coverage : off on : composite propagated link-incompatible ;
feature.compose <test-coverage>on : <cflags>--coverage <linkflags>--coverage ;

feature predictive-pieces : on off : composite propagated ;
feature.compose <predictive-pieces>off : <define>TORRENT_DISABLE_PREDICTIVE_PIECES ;

feature share-mode : on off : composite propagated ;
feature.compose <share-mode>off : <define>TORRENT_DISABLE_SHARE_MODE ;

feature streaming : on off : composite propagated ;
feature.compose <streaming>off : <define>TORRENT_DISABLE_STREAMING ;

feature super-seeding : on off : composite propagated ;
feature.compose <super-seeding>off : <define>TORRENT_DISABLE_SUPERSEEDING ;

feature i2p : on off : composite propagated ;
feature.compose <i2p>on : <define>TORRENT_USE_I2P=1 ;
feature.compose <i2p>off : <define>TORRENT_USE_I2P=0 ;

feature webtorrent : off on : composite propagated ;
feature.compose <webtorrent>on : <define>TORRENT_USE_RTC=1 ;
feature.compose <webtorrent>off : <define>TORRENT_USE_RTC=0 ;

feature asserts : off on production system : composite propagated ;
feature.compose <asserts>on : <define>TORRENT_USE_ASSERTS=1 ;
feature.compose <asserts>production : <define>TORRENT_USE_ASSERTS=1 <define>TORRENT_PRODUCTION_ASSERTS=1 ;
feature.compose <asserts>system : <define>TORRENT_USE_ASSERTS=1 <define>TORRENT_USE_SYSTEM_ASSERTS=1 ;

feature windows-version : vista win7 win10 xp : composite propagated ;
feature.compose <windows-version>vista : <define>_WIN32_WINNT=0x0600 ;
feature.compose <windows-version>win7 : <define>_WIN32_WINNT=0x0601 ;
feature.compose <windows-version>win10 : <define>_WIN32_WINNT=0x0A00 ;
feature.compose <windows-version>xp : <define>_WIN32_WINNT=0x0501 ;

feature extensions : on off : composite propagated link-incompatible ;
feature.compose <extensions>off : <define>TORRENT_DISABLE_EXTENSIONS ;

feature asio-debugging : off on : composite propagated link-incompatible ;
feature.compose <asio-debugging>on : <define>TORRENT_ASIO_DEBUGGING ;

feature picker-debugging : off on : composite propagated link-incompatible ;
feature.compose <picker-debugging>on : <define>TORRENT_DEBUG_REFCOUNTS ;

feature mmap-disk-io : on off : composite propagated ;
feature.compose <mmap-disk-io>off : <define>TORRENT_HAVE_MMAP=0 <define>TORRENT_HAVE_MAP_VIEW_OF_FILE=0 ;

feature simulator : off on : composite propagated link-incompatible ;
feature.compose <simulator>on : <define>TORRENT_BUILD_SIMULATOR ;

feature invariant-checks : off on full : composite propagated link-incompatible ;
feature.compose <invariant-checks>on : <define>TORRENT_USE_INVARIANT_CHECKS=1 ;
feature.compose <invariant-checks>full : <define>TORRENT_USE_INVARIANT_CHECKS=1 <define>TORRENT_EXPENSIVE_INVARIANT_CHECKS ;

feature utp-log : off on : composite propagated link-incompatible ;
feature.compose <utp-log>on : <define>TORRENT_UTP_LOG_ENABLE ;

feature simulate-slow-read : off on : composite propagated ;
feature.compose <simulate-slow-read>on : <define>TORRENT_SIMULATE_SLOW_READ ;

feature logging : on off : composite propagated link-incompatible ;
feature.compose <logging>off : <define>TORRENT_DISABLE_LOGGING ;

feature alert-msg : on off : composite propagated link-incompatible ;
feature.compose <alert-msg>off : <define>TORRENT_DISABLE_ALERT_MSG ;

feature dht : on off : composite propagated link-incompatible ;
feature.compose <dht>off : <define>TORRENT_DISABLE_DHT ;

feature encryption : on off : composite propagated link-incompatible ;
feature.compose <encryption>off : <define>TORRENT_DISABLE_ENCRYPTION ;

feature mutable-torrents : on off : composite propagated link-incompatible ;
feature.compose <mutable-torrents>off : <define>TORRENT_DISABLE_MUTABLE_TORRENTS ;

feature crypto : built-in openssl wolfssl gnutls libcrypto gcrypt : composite propagated ;
feature.compose <crypto>openssl
	: <define>TORRENT_USE_LIBCRYPTO
	<define>TORRENT_USE_OPENSSL
	<define>TORRENT_SSL_PEERS
	<define>OPENSSL_NO_SSL2
	<gnutls>off ;
feature.compose <crypto>wolfssl
	: <define>TORRENT_USE_WOLFSSL
	<define>TORRENT_USE_LIBCRYPTO
	<define>TORRENT_USE_OPENSSL
	<define>OPENSSL_NO_SSL2
	<define>BOOST_ASIO_USE_WOLFSSL
	<define>OPENSSL_ALL
	<define>WOLFSSL_SHA512
	<define>WOLFSSL_NGINX
	<define>WC_NO_HARDEN
	<gnutls>off ;
feature.compose <crypto>gnutls
	: <define>TORRENT_USE_GNUTLS
	<define>TORRENT_SSL_PEERS
	<gnutls>on ;
feature.compose <crypto>libcrypto : <define>TORRENT_USE_LIBCRYPTO ;
feature.compose <crypto>gcrypt : <define>TORRENT_USE_LIBGCRYPT ;

feature openssl-version : 1.1 pre1.1 : composite propagated ;

feature deprecated-functions : on off : composite propagated link-incompatible ;
feature.compose <deprecated-functions>off : <define>TORRENT_NO_DEPRECATE ;

feature boost-link : default static shared : propagated composite ;

# msvc enables debug iterators by default in debug builds whereas GCC and
# clang do not, that's why "default" is there. msvc has incorrect noexcept
# constructors on some containers when enabling debug iterators, so it's
# possible to turn them off
feature debug-iterators : default off on : composite propagated link-incompatible ;
feature.compose <debug-iterators>on : <define>_GLIBCXX_DEBUG <define>_GLIBCXX_DEBUG_PEDANTIC ;
feature.compose <debug-iterators>off : <define>_ITERATOR_DEBUG_LEVEL=0 ;

feature fpic : off on : composite propagated link-incompatible ;
feature.compose <fpic>on : <cflags>-fPIC ;

feature profile-calls : off on : composite propagated link-incompatible ;
feature.compose <profile-calls>on : <define>TORRENT_PROFILE_CALLS=1 ;

# controls whether or not to export some internal
# libtorrent functions. Used for unit testing
feature export-extra : off on : composite propagated ;
# export some internal libtorrent functions
# in order to me able to unit test them.
# this is off by default to keep the export
# symbol table reasonably small
feature.compose <export-extra>on : <define>TORRENT_EXPORT_EXTRA ;

lib advapi32 : : <name>advapi32 ;
lib user32 : : <name>user32 ;
lib shell32 : : <name>shell32 ;
lib gdi32 : : <name>gdi32 ;
lib bcrypt : : <name>bcrypt ;
lib crypt32 : : <name>crypt32 ;
lib z : : <link>shared <name>z ;

# openssl libraries on windows
# technically, crypt32 is not an OpenSSL dependency, but libtorrent needs it on
# windows to access the system certificate store, for authenticating trackers
alias ssl-deps : advapi32 user32 shell32 gdi32 crypt32 ;

# pre OpenSSL 1.1 windows
lib crypto : ssl-deps : <target-os>windows <openssl-version>pre1.1 <name>libeay32
	<conditional>@openssl-lib-path : : <conditional>@openssl-include-path ;
lib ssl : ssl-deps : <target-os>windows <openssl-version>pre1.1 <name>ssleay32
	<use>crypto <conditional>@openssl-lib-path : : <conditional>@openssl-include-path ;

# OpenSSL 1.1+ windows
lib crypto : ssl-deps : <target-os>windows <openssl-version>1.1 <name>libcrypto
	<conditional>@openssl-lib-path : : <conditional>@openssl-include-path ;
lib ssl : ssl-deps : <target-os>windows <openssl-version>1.1 <name>libssl <use>crypto
	<conditional>@openssl-lib-path : : <conditional>@openssl-include-path ;

# generic OpenSSL
lib crypto : : <name>crypto <use>z <conditional>@openssl-lib-path : :
	<conditional>@openssl-include-path ;
lib ssl : : <name>ssl <use>crypto <conditional>@openssl-lib-path : :
	<conditional>@openssl-include-path ;

lib gnutls : : <name>gnutls <conditional>@gnutls-lib-path : :
	<conditional>@gnutls-include-path ;

lib wolfssl : : <name>wolfssl <conditional>@wolfssl-lib-path : :
	<conditional>@wolfssl-include-path ;

lib dbghelp : : <name>dbghelp ;

# required for networking on beos
lib netkit : : <name>net <search>/boot/system/lib <link>shared ;
lib gcc : : <name>gcc <link>static ;

# gcrypt on linux/bsd etc.
lib gcrypt : : <name>gcrypt <link>shared <search>/opt/local/lib ;
lib dl : : <link>shared <name>dl ;

lib libsocket : : <use>libnsl <name>socket <link>shared <search>/usr/sfw/lib <link>shared ;
lib libnsl : : <name>nsl <link>shared <search>/usr/sfw/lib <link>shared ;
lib libnetwork : : <name>network <link>shared ;

# socket libraries on windows
lib wsock32 : : <name>wsock32 <link>shared ;
lib ws2_32 : : <name>ws2_32 <link>shared ;
lib iphlpapi : : <name>iphlpapi <link>shared ;

SOURCES =
	alert
	alert_manager
	announce_entry
	assert
	bandwidth_limit
	bandwidth_manager
	bandwidth_queue_entry
	bdecode
	bitfield
	bloom_filter
	chained_buffer
	choker
	close_reason
	cpuid
	crc32c
	create_torrent
	directory
	disk_buffer_holder
	disk_buffer_pool
	disk_io_job
	disk_io_thread_pool
	disabled_disk_io
	disk_job_fence
	disk_job_pool
	entry
	error_code
	file_storage
	escape_string
	string_util
	file
	path
	fingerprint
	gzip
	hasher
	hash_picker
	hex
	http_connection
	http_parser
	identify_client
	ip_filter
	ip_helpers
	ip_notifier
	ip_voter
	listen_socket_handle
	merkle
	merkle_tree
	peer_connection
	platform_util
	bt_peer_connection
	web_connection_base
	web_peer_connection
	peer_connection_handle
	i2p_stream
	instantiate_connection
	natpmp
	packet_buffer
	piece_picker
	peer_list
	proxy_base
	puff
	random
	read_resume_data
	write_resume_data
	receive_buffer
	resolve_links
	session
	session_params
	session_handle
	session_impl
	session_call
	settings_pack
	sha1
	sha1_hash
	sha256
	socket_io
	socket_type
	socks5_stream
	stat
	storage_utils
	torrent
	torrent_handle
	torrent_info
	torrent_peer
	torrent_peer_allocator
	torrent_status
	time
	tracker_manager
	http_tracker_connection
	udp_tracker_connection
	timestamp_history
	udp_socket
	upnp
	utf8
	utp_socket_manager
	utp_stream
	file_view_pool
	lsd
	enum_net
	magnet_uri
	parse_url
	xml_parse
	version
	peer_class
	peer_class_set
	part_file
	stat_cache
	request_blocks
	session_stats
	performance_counters
	resolver
	session_settings
	proxy_settings
	file_progress
	ffs
	add_torrent_params
	peer_info
	stack_allocator
	generate_peer_id
	mmap
	mmap_disk_io
	mmap_storage
	posix_disk_io
	posix_part_file
	posix_storage
	ssl
	rtc_signaling
	rtc_stream
	websocket_stream
	websocket_tracker_connection

# -- extensions --
	ut_pex
	ut_metadata
	smart_ban
	;

KADEMLIA_SOURCES =
	dht_state
	dht_storage
	dht_tracker
	msg
	node
	node_entry
	refresh
	rpc_manager
	find_data
	node_id
	routing_table
	traversal_algorithm
	dos_blocker
	get_peers
	item
	get_item
	put_data
	ed25519
	sample_infohashes
	dht_settings
	;

ED25519_SOURCES =
	add_scalar
	fe
	ge
	key_exchange
	keypair
	sc
	sign
	verify
	hasher512
	sha512
	;

local usage-requirements =
	<include>./include
	<include>./include/libtorrent
	<variant>release:<define>NDEBUG
	<define>_FILE_OFFSET_BITS=64
# enable cancel support in asio
	<define>BOOST_ASIO_ENABLE_CANCELIO
# make sure asio uses std::chrono
	<define>BOOST_ASIO_HAS_STD_CHRONO
	<define>BOOST_ASIO_NO_DEPRECATED
	<conditional>@linking
# msvc optimizations
	<toolset>msvc,<variant>release:<linkflags>"/OPT:ICF=5"
	<toolset>msvc,<variant>release:<linkflags>"/OPT:REF"

	# disable bogus deprecation warnings on msvc8
	<target-os>windows:<define>_SCL_SECURE_NO_DEPRECATE
	<target-os>windows:<define>_CRT_SECURE_NO_DEPRECATE

	# https://github.com/chriskohlhoff/asio/issues/290#issuecomment-377727614
	<define>_SILENCE_CXX17_ALLOCATOR_VOID_DEPRECATION_WARNING
	;

project torrent ;

lib torrent

	: # sources
	src/$(SOURCES).cpp

	: # requirements
	<threading>multi
	<define>TORRENT_BUILDING_LIBRARY
	<link>shared:<define>TORRENT_BUILDING_SHARED
	<define>BOOST_NO_DEPRECATED
	<link>shared:<define>BOOST_SYSTEM_SOURCE

	# https://github.com/chriskohlhoff/asio/issues/290#issuecomment-377727614
	<define>_SILENCE_CXX17_ALLOCATOR_VOID_DEPRECATION_WARNING

	<dht>on:<source>src/kademlia/$(KADEMLIA_SOURCES).cpp
	<dht>on:<source>src/ed25519/$(ED25519_SOURCES).cpp

	<conditional>@building
	<conditional>@warnings

	<tag>@tag

	$(usage-requirements)

	: # default build
	<threading>multi
	<c++-template-depth>512

	: # usage requirements
	$(usage-requirements)
	<link>shared:<define>TORRENT_LINKING_SHARED

	;


# install rules

rule generate-pkg-config ( properties * )
{
	import property-set ;
	import project ;
	import version ;

	local l = [ project.target [ project.module-name "." ] ] ;

	# this is the libtorrent library target
	local t = [ $(l).find torrent : . ] ;

	# these are the properties we're using to build it with
	local props = [ $(t).generate [ property-set.create $(properties) ] ] ;
	props = $(props[1]) ;

	local FULL_VERSION = 1.2.12 ;
	local libdir ;
	local includedir ;

	# package.paths was introduced in boost-1.70 (2018.02)
	# however, boost build's versioning scheme changed in boost-1.71 to version
	# 4.0
	local boost-build-version = [ SPLIT_BY_CHARACTERS [ version.boost-build ] : "-" ] ;
	if [ version.version-less [ SPLIT_BY_CHARACTERS $(boost-build-version[1]) : "." ] : 2018 03 ]
	{
		import option ;
		import property ;
		local prefix = [ option.get prefix : [ property.select <install-default-prefix> : $(properties) ] ] ;
		prefix = $(prefix:G=) ;
		# Or some likely defaults if neither is given.
		if ! $(prefix)
		{
			if [ modules.peek : NT ] { prefix = C:\\$(package-name) ; }
			else if [ modules.peek : UNIX ] { prefix = /usr/local ; }
		}

		libdir = $(prefix)/lib ;
		includedir = $(prefix)/include ;
	}
	else
	{
		local p = [ package.paths libtorrent : $(properties) ] ;
		libdir = [ $(p).libdir ] ;
		includedir = [ $(p).includedir ] ;
	}

	local libname = [ virtual-target.add-prefix-and-suffix "torrent-rasterbar" : SHARED_LIB : $(props) ] ;
	libname = "$(libname).$(VERSION)" ;

	local defines ;
	for d in [ $(props).raw ] {
		switch $(d)
		{
			case \<define\>TORRENT_* : {
				d = [ SPLIT_BY_CHARACTERS $(d) : ">" ] ;
				defines += " -D$(d[2])" ;
			}
			case \<define\>BOOST_* : {
				d = [ SPLIT_BY_CHARACTERS $(d) : ">" ] ;
				defines += " -D$(d[2])" ;
			}
		}
	}

	local config = "Name: libtorrent-rasterbar"
		"\nDescription: libtorrent is an open source C++ library implementing the BitTorrent protocol"
		"\nURL: https://libtorrent.org"
		"\nVersion: $(FULL_VERSION)"
		"\nLibs: -L$(libdir) -l$(libname) -lboost_system"
		"\nCflags: -I$(includedir) $(defines:J=)"
		"\n"
		;

	local dummy = @("libtorrent-rasterbar.pc":E=$(config)) ;
}
headers = [ path.glob-tree include/libtorrent : *.hpp ] ;

package.install install-torrent-lib
	: <install-source-root>libtorrent
	:
	: torrent
	: $(headers)
	;

package.install-data install-cmake-module
	: cmake/Modules
	: examples/cmake/FindLibtorrentRasterbar.cmake
	;

package.install-data install-pkg-config
	: pkgconfig
	: libtorrent-rasterbar.pc
	: <conditional>@generate-pkg-config
	;

alias install : install-torrent-lib install-cmake-module install-pkg-config ;

explicit install ;


# testing headers targets

local header_targets ;
for local target in $(headers)
{
	if ! [ path.basename $(target) ] in storage.hpp windows.hpp win_util.hpp win_crypto_provider.hpp torrent_impl.hpp io_service.hpp
	{
		# this cast tells boost build that the header files really *are* cpp files
		# otherwise the object rule doesn't know which language to interpret them as
		obj header-build/$(target).o : [ cast.cast _ cpp : $(target) ]
			: <library>torrent <cxxflags>-fsyntax-only
			: <cxxstd>17 ;
		explicit header-build/$(target).o ;
		header_targets += $(target) ;
	}
}

alias check-headers : header-build/$(header_targets).o ;
explicit check-headers ;<|MERGE_RESOLUTION|>--- conflicted
+++ resolved
@@ -341,11 +341,7 @@
 
 	if <toolset>gcc in $(properties) && <target-os>windows in $(properties)
 	{
-<<<<<<< HEAD
 		# allow larger object files in mingw
-=======
-		# allow larger .obj files (with more sections)
->>>>>>> 5232d46c
 		result += <cflags>-Wa,-mbig-obj ;
 	}
 
