--- conflicted
+++ resolved
@@ -70,6 +70,10 @@
 	{
 		result += <library>ssl ;
 		result += <library>crypto ;
+		if <target-os>linux in $(properties)
+		{
+			result += <library>dl ;
+		}
 	}
 	else if <crypto>libcrypto in $(properties)
 	{
@@ -777,12 +781,6 @@
 	<link>shared:<define>TORRENT_BUILDING_SHARED
 	<define>BOOST_NO_DEPRECATED
 	<link>shared:<define>BOOST_SYSTEM_SOURCE
-<<<<<<< HEAD
-=======
-	<crypto>openssl:<library>ssl
-	<crypto>openssl:<library>crypto
-	<crypto>openssl,<target-os>linux:<library>dl
->>>>>>> 26ebc289
 
 	<dht>on:<source>src/kademlia/$(KADEMLIA_SOURCES).cpp
 	<dht>on:<source>ed25519/src/$(ED25519_SOURCES).cpp
