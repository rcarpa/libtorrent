--- conflicted
+++ resolved
@@ -346,13 +346,8 @@
 
 	if <toolset>gcc in $(properties) && <target-os>windows in $(properties)
 	{
-<<<<<<< HEAD
 		# allow larger object files in mingw
-		result += <cflags>-Wa,-mbig-obj <cxxflags>-Wa,-mbig-obj ;
-=======
-		# allow larger .obj files (with more sections)
 		result += <cxxflags>-Wa,-mbig-obj ;
->>>>>>> 53f90cf6
 	}
 
 	if ( <asserts>production in $(properties)
