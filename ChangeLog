<<<<<<< HEAD
* 2.0.5 released

	* on windows, explicitly flush memory mapped files periodically
	* fix build with WolfSSL
	* fix issue where incoming uTP connections were not accepted over SOCKS5
	* fix several issues in handling of checking files of v2 torrents, esp. from magnet links
	* make the token limit when parsing metadata from magnet files configurable
	* fix issue with stalled pieces on disk full errors
	* fix missing python binding for file_progress_flags
	* fix torrent_file_with_hashes() to fail when we don't have the piece layers
	* restore path character encoding conversion for non UTF-8 locales on linux
	* fix use-after-free bug in make_magnet_uri
	* add write_torrent_file() to produce a .torrent file from add_torrent_params
	* allow loading v2 .torrent files without piece layer
	* fix issue with adding v2 torrents with invalid file root hash

* 2.0.4 released

	* fix piece picker bug causing double-picks with prefer-contiguous enabled
	* expose session_params in python bindings
	* fix (deprecated) use of add_torrent_params::info_hash
	* fix issue creating and loading v2 torrents with empty files. Improves
	  conformance to BEP52 reference implementation

* 2.0.3 released

	* add new torrent_file_with_hashes() which includes piece layers for
	  creating .torrent files
	* add file_prio_alert, posted when file priorities are updated
	* fix issue where set_piece_hashes() would not propagate file errors
	* add missing python binding for event_t
	* add work-around for systems without fseeko() (such as Android)
	* add convenience header libtorrent/libtorrent.hpp
	* increase default max_allowed_in_request_queue
	* fix loading non-ascii filenames on windows with torrent_info constructor (2.0 regression)
	* add std::hash<> specialization for info_hash_t
	* fix integer overflow in hash_picker and properly restrict max file sizes in torrents
	* strengthen SSRF mitigation for web seeds

* 2.0.2 released

	* add v1() and v2() functions to torrent_info
	* fix piece_layers() to work for single-piece files
	* fix python binding regression in session constructor flags
	* fix unaligned piece requests in mmap_storage
	* improve client_data_t ergonomics
	* fix issue with concurrent access to part files

* 2.0.1 released

	* fix attribute in single-file v2 torrent creation
	* fix padding for empty files in v2 torrent creation
	* add function to ask a file_storage whether it's v2 or not
	* fix mtime field when creating single-file v2 torrents
	* fix performance regression in checking files
	* disable use of SetFileValidData() by default (windows). A new setting
	  allows enabling it

2.0 released

	* dropped depenency on iconv
	* deprecate set_file_hash() in torrent creator, as it's superceded by v2 torrents
	* deprecate mutable access to info_section in torrent_info
	* removed deprecated lazy_entry/lazy_bdecode
	* stats_alert deprecated
	* remove bittyrant choking algorithm
	* update userdata in add_torrent_params to be type-safe and add to torrent_handle
	* add ip_filter to session_params
	* added support for wolfSSL for SHA-1 hash and HTTPS (no Torrents over SSL)
	* requires OpenSSL minimum version 1.0.0 with SNI support
	* deprecated save_state() and load_state() on session in favour of new
	  write_session_params() and read_session_params()
	* added support for BitTorrent v2 (see docs/upgrade_to_2.0.html)
	* create_torrent() pad_file_limit parameter removed
	* create_torrent() merkle- and optimize-alignment flags removed
	* merkle_tree removed from add_torrent_params
	* announce_entry expose information per v1 and v2 info-hash announces
	* deprecated sha1_hash info_hash members on torrent_removed_alert,
	  torrent_deleted_alert, torrent_delete_failed_alert and add_torrent_params
	* undeprecate error_file_metadata for torrent errors related to its metadata
	* remove support for adding a torrent under a UUID (used for previous RSS support)
	* remove deprecated feature to add torrents by file:// URL
	* remove deprecated feature to download .torrent file from URL
	* requires boost >= 1.66 to build
	* update networking API to networking TS compatible boost.asio
	* overhauled disk I/O subsystem to use memory mapped files (where available)
	* libtorrent now requires C++14 to build
	* added support for GnuTLS for HTTPS and torrents over SSL


=======
	* don't disable announcing from local endpoints because of temporary failures
>>>>>>> e797d60a
	* fix issue in parsing UPnP XML response with multiple forwarding services

1.2.15 released

	* cache DNS lookups for SOCKS5 proxy
	* fix stalled pieces on disk-full errors
	* fix build configuration issue on NetBSD, OpenBSD and DragonFly
	* make UTF-8 sanitization a bit stricter. This will re-write invalid UTF-8
	  code points encoding surrogate pairs
	* fix restoring last_seen_complete from resume data
	* fix issue on MacOS where the DHT was not restarted on a network-up notification
	* make remove_torrent flags be treated as flags (instead of an enum)

1.2.14 released

	* improve handling of seed flag in PEX messages
	* fix issue of accruing unlimited DHT node candidates when DHT is disabled
	* fix bug in parsing chunked encoding
	* fix incorrect reporting of active_duration when entering graceful-pause
	* fix python binding for functions taking string_view
	* fix python binding for torrent_info constructor overloads
	* issue python deprecation warnings for some deprecated functions in the python bindings
	* fix python binding for torrent_info::add_url_seed, add_tracker and add_http_seed

1.2.13 released

	* Use /etc/ssl/cert.pem to validate HTTPS connections on MacOS
	* allow no-interest timeouts of peer connections before all connections slots are full
	* fix issue where a DHT message would count as an incoming connection
	* fix issue when failing to parse outgoing_interfaces setting
	* fix super-seeding issue that could cause a segfault
	* fix data race in python binding of session::get_torrent_status()
	* fix need_save_resume_data() for renaming files, share-mode, upload-mode,
	  disable- pex, lsd, and dht.
	* fix incoming TCP connections when using tracker-only proxy
	* fix issue with paths starting with ./
	* fix integer overflow when setting a high DHT upload rate limit
	* improve Path MTU discovery logic in uTP
	* fix overflow issue when rlimit_nofile is set to infinity
	* fix issue in python binding interpreting int settings > INT_MAX
	* Fix cxxflags and linkflags injection via environment variables

1.2.12 released

	* fix loading of DHT node ID from previous session on startup
	* use getrandom(), when available, and fall back to /dev/urandom
	* fix python binding for "value" in dht put alerts
	* fix bug in python binding for dht_put_mutable_item
	* fix uTP issue acking FIN packets
	* validate HTTPS certificates by default (trackers and web seeds)
	* load SSL certificates from windows system certificate store, to authenticate trackers
	* introduce mitigation for Server Side Request Forgery in tracker and web seed URLs
	* fix error handling for pool allocation failure

1.2.11 released

	* fix issue with moving the session object
	* deprecate torrent_status::allocating. This state is no longer used
	* fix bug creating torrents with symbolic links
	* remove special case to save metadata in resume data unconditionally when added throught magnet link
	* fix bugs in mutable-torrent support (reusing identical files from different torrents)
	* fix incorrectly inlined move-assignment of file_storage
	* add session::paused flag, and the ability to construct a session in paused mode
	* fix session-pause causing tracker announces to fail
	* fix peer-exchange flags bug
	* allow saving resume data before metadata has been downloaded (for magnet links)
	* record blocks in the disk queue as downloaded in the resume data
	* fix bug in set_piece_deadline() when set in a zero-priority piece
	* fix issue in URL parser, causing issues with certain tracker URLs
	* use a different error code than host-unreachable, when skipping tracker announces

1.2.10 released

	* fix regression in python binding for move_storage()
	* improve stat_file() performance on Windows
	* fix issue with loading invalid torrents with only 0-sized files
	* fix to avoid large stack allocations

1.2.9 released

	* add macro TORRENT_CXX11_ABI for clients building with C++14 against
	  libtorrent build with C++11
	* refreshed m4 scripts for autotools
	* removed deprecated wstring overloads on non-windows systems
	* drop dependency on Unicode's ConvertUTF code (which had a license
	  incompatible with Debian)
	* fix bugs exposed on big-endian systems
	* fix detection of hard-links not being supported by filesystem
	* fixed resume data regression for seeds with prio 0 files

1.2.8 released

	* validate UTF-8 encoding of client version strings from peers
	* don't time out tracker announces as eagerly while resolving hostnames
	* fix NAT-PMP shutdown issue
	* improve hostname lookup by merging identical lookups
	* fix network route enumeration for large routing tables
	* fixed issue where pop_alerts() could return old, invalid alerts
	* fix issue when receiving have-all message before the metadata
	* don't leave lingering part files handles open
	* disallow calling add_piece() during checking
	* fix incorrect filename truncation at multi-byte character
	* always announce listen port 1 when using a proxy

1.2.7 released

	* add set_alert_fd in python binding, to supersede set_alert_notify
	* fix bug in part files > 2 GiB
	* add function to clear the peer list for a torrent
	* fix resume data functions to save/restore more torrent flags
	* limit number of concurrent HTTP announces
	* fix queue position for force_rechecking a torrent that is not auto-managed
	* improve rate-based choker documentation, and minor tweak
	* undeprecate upnp_ignore_nonrouters (but refering to devices on our subnet)
	* increase default tracker timeout
	* retry failed socks5 server connections
	* allow UPnP lease duration to be changed after device discovery
	* fix IPv6 address change detection on Windows

1.2.6 released

	* fix peer timeout logic
	* simplify proxy handling. A proxy now overrides listen_interfaces
	* fix issues when configured to use a non-default choking algorithm
	* fix issue in reading resume data
	* revert NXDOMAIN change from 1.2.4
	* don't open any listen sockets if listen_interfaces is empty or misconfigured
	* fix bug in auto disk cache size logic
	* fix issue with outgoing_interfaces setting, where bind() would be called twice
	* add build option to disable share-mode
	* support validation of HTTPS trackers
	* deprecate strict super seeding mode
	* make UPnP port-mapping lease duration configurable
	* deprecate the bittyrant choking algorithm
	* add build option to disable streaming

1.2.5 release

	* announce port=1 instead of port=0, when there is no listen port
	* fix LSD over IPv6
	* support TCP_NOTSENT_LOWAT on Linux
	* fix correct interface binding of local service discovery multicast
	* fix issue with knowing which interfaces to announce to trackers and DHT
	* undeprecate settings_pack::dht_upload_rate_limit

1.2.4 release

	* fix binding TCP and UDP sockets to the same port, when specifying port 0
	* fix announce_to_all_trackers and announce_to_all_tiers behavior
	* fix suggest_read_cache setting
	* back-off tracker hostname looksups resulting in NXDOMAIN
	* lower SOCKS5 UDP keepalive timeout
	* fix external IP voting for multi-homed DHT nodes
	* deprecate broadcast_lsd setting. Just use multicast
	* deprecate upnp_ignore_nonrouters setting
	* don't attempt sending event=stopped if event=start never succeeded
	* make sure &key= stays consistent between different source IPs (as mandated by BEP7)
	* fix binding sockets to outgoing interface
	* add new socks5_alert to trouble shoot SOCKS5 proxies

1.2.3 release

	* fix erroneous event=completed tracker announce when checking files
	* promote errors in parsing listen_interfaces to post listen_failed_alert
	* fix bug in protocol encryption/obfuscation
	* fix buffer overflow in SOCKS5 UDP logic
	* fix issue of rapid calls to file_priority() clobbering each other
	* clear tracker errors on success
	* optimize setting with unlimited unchoke slots
	* fixed restoring of trackers, comment, creation date and created-by in resume data
	* fix handling of torrents with too large pieces
	* fixed division by zero in anti-leech choker
	* fixed bug in torrent_info::swap

1.2.2 release

	* fix cases where the disable_hash_checks setting was not honored
	* fix updating of is_finished torrent status, when changing piece priorities
	* fix regression in &left= reporting when adding a seeding torrent
	* fix integer overflow in http parser
	* improve sanitation of symlinks, to support more complex link targets
	* add DHT routing table affinity for BEP 42 nodes
	* add torrent_info constructor overloads to control torrent file limits
	* feature to disable DHT, PEX and LSD per torrent
	* fix issue where trackers from magnet links were not included in create_torrent()
	* make peer_info::client a byte array in python binding
	* pick contiguous pieces from peers with high download rate
	* fix error handling of moving storage to a drive letter that isn't mounted
	* fix HTTP Host header when using proxy

1.2.1 release

	* add dht_pkt_alert and alerts_dropped_alert to python bindings
	* fix python bindins for block_uploaded_alert
	* optimize resolving duplicate filenames in loading torrent files
	* fix python binding of dht_settings
	* tighten up various input validation checks
	* fix create_torrent python binding
	* update symlinks to conform to BEP 47
	* fix python bindings for peer_info
	* support creating symlinks, for torrents with symlinks in them
	* fix error in seed_mode flag
	* support magnet link parameters with number siffixes
	* consistently use "lt" namespace in examples and documentation
	* fix Mingw build to use native cryptoAPI
	* uPnP/NAT-PMP errors no longer set the client's advertised listen port to zero

1.2 release

	* requires boost >= 1.58 to build
	* tweak heuristic of how to interpret url seeds in multi-file torrents
	* support &ipv4= tracker argument for private torrents
	* renamed debug_notification to connect_notification
	* when updating listen sockets, only post alerts for new ones
	* deprecate anonymous_mode_alert
	* deprecated force_proxy setting (when set, the proxy is always used)
	* add support for Port Control Protocol (PCP)
	* deliver notification of alerts being dropped via alerts_dropped_alert
	* deprecated alert::progress_notification alert category, split into
	  finer grained categories
	* update plugin interface functions for improved type-safety
	* implemented support magnet URI extension, select specific file indices
	  for download, BEP53
	* make tracker keys multi-homed. remove set_key() function on session.
	* add flags()/set_flags()/unset_flags() to torrent_handle, deprecate individual functions
	* added alert for block being sent to the send buffer
	* drop support for windows compilers without std::wstring
	* implemented support for DHT info hash indexing, BEP51
	* removed deprecated support for file_base in file_storage
	* added support for running separate DHT nodes on each network interface
	* added support for establishing UTP connections on any network interface
	* added support for sending tracker announces on every network interface
	* introduce "lt" namespace alias
	* need_save_resume_data() will no longer return true every 15 minutes
	* make the file_status interface explicitly public types
	* added resolver_cache_timeout setting for internal host name resolver
	* make parse_magnet_uri take a string_view instead of std::string
	* deprecate add_torrent_params::url field. use parse_magnet_uri instead
	* optimize download queue management
	* deprecated (undocumented) file:// urls
	* add limit for number of web seed connections
	* added support for retrieval of DHT live nodes
	* complete UNC path support
	* add packets pool allocator
	* remove disk buffer pool allocator
	* fix last_upload and last_download overflow after 9 hours in past
	* python binding add more add_torrent_params fields and an invalid key check
	* introduce introduce distinct types for peer_class_t, piece_index_t and
	  file_index_t.
	* fix crash caused by empty bitfield
	* removed disk-access-log build configuration
	* removed mmap_cache feature
	* strengthened type safety in handling of piece and file indices
	* deprecate identify_client() and fingerprint type
	* make sequence number for mutable DHT items backed by std::int64_t
	* tweaked storage_interface to have stronger type safety
	* deprecate relative times in torrent_status, replaced by std::chrono::time_point
	* refactor in alert types to use more const fields and more clear API
	* changed session_stats_alert counters type to signed (std::int64_t)
	* remove torrent eviction/ghost torrent feature
	* include target in DHT lookups, when queried from the session
	* improve support for HTTP redirects for web seeds
	* use string_view in entry interface
	* deprecate "send_stats" property on trackers (since lt_tracker extension has
	  been removed)
	* remove deprecate session_settings API (use settings_pack instead)
	* improve file layout optimization when creating torrents with padfiles
	* remove remote_dl_rate feature
	* source code migration from boost::shared_ptr to std::shared_ptr
	* storage_interface API changed to use span and references
	* changes in public API to work with std::shared_ptr<torrent_info>
	* extensions API changed to use span and std::shared_ptr
	* plugin API changed to handle DHT requests using string_view
	* removed support for lt_trackers and metadata_transfer extensions
	  (pre-dating ut_metadata)
	* support windows' CryptoAPI for SHA-1
	* separated ssl and crypto options in build
	* remove lazy-bitfield feature
	* simplified suggest-read-cache feature to not depend on disk threads
	* removed option to disable contiguous receive buffers
	* deprecated public to_hex() and from_hex() functions
	* separated address and port fields in listen alerts
	* added support for parsing new x.pe parameter from BEP 9
	* peer_blocked_alert now derives from peer_alert
	* transitioned exception types to system_error
	* made alerts move-only
	* move files one-by-one when moving storage for a torrent
	* removed RSS support
	* removed feature to resolve country for peers
	* added support for BEP 32, "IPv6 extension for DHT"
	* overhauled listen socket and UDP socket handling, improving multi-home
	  support and bind-to-device
	* resume data is now communicated via add_torrent_params objects
	* added new read_resume_data()/write_resume_data functions to write bencoded,
	  backwards compatible resume files
	* removed deprecated fields from add_torrent_params
	* deprecate "resume_data" field in add_torrent_params
	* improved support for bind-to-device
	* deprecated ssl_listen, SSL sockets are specified in listen_interfaces now
	* improved support for listening on multiple sockets and interfaces
	* resume data no longer has timestamps of files
	* require C++11 to build libtorrent

	* replace use of boost-endian with boost-predef

1.1.12 release

	* uTP performance fixes

1.1.11 release

	* fix move_storage with save_path with a trailing slash
	* fix tracker announce issue, advertising port 0 in secondary IPv6 announce
	* fix missing boost/noncopyable.hpp includes
	* fix python binding for torrent_info::creation_date()

1.1.10 release

	* fix issue in udp_socket with unusual socket failure
	* split progress_notification alert category into file-, piece- and block progress
	* utp close-reason fix
	* exposed default add_torrent_params flags to python bindings
	* fix redundant flushes of partfile metadata
	* add option to ignore min-interval from trackers on force-reannounce
	* raise default setting for active_limit
	* fall back to copy+remove if rename_file fails
	* improve handling of filesystems not supporting fallocate()
	* force-proxy no longer disables DHT
	* improve connect-boost feature, to make new torrents quickly connect peers

1.1.9 release

	* save both file and piece priorities in resume file
	* added missing stats_metric python binding
	* uTP connections are no longer exempt from rate limits by default
	* fix exporting files from partfile while seeding
	* fix potential deadlock on Windows, caused by performing restricted
	  tasks from within DllMain
	* fix issue when subsequent file priority updates cause torrent to stop

1.1.8 release

	* coalesce reads and writes by default on windows
	* fixed disk I/O performance of checking hashes and creating torrents
	* fix race condition in part_file
	* fix part_file open mode compatibility test
	* fixed race condition in random number generator
	* fix race condition in stat_cache (disk storage)
	* improve error handling of failing to change file priority
	  The API for custom storage implementations was altered
	* set the hidden attribute when creating the part file
	* fix tracker announces reporting more data downloaded than the size of the torrent
	* fix recent regression with force_proxy setting

1.1.7 release

	* don't perform DNS lookups for the DHT bootstrap unless DHT is enabled
	* fix issue where setting file/piece priority would stop checking
	* expose post_dht_stats() to python binding
	* fix backwards compatibility to downloads without partfiles
	* improve part-file related error messages
	* fix reporting &redundant= in tracker announces
	* fix tie-break in duplicate peer connection disconnect logic
	* fix issue with SSL tracker connections left in CLOSE_WAIT state
	* defer truncating existing files until the first time we write to them
	* fix issue when receiving a torrent with 0-sized padfiles as magnet link
	* fix issue resuming 1.0.x downloads with a file priority 0
	* fix torrent_status::next_announce
	* fix pad-file scalability issue
	* made coalesce_reads/coalesce_writes settings take effect on linux and windows
	* use unique peer_ids per connection
	* fix iOS build on recent SDK
	* fix tracker connection bind issue for IPv6 trackers
	* fix error handling of some merkle torrents
	* fix error handling of unsupported hard-links

1.1.6 release

	* deprecate save_encryption_settings (they are part of the normal settings)
	* add getters for peer_class_filter and peer_class_type_filter
	* make torrent_handler::set_priority() to use peer_classes
	* fix support for boost-1.66 (requires C++11)
	* fix i2p support
	* fix loading resume data when in seed mode
	* fix part-file creation race condition
	* fix issue with initializing settings on session construction
	* fix issue with receiving interested before metadata
	* fix IPv6 tracker announce issue
	* restore path sanitization behavior of ":"
	* fix listen socket issue when disabling "force_proxy" mode
	* fix full allocation failure on APFS

1.1.5 release

	* fix infinite loop when parsing certain invalid magnet links
	* fix parsing of torrents with certain invalid filenames
	* fix leak of torrent_peer objecs (entries in peer_list)
	* fix leak of peer_class objects (when setting per-torrent rate limits)
	* expose peer_class API to python binding
	* fix integer overflow in whole_pieces_threshold logic
	* fix uTP path MTU discovery issue on windows (DF bit was not set correctly)
	* fix python binding for torrent_handle, to be hashable
	* fix IPv6 tracker support by performing the second announce in more cases
	* fix utf-8 encoding check in torrent parser
	* fix infinite loop when parsing maliciously crafted torrents
	* fix invalid read in parse_int in bdecoder (CVE-2017-9847)
	* fix issue with very long tracker- and web seed URLs
	* don't attempt to create empty files on startup, if they already exist
	* fix force-recheck issue (new files would not be picked up)
	* fix inconsistency in file_priorities and override_resume_data behavior
	* fix paused torrents not generating a state update when their ul/dl rate
	  transitions to zero

1.1.4 release

	* corrected missing const qualifiers on bdecode_node
	* fix changing queue position of paused torrents (1.1.3 regression)
	* fix re-check issue after move_storage
	* handle invalid arguments to set_piece_deadline()
	* move_storage did not work for torrents without metadata
	* improve shutdown time by only announcing to trackers whose IP we know
	* fix python3 portability issue in python binding
	* delay 5 seconds before reconnecting socks5 proxy for UDP ASSOCIATE
	* fix NAT-PMP crash when removing a mapping at the wrong time
	* improve path sanitization (filter unicode text direction characters)
	* deprecate partial_piece_info::piece_state
	* bind upnp requests to correct local address
	* save resume data when removing web seeds
	* fix proxying of https connections
	* fix race condition in disk I/O storage class
	* fix http connection timeout on multi-homed hosts
	* removed depdendency on boost::uintptr_t for better compatibility
	* fix memory leak in the disk cache
	* fix double free in disk cache
	* forward declaring libtorrent types is discouraged. a new fwd.hpp header is provided

1.1.3 release

	* removed (broken) support for incoming connections over socks5
	* restore announce_entry's timestamp fields to posix time in python binding
	* deprecate torrent_added_alert (in favor of add_torrent_alert)
	* fix python binding for parse_magnet_uri
	* fix minor robustness issue in DHT bootstrap logic
	* fix issue where torrent_status::num_seeds could be negative
	* document deprecation of dynamic loading/unloading of torrents
	* include user-agent in tracker announces in anonymous_mode for private torrents
	* add support for IPv6 peers from udp trackers
	* correctly URL encode the IPv6 argument to trackers
	* fix default file pool size on windows
	* fix bug where settings_pack::file_pool_size setting was not being honored
	* add feature to periodically close files (to make windows clear disk cache)
	* fix bug in torrent_handle::file_status
	* fix issue with peers not updated on metadata from magnet links

1.1.2 release

	* default TOS marking to 0x20
	* fix invalid access when leaving seed-mode with outstanding hash jobs
	* fix ABI compatibility issue introduced with preformatted entry type
	* add web_seed_name_lookup_retry to session_settings
	* slightly improve proxy settings backwards compatibility
	* add function to get default settings
	* updating super seeding would include the torrent in state_update_alert
	* fix issue where num_seeds could be greater than num_peers in torrent_status
	* finished non-seed torrents can also be in super-seeding mode
	* fix issue related to unloading torrents
	* fixed finished-time calculation
	* add missing min_memory_usage() and high_performance_seed() settings presets to python
	* fix stat cache issue that sometimes would produce incorrect resume data
	* storage optimization to peer classes
	* fix torrent name in alerts of builds with deprecated functions
	* make torrent_info::is_valid() return false if torrent failed to load
	* fix per-torrent rate limits for >256 peer classes
	* don't load user_agent and peer_fingerprint from session_state
	* fix file rename issue with name prefix matching torrent name
	* fix division by zero when setting tick_interval > 1000
	* fix move_storage() to its own directory (would delete the files)
	* fix socks5 support for UDP
	* add setting urlseed_max_request_bytes to handle large web seed requests
	* fix python build with CC/CXX environment
	* add trackers from add_torrent_params/magnet links to separate tiers
	* fix resumedata check issue with files with priority 0
	* deprecated mmap_cache feature
	* add utility function for generating peer ID fingerprint
	* fix bug in last-seen-complete
	* remove file size limit in torrent_info filename constructor
	* fix tail-padding for last file in create_torrent
	* don't send user-agent in metadata http downloads or UPnP requests when
	  in anonymous mode
	* fix internal resolve links lookup for mutable torrents
	* hint DHT bootstrap nodes of actual bootstrap request

1.1.1 release

	* update puff.c for gzip inflation (CVE-2016-7164)
	* add dht_bootstrap_node a setting in settings_pack (and add default)
	* make pad-file and symlink support conform to BEP47
	* fix piece picker bug that could result in division by zero
	* fix value of current_tracker when all tracker failed
	* deprecate lt_trackers extension
	* remove load_asnum_db and load_country_db from python bindings
	* fix crash in session::get_ip_filter when not having set one
	* fix filename escaping when repairing torrents with broken web seeds
	* fix bug where file_completed_alert would not be posted unless file_progress
	  had been queries by the client
	* move files one-by-one when moving storage for a torrent
	* fix bug in enum_net() for BSD and Mac
	* fix bug in python binding of announce_entry
	* fixed bug related to flag_merge_resume_http_seeds flag in add_torrent_params
	* fixed inverted priority of incoming piece suggestions
	* optimize allow-fast logic
	* fix issue where FAST extension messages were not used during handshake
	* fixed crash on invalid input in http_parser
	* upgraded to libtommath 1.0
	* fixed parsing of IPv6 endpoint with invalid port character separator
	* added limited support for new x.pe parameter from BEP 9
	* fixed dht stats counters that weren't being updated
	* make sure add_torrent_alert is always posted before other alerts for
	  the torrent
	* fixed peer-class leak when settings per-torrent rate limits
	* added a new "preformatted" type to bencode entry variant type
	* improved Socks5 support and test coverage
	* fix set_settings in python binding
	* Added missing alert categories in python binding
	* Added dht_get_peers_reply_alert alert in python binding
	* fixed updating the node id reported to peers after changing IPs

1.1.0 release

	* improve robustness and performance of uTP PMTU discovery
	* fix duplicate ACK issue in uTP
	* support filtering which parts of session state are loaded by load_state()
	* deprecate support for adding torrents by HTTP URL
	* allow specifying which tracker to scrape in scrape_tracker
	* tracker response alerts from user initiated announces/scrapes are now
	  posted regardless of alert mask
	* improve DHT performance when changing external IP (primarily affects
	  bootstrapping).
	* add feature to stop torrents immediately after checking files is done
	* make all non-auto managed torrents exempt from queuing logic, including
	  checking torrents.
	* add option to not proxy tracker connections through proxy
	* removed sparse-regions feature
	* support using 0 disk threads (to perform disk I/O in network thread)
	* removed deprecated handle_alert template
	* enable logging build config by default (but alert mask disabled by default)
	* deprecated RSS API
	* experimental support for BEP 38, "mutable torrents"
	* replaced lazy_bdecode with a new bdecoder that's a lot more efficient
	* deprecate time functions, expose typedefs of boost::chrono in the
	  libtorrent namespace instead
	* deprecate file_base feature in file_storage/torrent_info
	* changed default piece and file priority to 4 (previously 1)
	* improve piece picker support for reverse picking (used for snubbed peers)
	  to not cause priority inversion for regular peers
	* improve piece picker to better support torrents with very large pieces
	  and web seeds. (request large contiguous ranges, but not necessarily a
	  whole piece).
	* deprecated session_status and session::status() in favor of performance
	  counters.
	* improve support for HTTP where one direction of the socket is shut down.
	* remove internal fields from web_seed_entry
	* separate crypto library configuration <crypto> and whether to support
	  bittorrent protocol encryption <encryption>
	* simplify bittorrent protocol encryption by just using internal RC4
	  implementation.
	* optimize copying torrent_info and file_storage objects
	* cancel non-critical DNS lookups when shutting down, to cut down on
	  shutdown delay.
	* greatly simplify the debug logging infrastructure. logs are now delivered
	  as alerts, and log level is controlled by the alert mask.
	* removed auto_expand_choker. use rate_based_choker instead
	* optimize UDP tracker packet handling
	* support SSL over uTP connections
	* support web seeds that resolve to multiple IPs
	* added auto-sequential feature. download well-seeded torrents in-order
	* removed built-in GeoIP support (this functionality is orthogonal to
	  libtorrent)
	* deprecate proxy settings in favor of regular settings
	* deprecate separate settings for peer protocol encryption
	* support specifying listen interfaces and outgoing interfaces as device
	  names (eth0, en2, tun0 etc.)
	* support for using purgrable memory as disk cache on Mac OS.
	* be more aggressive in corking sockets, to coalesce messages into larger
	  packets.
	* pre-emptively unchoke peers to save one round-trip at connection start-up.
	* add session constructor overload that takes a settings_pack
	* torrent_info is no longer an intrusive_ptr type. It is held by shared_ptr.
	  This is a non-backwards compatible change
	* move listen interface and port to the settings
	* move use_interfaces() to be a setting
	* extend storage interface to allow deferred flushing and flush the part-file
	  metadata periodically
	* make statistics propagate instantly rather than on the second tick
	* support for partfiles, where partial pieces belonging to skipped files are
	  put
	* support using multiple threads for socket operations (especially useful for
	  high performance SSL connections)
	* allow setting rate limits for arbitrary peer groups. Generalizes
	  per-torrent rate limits, and local peer limits
	* improved disk cache complexity O(1) instead of O(log(n))
	* add feature to allow storing disk cache blocks in an mmapped file
	  (presumably on an SSD)
	* optimize peer connection distribution logic across torrents to scale
	  better with many torrents
	* replaced std::map with boost::unordered_map for torrent list, to scale
	  better with many torrents
	* optimized piece picker
	* optimized disk cache
	* optimized .torrent file parsing
	* optimized initialization of storage when adding a torrent
	* added support for adding torrents asynchronously (for improved startup
	  performance)
	* added support for asynchronous disk I/O
	* almost completely changed the storage interface (for custom storage)
	* added support for hashing pieces in multiple threads

	* fix padfile issue
	* fix PMTUd bug
	* update puff to fix gzip crash

1.0.10 release

	* fixed inverted priority of incoming piece suggestions
	* fixed crash on invalid input in http_parser
	* added a new "preformatted" type to bencode entry variant type
	* fix division by zero in super-seeding logic

1.0.9 release

	* fix issue in checking outgoing interfaces (when that option is enabled)
	* python binding fix for boost-1.60.0
	* optimize enumeration of network interfaces on windows
	* improve reliability of binding listen sockets
	* support SNI in https web seeds and trackers
	* fix unhandled exception in DHT when receiving a DHT packet over IPv6

1.0.8 release

	* fix bug where web seeds were not used for torrents added by URL
	* fix support for symlinks on windows
	* fix long filename issue (on unixes)
	* fixed performance bug in DHT torrent eviction
	* fixed win64 build (GetFileAttributesEx)
	* fixed bug when deleting files for magnet links before they had metadata

1.0.7 release

	* fix bug where loading settings via load_state() would not trigger all
	  appropriate actions
	* fix bug where 32 bit builds could use more disk cache than the virtual
	  address space (when set to automatic)
	* fix support for torrents with > 500'000 pieces
	* fix ip filter bug when banning peers
	* fix IPv6 IP address resolution in URLs
	* introduce run-time check for torrent info-sections being too large
	* fix web seed bug when using proxy and proxy-peer-connections=false
	* fix bug in magnet link parser
	* introduce add_torrent_params flags to merge web seeds with resume data
	  (similar to trackers)
	* fix bug where dont_count_slow_torrents could not be disabled
	* fix fallocate hack on linux (fixes corruption on some architectures)
	* fix auto-manage bug with announce to tracker/lsd/dht limits
	* improve DHT routing table to not create an unbalanced tree
	* fix bug in uTP that would cause any connection taking more than one second
	  to connect be timed out (introduced in the vulnerability path)
	* fixed falling back to sending UDP packets direct when socks proxy fails
	* fixed total_wanted bug (when setting file priorities in add_torrent_params)
	* fix python3 compatibility with sha1_hash

1.0.6 release

	* fixed uTP vulnerability
	* make utf8 conversions more lenient
	* fix loading of piece priorities from resume data
	* improved seed-mode handling (seed-mode will now automatically be left when
	  performing operations implying it's not a seed)
	* fixed issue with file priorities and override resume data
	* fix request queue size performance issue
	* slightly improve UDP tracker performance
	* fix http scrape
	* add missing port mapping functions to python binding
	* fix bound-checking issue in bdecoder
	* expose missing dht_settings fields to python
	* add function to query the DHT settings
	* fix bug in 'dont_count_slow_torrents' feature, which would start too many
	  torrents

1.0.5 release

	* improve ip_voter to avoid flapping
	* fixed bug when max_peerlist_size was set to 0
	* fix issues with missing exported symbols when building dll
	* fix division by zero bug in edge case while connecting peers

1.0.4 release

	* fix bug in python binding for file_progress on torrents with no metadata
	* fix assert when removing a connected web seed
	* fix bug in tracker timeout logic
	* switch UPnP post back to HTTP 1.1
	* support conditional DHT get
	* OpenSSL build fixes
	* fix DHT scrape bug

1.0.3 release

	* python binding build fix for boost-1.57.0
	* add --enable-export-all option to configure script, to export all symbols
	  from libtorrent
	* fix if_nametoindex build error on windows
	* handle overlong utf-8 sequences
	* fix link order bug in makefile for python binding
	* fix bug in interest calculation, causing premature disconnects
	* tweak flag_override_resume_data semantics to make more sense (breaks
	  backwards compatibility of edge-cases)
	* improve DHT bootstrapping and periodic refresh
	* improve DHT maintanence performance (by pinging instead of full lookups)
	* fix bug in DHT routing table node-id prefix optimization
	* fix incorrect behavior of flag_use_resume_save_path
	* fix protocol race-condition in super seeding mode
	* support read-only DHT nodes
	* remove unused partial hash DHT lookups
	* remove potentially privacy leaking extension (non-anonymous mode)
	* peer-id connection ordering fix in anonymous mode
	* mingw fixes

1.0.2 release

	* added missing force_proxy to python binding
	* anonymous_mode defaults to false
	* make DHT DOS detection more forgiving to bursts
	* support IPv6 multicast in local service discovery
	* simplify CAS function in DHT put
	* support IPv6 traffic class (via the TOS setting)
	* made uTP re-enter slow-start after time-out
	* fixed uTP upload performance issue
	* fix missing support for DHT put salt

1.0.1 release

	* fix alignment issue in bitfield
	* improved error handling of gzip
	* fixed crash when web seeds redirect
	* fix compiler warnings

1.0 release

	* fix bugs in convert_to/from_native() on windows
	* fix support for web servers not supporting keepalive
	* support storing save_path in resume data
	* don't use full allocation on network drives (on windows)
	* added clear_piece_deadlines() to remove all piece deadlines
	* improve queuing logic of inactive torrents (dont_count_slow_torrents)
	* expose optimistic unchoke logic to plugins
	* fix issue with large UDP packets on windows
	* remove set_ratio() feature
	* improve piece_deadline/streaming
	* honor pieces with priority 7 in sequential download mode
	* simplified building python bindings
	* make ignore_non_routers more forgiving in the case there are no UPnP
	  devices at a known router. Should improve UPnP compatibility.
	* include reason in peer_blocked_alert
	* support magnet links wrapped in .torrent files
	* rate limiter optimization
	* rate limiter overflow fix (for very high limits)
	* non-auto-managed torrents no longer count against the torrent limits
	* handle DHT error responses correctly
	* allow force_announce to only affect a single tracker
	* add moving_storage field to torrent_status
	* expose UPnP and NAT-PMP mapping in session object
	* DHT refactoring and support for storing arbitrary data with put and get
	* support building on android
	* improved support for web seeds that don't support keep-alive
	* improve DHT routing table to return better nodes (lower RTT and closer
	  to target)
	* don't use pointers to resume_data and file_priorities in
	  add_torrent_params
	* allow moving files to absolute paths, out of the download directory
	* make move_storage more generic to allow both overwriting files as well
	  as taking existing ones
	* fix choking issue at high upload rates
	* optimized rate limiter
	* make disk cache pool allocator configurable
	* fix library ABI to not depend on logging being enabled
	* use hex encoding instead of base32 in create_magnet_uri
	* include name, save_path and torrent_file in torrent_status, for
	  improved performance
	* separate anonymous mode and force-proxy mode, and tighten it up a bit
	* add per-tracker scrape information to announce_entry
	* report errors in read_piece_alert
	* DHT memory optimization
	* improve DHT lookup speed
	* improve support for windows XP and earlier
	* introduce global connection priority for improved swarm performance
	* make files deleted alert non-discardable
	* make built-in sha functions not conflict with libcrypto
	* improve web seed hash failure case
	* improve DHT lookup times
	* uTP path MTU discovery improvements
	* optimized the torrent creator optimizer to scale significantly better
	  with more files
	* fix uTP edge case where udp socket buffer fills up
	* fix nagle implementation in uTP

	* fix bug in error handling in protocol encryption

0.16.18 release

	* fix uninitialized values in DHT DOS mitigation
	* fix error handling in file::phys_offset
	* fix bug in HTTP scrape response parsing
	* enable TCP keepalive for socks5 connection for UDP associate
	* fix python3 support
	* fix bug in lt_donthave extension
	* expose i2p_alert to python. cleaning up of i2p connection code
	* fixed overflow and download performance issue when downloading at high rates
	* fixed bug in add_torrent_alert::message for magnet links
	* disable optimistic disconnects when connection limit is low
	* improved error handling of session::listen_on
	* suppress initial 'completed' announce to trackers added with replace_trackers
	  after becoming a seed
	* SOCKS4 fix for trying to connect over IPv6
	* fix saving resume data when removing all trackers
	* fix bug in udp_socket when changing socks5 proxy quickly

0.16.17 release

	* don't fall back on wildcard port in UPnP
	* fix local service discovery for magnet links
	* fix bitfield issue in file_storage
	* added work-around for MingW issue in file I/O
	* fixed sparse file detection on windows
	* fixed bug in gunzip
	* fix to use proxy settings when adding .torrent file from URL
	* fix resume file issue related to daylight savings time on windows
	* improve error checking in lazy_bdecode

0.16.16 release

	* add missing add_files overload to the python bindings
	* improve error handling in http gunzip
	* fix debug logging for banning web seeds
	* improve support for de-selected files in full allocation mode
	* fix dht_bootstrap_alert being posted
	* SetFileValidData fix on windows (prevents zero-fill)
	* fix minor lock_files issue on unix

0.16.15 release

	* fix mingw time_t 64 bit issue
	* fix use of SetFileValidData on windows
	* fix crash when using full allocation storage mode
	* improve error_code and error_category support in python bindings
	* fix python binding for external_ip_alert

0.16.14 release

	* make lt_tex more robust against bugs and malicious behavior
	* HTTP chunked encoding fix
	* expose file_granularity flag to python bindings
	* fix DHT memory error
	* change semantics of storage allocation to allocate on first write rather
	  than on startup (behaves better with changing file priorities)
	* fix resend logic in response to uTP SACK messages
	* only act on uTP RST packets with correct ack_nr
	* make uTP errors log in normal log mode (not require verbose)
	* deduplicate web seed entries from torrent files
	* improve error reporting from lazy_decode()

0.16.13 release

	* fix auto-manage issue when pausing session
	* fix bug in non-sparse mode on windows, causing incorrect file errors to
	  be generated
	* fix set_name() on file_storage actually affecting save paths
	* fix large file support issue on mingw
	* add some error handling to set_piece_hashes()
	* fix completed-on timestamp to not be clobbered on each startup
	* fix deadlock caused by some UDP tracker failures
	* fix potential integer overflow issue in timers on windows
	* minor fix to peer_proportional mixed_mode algorithm (TCP limit could go
	  too low)
	* graceful pause fix
	* i2p fixes
	* fix issue when loading certain malformed .torrent files
	* pass along host header with http proxy requests and possible
	  http_connection shutdown hang

0.16.12 release

	* fix building with C++11
	* fix IPv6 support in UDP socket (uTP)
	* fix mingw build issues
	* increase max allowed outstanding piece requests from peers
	* uTP performance improvement. only fast retransmit one packet at a time
	* improve error message for 'file too short'
	* fix piece-picker stat bug when only selecting some files for download
	* fix bug in async_add_torrent when settings file_priorities
	* fix boost-1.42 support for python bindings
	* fix memory allocation issue (virtual addres space waste) on windows

0.16.11 release

	* fix web seed URL double escape issue
	* fix string encoding issue in alert messages
	* fix SSL authentication issue
	* deprecate std::wstring overloads. long live utf-8
	* improve time-critical pieces feature (streaming)
	* introduce bandwidth exhaustion attack-mitigation in allowed-fast pieces
	* python binding fix issue where torrent_info objects where destructing when
	  their torrents were deleted
	* added missing field to scrape_failed_alert in python bindings
	* GCC 4.8 fix
	* fix proxy failure semantics with regards to anonymous mode
	* fix round-robin seed-unchoke algorithm
	* add bootstrap.sh to generage configure script and run configure
	* fix bug in SOCK5 UDP support
	* fix issue where torrents added by URL would not be started immediately

0.16.10 release

	* fix encryption level handle invalid values
	* add a number of missing functions to the python binding
	* fix typo in Jamfile for building shared libraries
	* prevent tracker exchange for magnet links before metadata is received
	* fix crash in make_magnet_uri when generating links longer than 1024
	  characters
	* fix hanging issue when closing files on windows (completing a download)
	* fix piece picking edge case that could cause torrents to get stuck at
	  hash failure
	* try unencrypted connections first, and fall back to encryption if it
	  fails (performance improvement)
	* add missing functions to python binding (flush_cache(), remap_files()
	  and orig_files())
	* improve handling of filenames that are invalid on windows
	* support 'implied_port' in DHT announce_peer
	* don't use pool allocator for disk blocks (cache may now return pages
	  to the kernel)

0.16.9 release

	* fix long filename truncation on windows
	* distinguish file open mode when checking files and downloading/seeding
	  with bittorrent. updates storage interface
	* improve file_storage::map_file when dealing with invalid input
	* improve handling of invalid utf-8 sequences in strings in torrent files
	* handle more cases of broken .torrent files
	* fix bug filename collision resolver
	* fix bug in filename utf-8 verification
	* make need_save_resume() a bit more robust
	* fixed sparse flag manipulation on windows
	* fixed streaming piece picking issue

0.16.8 release

	* make rename_file create missing directories for new filename
	* added missing python function: parse_magnet_uri
	* fix alerts.all_categories in python binding
	* fix torrent-abort issue which would cancel name lookups of other torrents
	* make torrent file parser reject invalid path elements earlier
	* fixed piece picker bug when using pad-files
	* fix read-piece response for cancelled deadline-pieces
	* fixed file priority vector-overrun
	* fix potential packet allocation alignment issue in utp
	* make 'close_redudnant_connections' cover more cases
	* set_piece_deadline() also unfilters the piece (if its priority is 0)
	* add work-around for bug in windows vista and earlier in
	  GetOverlappedResult
	* fix traversal algorithm leak in DHT
	* fix string encoding conversions on windows
	* take torrent_handle::query_pieces into account in torrent_handle::statue()
	* honor trackers responding with 410
	* fixed merkle tree torrent creation bug
	* fixed crash with empty url-lists in torrent files
	* added missing max_connections() function to python bindings

0.16.7 release

	* fix string encoding in error messages
	* handle error in read_piece and set_piece_deadline when torrent is removed
	* DHT performance improvement
	* attempt to handle ERROR_CANT_WAIT disk error on windows
	* improve peers exchanged over PEX
	* fixed rare crash in ut_metadata extension
	* fixed files checking issue
	* added missing pop_alerts() to python bindings
	* fixed typos in configure script, inversing some feature-enable/disable flags
	* added missing flag_update_subscribe to python bindings
	* active_dht_limit, active_tracker_limit and active_lsd_limit now
	  interpret -1 as infinite

0.16.6 release

	* fixed verbose log error for NAT holepunching
	* fix a bunch of typos in python bindings
	* make get_settings available in the python binding regardless of
	  deprecated functions
	* fix typo in python settings binding
	* fix possible dangling pointer use in peer list
	* fix support for storing arbitrary data in the DHT
	* fixed bug in uTP packet circle buffer
	* fix potential crash when using torrent_handle::add_piece
	* added missing add_torrent_alert to python binding

0.16.5 release

	* udp socket refcounter fix
	* added missing async_add_torrent to python bindings
	* raised the limit for bottled http downloads to 2 MiB
	* add support for magnet links and URLs in python example client
	* fixed typo in python bindings' add_torrent_params
	* introduce a way to add built-in plugins from python
	* consistently disconnect the same peer when two peers simultaneously connect
	* fix local endpoint queries for uTP connections
	* small optimization to local peer discovery to ignore our own broadcasts
	* try harder to bind the udp socket (uTP, DHT, UDP-trackers, LSD) to the
	  same port as TCP
	* relax file timestamp requirements for accepting resume data
	* fix performance issue in web seed downloader (coalescing of blocks
	  sometimes wouldn't work)
	* web seed fixes (better support for torrents without trailing / in
	  web seeds)
	* fix some issues with SSL over uTP connections
	* fix UDP trackers trying all endpoints behind the hostname

0.16.4 release

	* raise the default number of torrents allowed to announce to trackers
	  to 1600
	* improve uTP slow start behavior
	* fixed UDP socket error causing it to fail on Win7
	* update use of boost.system to not use deprecated functions
	* fix GIL issue in python bindings. Deprecated extension support in python
	* fixed bug where setting upload slots to -1 would not mean infinite
	* extend the UDP tracker protocol to include the request string from the
	  tracker URL
	* fix mingw build for linux crosscompiler

0.16.3 release

	* fix python binding backwards compatibility in replace_trackers
	* fix possible starvation in metadata extension
	* fix crash when creating torrents and optimizing file order with pad files
	* disable support for large MTUs in uTP until it is more reliable
	* expose post_torrent_updates and state_update_alert to python bindings
	* fix incorrect SSL error messages
	* fix windows build of shared library with openssl
	* fix race condition causing shutdown hang

0.16.2 release

	* fix permissions issue on linux with noatime enabled for non-owned files
	* use random peer IDs in anonymous mode
	* fix move_storage bugs
	* fix unnecessary dependency on boost.date_time when building boost.asio as separate compilation
	* always use SO_REUSEADDR and deprecate the flag to turn it on
	* add python bindings for SSL support
	* minor uTP tweaks
	* fix end-game mode issue when some files are selected to not be downloaded
	* improve uTP slow start
	* make uTP less aggressive resetting cwnd when idle

0.16.1 release

	* fixed crash when providing corrupt resume data
	* fixed support for boost-1.44
	* fixed reversed semantics of queue_up() and queue_down()
	* added missing functions to python bindings (file_priority(), set_dht_settings())
	* fixed low_prio_disk support on linux
	* fixed time critical piece accounting in the request queue
	* fixed semantics of rate_limit_utp to also ignore per-torrent limits
	* fixed piece sorting bug of deadline pieces
	* fixed python binding build on Mac OS and BSD
	* fixed UNC path normalization (on windows, unless UNC paths are disabled)
	* fixed possible crash when enabling multiple connections per IP
	* fixed typo in win vista specific code, breaking the build
	* change default of rate_limit_utp to true
	* fixed DLL export issue on windows (when building a shared library linking statically against boost)
	* fixed FreeBSD build
	* fixed web seed performance issue with pieces > 1 MiB
	* fixed unchoke logic when using web seeds
	* fixed compatibility with older versions of boost (down to boost 1.40)

0.16 release

	* support torrents with more than 262000 pieces
	* make tracker back-off configurable
	* don't restart the swarm after downloading metadata from magnet links
	* lower the default tracker retry intervals
	* support banning web seeds sending corrupt data
	* don't let hung outgoing connection attempts block incoming connections
	* improve SSL torrent support by using SNI and a single SSL listen socket
	* improved peer exchange performance by sharing incoming connections which advertize listen port
	* deprecate set_ratio(), and per-peer rate limits
	* add web seed support for torrents with pad files
	* introduced a more scalable API for torrent status updates (post_torrent_updates()) and updated client_test to use it
	* updated the API to add_torrent_params turning all bools into flags of a flags field
	* added async_add_torrent() function to significantly improve performance when
	  adding many torrents
	* change peer_states to be a bitmask (bw_limit, bw_network, bw_disk)
	* changed semantics of send_buffer_watermark_factor to be specified as a percentage
	* add incoming_connection_alert for logging all successful incoming connections
	* feature to encrypt peer connections with a secret AES-256 key stored in .torrent file
	* deprecated compact storage allocation
	* close files in separate thread on systems where close() may block (Mac OS X for instance)
	* don't create all directories up front when adding torrents
	* support DHT scrape
	* added support for fadvise/F_RDADVISE for improved disk read performance
	* introduced pop_alerts() which pops the entire alert queue in a single call
	* support saving metadata in resume file, enable it by default for magnet links
	* support for receiving multi announce messages for local peer discovery
	* added session::listen_no_system_port flag to prevent libtorrent from ever binding the listen socket to port 0
	* added option to not recheck on missing or incomplete resume data
	* extended stats logging with statistics=on builds
	* added new session functions to more efficiently query torrent status
	* added alerts for added and removed torrents
	* expanded plugin interface to support session wide states
	* made the metadata block requesting algorithm more robust against hash check failures
	* support a separate option to use proxies for peers or not
	* pausing the session now also pauses checking torrents
	* moved alert queue size limit into session_settings
	* added support for DHT rss feeds (storing only)
	* added support for RSS feeds
	* fixed up some edge cases in DHT routing table and improved unit test of it
	* added error category and error codes for HTTP errors
	* made the DHT implementation slightly more robust against routing table poisoning and node ID spoofing
	* support chunked encoding in http downloads (http_connection)
	* support adding torrents by url to the .torrent file
	* support CDATA tags in xml parser
	* use a python python dictionary for settings instead of session_settings object (in python bindings)
	* optimized metadata transfer (magnet link) startup time (shaved off about 1 second)
	* optimized swarm startup time (shaved off about 1 second)
	* support DHT name lookup
	* optimized memory usage of torrent_info and file_storage, forcing some API changes
	  around file_storage and file_entry
	* support trackerid tracker extension
	* graceful peer disconnect mode which finishes transactions before disconnecting peers
	* support chunked encoding for web seeds
	* uTP protocol support
	* resistance towards certain flood attacks
	* support chunked encoding for web seeds (only for BEP 19, web seeds)
	* optimized session startup time
	* support SSL for web seeds, through all proxies
	* support extending web seeds with custom authorization and extra headers
	* settings that are not changed from the default values are not saved
	  in the session state
	* made seeding choking algorithm configurable
	* deprecated setters for max connections, max half-open, upload and download
	  rates and unchoke slots. These are now set through session_settings
	* added functions to query an individual peer's upload and download limit
	* full support for BEP 21 (event=paused)
	* added share-mode feature for improving share ratios
	* merged all proxy settings into a single one
	* improved SOCKS5 support by proxying hostname lookups
	* improved support for multi-homed clients
	* added feature to not count downloaded bytes from web seeds in stats
	* added alert for incoming local service discovery messages
	* added option to set file priorities when adding torrents
	* removed the session mutex for improved performance
	* added upload and download activity timer stats for torrents
	* made the reuse-address flag configurable on the listen socket
	* moved UDP trackers over to use a single socket
	* added feature to make asserts log to a file instead of breaking the process
	  (production asserts)
	* optimized disk I/O cache clearing
	* added feature to ask a torrent if it needs to save its resume data or not
	* added setting to ignore file modification time when loading resume files
	* support more fine-grained torrent states between which peer sources it
	  announces to
	* supports calculating sha1 file-hashes when creating torrents
	* made the send_buffer_watermark performance warning more meaningful
	* supports complete_ago extension
	* dropped zlib as a dependency and builds using puff.c instead
	* made the default cache size depend on available physical RAM
	* added flags to torrent::status() that can filter which values are calculated
	* support 'explicit read cache' which keeps a specific set of pieces
	  in the read cache, without implicitly caching other pieces
	* support sending suggest messages based on what's in the read cache
	* clear sparse flag on files that complete on windows
	* support retry-after header for web seeds
	* replaced boost.filesystem with custom functions
	* replaced dependency on boost.thread by asio's internal thread primitives
	* added support for i2p torrents
	* cleaned up usage of MAX_PATH and related macros
	* made it possible to build libtorrent without RTTI support
	* added support to build with libgcrypt and a shipped version of libtommath
	* optimized DHT routing table memory usage
	* optimized disk cache to work with large caches
	* support variable number of optimistic unchoke slots and to dynamically
	  adjust based on the total number of unchoke slots
	* support for BitTyrant choker algorithm
	* support for automatically start torrents when they receive an
	  incoming connection
	* added more detailed instrumentation of the disk I/O thread

0.15.11 release

	* fixed web seed bug, sometimes causing infinite loops
	* fixed race condition when setting session_settings immediately after creating session
	* give up immediately when failing to open a listen socket (report the actual error)
	* restored ABI compatibility with 0.15.9
	* added missing python bindings for create_torrent and torrent_info

0.15.10 release

	* fix 'parameter incorrect' issue when using unbuffered IO on windows
	* fixed UDP socket error handling on windows
	* fixed peer_tos (type of service) setting
	* fixed crash when loading resume file with more files than the torrent in it
	* fix invalid-parameter error on windows when disabling filesystem disk cache
	* fix connection queue issue causing shutdown delays
	* fixed mingw build
	* fix overflow bug in progress_ppm field
	* don't filter local peers received from a non-local tracker
	* fix python deadlock when using python extensions
	* fixed small memory leak in DHT

0.15.9 release

	* added some functions missing from the python binding
	* fixed rare piece picker bug
	* fixed invalid torrent_status::finished_time
	* fixed bugs in dont-have and upload-only extension messages
	* don't open files in random-access mode (speeds up hashing)

0.15.8 release

	* allow NULL to be passed to create_torrent::set_comment and create_torrent::set_creator
	* fix UPnP issue for routers with multiple PPPoE connections
	* fix issue where event=stopped announces wouldn't be sent when closing session
	* fix possible hang in file::readv() on windows
	* fix CPU busy loop issue in tracker announce logic
	* honor IOV_MAX when using writev and readv
	* don't post 'operation aborted' UDP errors when changing listen port
	* fix tracker retry logic, where in some configurations the next tier would not be tried
	* fixed bug in http seeding logic (introduced in 0.15.7)
	* add support for dont-have extension message
	* fix for set_piece_deadline
	* add reset_piece_deadline function
	* fix merkle tree torrent assert

0.15.7 release

	* exposed set_peer_id to python binding
	* improve support for merkle tree torrent creation
	* exposed comparison operators on torrent_handle to python
	* exposed alert error_codes to python
	* fixed bug in announce_entry::next_announce_in and min_announce_in
	* fixed sign issue in set_alert_mask signature
	* fixed unaligned disk access for unbuffered I/O in windows
	* support torrents whose name is empty
	* fixed connection limit to take web seeds into account as well
	* fixed bug when receiving a have message before having the metadata
	* fixed python bindings build with disabled DHT support
	* fixed BSD file allocation issue
	* fixed bug in session::delete_files option to remove_torrent

0.15.6 release

	* fixed crash in udp trackers when using SOCKS5 proxy
	* fixed reconnect delay when leaving upload only mode
	* fixed default values being set incorrectly in add_torrent_params through add_magnet_uri in python bindings
	* implemented unaligned write (for unbuffered I/O)
	* fixed broadcast_lsd option
	* fixed udp-socket race condition when using a proxy
	* end-game mode optimizations
	* fixed bug in udp_socket causing it to issue two simultaneous async. read operations
	* fixed mingw build
	* fixed minor bug in metadata block requester (for magnet links)
	* fixed race condition in iconv string converter
	* fixed error handling in torrent_info constructor
	* fixed bug in torrent_info::remap_files
	* fix python binding for wait_for_alert
	* only apply privileged port filter to DHT-only peers

0.15.5 release

	* support DHT extension to report external IPs
	* fixed rare crash in http_connection's error handling
	* avoid connecting to peers listening on ports < 1024
	* optimized piece picking to not cause busy loops in some end-game modes
	* fixed python bindings for tcp::endpoint
	* fixed edge case of pad file support
	* limit number of torrents tracked by DHT
	* fixed bug when allow_multiple_connections_per_ip was enabled
	* potential WOW64 fix for unbuffered I/O (windows)
	* expose set_alert_queue_size_limit to python binding
	* support dht nodes in magnet links
	* support 100 Continue HTTP responses
	* changed default choker behavior to use 8 unchoke slots (instead of being rate based)
	* fixed error reporting issue in disk I/O thread
	* fixed file allocation issues on linux
	* fixed filename encoding and decoding issue on platforms using iconv
	* reports redundant downloads to tracker, fixed downloaded calculation to
	  be more stable when not including redundant. Improved redundant data accounting
	  to be more accurate
	* fixed bugs in http seed connection and added unit test for it
	* fixed error reporting when fallocate fails
	* deprecate support for separate proxies for separate kinds of connections

0.15.4 release

	* fixed piece picker issue triggered by hash failure and timed out requests to the piece
	* fixed optimistic unchoke issue when setting per torrent unchoke limits
	* fixed UPnP shutdown issue
	* fixed UPnP DeletePortmapping issue
	* fixed NAT-PMP issue when adding the same mapping multiple times
	* no peers from tracker when stopping is no longer an error
	* improved web seed retry behavior
	* fixed announce issue

0.15.3 release

	* fixed announce bug where event=completed would not be sent if it violated the
	  min-announce of the tracker
	* fixed limitation in rate limiter
	* fixed build error with boost 1.44

0.15.2 release

	* updated compiler to msvc 2008 for python binding
	* restored default fail_limit to unlimited on all trackers
	* fixed rate limit bug for DHT
	* fixed SOCKS5 bug for routing UDP packets
	* fixed bug on windows when verifying resume data for a torrent where
	  one of its directories had been removed
	* fixed race condition in peer-list with DHT
	* fix force-reannounce and tracker retry issue

0.15.1 release

	* fixed rare crash when purging the peer list
	* fixed race condition around m_abort in session_impl
	* fixed bug in web_peer_connection which could cause a hang when downloading
	  from web servers
	* fixed bug in metadata extensions combined with encryption
	* refactored socket reading code to not use async. operations unnecessarily
	* some timer optimizations
	* removed the reuse-address flag on the listen socket
	* fixed bug where local peer discovery and DHT wouldn't be announced to without trackers
	* fixed bug in bdecoder when decoding invalid messages
	* added build warning when building with UNICODE but the standard library
	  doesn't provide std::wstring
	* fixed add_node python binding
	* fixed issue where trackers wouldn't tried immediately when the previous one failed
	* fixed synchronization issue between download queue and piece picker
	* fixed bug in udp tracker scrape response parsing
	* fixed bug in the disk thread that could get triggered under heavy load
	* fixed bug in add_piece() that would trigger asserts
	* fixed vs 2010 build
	* recognizes more clients in identify_client()
	* fixed bug where trackers wouldn't be retried if they failed
	* slight performance fix in disk elevator algorithm
	* fixed potential issue where a piece could be checked twice
	* fixed build issue on windows related to GetCompressedSize()
	* fixed deadlock when starting torrents with certain invalid tracker URLs
	* fixed iterator bug in disk I/O thread
	* fixed FIEMAP support on linux
	* fixed strict aliasing warning on gcc
	* fixed inconsistency when creating torrents with symlinks
	* properly detect windows version to initialize half-open connection limit
	* fixed bug in url encoder where $ would not be encoded

0.15 release

	* introduced a session state save mechanism. load_state() and save_state().
	  this saves all session settings and state (except torrents)
	* deprecated dht_state functions and merged it with the session state
	* added support for multiple trackers in magnet links
	* added support for explicitly flushing the disk cache
	* added torrent priority to affect bandwidth allocation for its peers
	* reduced the number of floating point operations (to better support
	  systems without FPU)
	* added new alert when individual files complete
	* added support for storing symbolic links in .torrent files
	* added support for uTorrent interpretation of multi-tracker torrents
	* handle torrents with duplicate filenames
	* piece timeouts are adjusted to download rate limits
	* encodes urls in torrent files that needs to be encoded
	* fixed not passing &supportcrypto=1 when encryption is disabled
	* introduced an upload mode, which torrents are switched into when
	  it hits a disk write error, instead of stopping the torrent.
	  this lets libtorrent keep uploading the parts it has when it
	  encounters a disk-full error for instance
	* improved disk error handling and expanded use of error_code in
	  error reporting. added a bandwidth state, bw_disk, when waiting
	  for the disk io thread to catch up writing buffers
	* improved read cache memory efficiency
	* added another cache flush algorithm to write the largest
	  contiguous blocks instead of the least recently used
	* introduced a mechanism to be lighter on the disk when checking torrents
	* applied temporary memory storage optimization to when checking
	  a torrent as well
	* removed hash_for_slot() from storage_interface. It is now implemented
	  by using the readv() function from the storage implementation
	* improved IPv6 support by announcing twice when necessary
	* added feature to set a separate global rate limit for local peers
	* added preset settings for low memory environments and seed machines
	  min_memory_usage() and high_performance_seeder()
	* optimized overall memory usage for DHT nodes and requests, peer
	  entries and disk buffers
	* change in API for block_info in partial_piece_info, instead of
	  accessing 'peer', call 'peer()'
	* added support for fully automatic unchoker (no need to specify
	  number of upload slots). This is on by default
	* added support for changing socket buffer sizes through
	  session_settings
	* added support for merkle hash tree torrents (.merkle.torrent)
	* added 'seed mode', which assumes that all files are complete
	  and checks hashes lazily, as blocks are requested
	* added new extension for file attributes (executable and hidden)
	* added support for unbuffered I/O for aligned files
	* added workaround for sparse file issue on Windows Vista
	* added new lt_trackers extension to exchange trackers between
	  peers
	* added support for BEP 17 http seeds
	* added read_piece() to read pieces from torrent storage
	* added option for udp tracker preference
	* added super seeding
	* added add_piece() function to inject data from external sources
	* add_tracker() function added to torrent_handle
	* if there is no working tracker, current_tracker is the
	  tracker that is currently being tried
	* torrents that are checking can now be paused, which will
	  pause the checking
	* introduced another torrent state, checking_resume_data, which
	  the torrent is in when it's first added, and is comparing
	  the files on disk with the resume data
	* DHT bandwidth usage optimizations
	* rate limited DHT send socket
	* tracker connections are now also subject to IP filtering
	* improved optimistic unchoke logic
	* added monitoring of the DHT lookups
	* added bandwidth reports for estimated TCP/IP overhead and DHT
	* includes DHT traffic in the rate limiter
	* added support for bitcomet padding files
	* improved support for sparse files on windows
	* added ability to give seeding torrents preference to active slots
	* added torrent_status::finished_time
	* automatically caps files and connections by default to rlimit
	* added session::is_dht_running() function
	* added torrent_handle::force_dht_announce()
	* added torrent_info::remap_files()
	* support min_interval tracker extension
	* added session saving and loading functions
	* added support for min-interval in tracker responses
	* only keeps one outstanding duplicate request per peer
	  reduces waste download, specifically when streaming
	* added support for storing per-peer rate limits across reconnects
	* improved fallocate support
	* fixed magnet link issue when using resume data
	* support disk I/O priority settings
	* added info_hash to torrent_deleted_alert
	* improved LSD performance and made the interval configurable
	* improved UDP tracker support by caching connect tokens
	* fast piece optimization

release 0.14.10

	* fixed udp tracker race condition
	* added support for torrents with odd piece sizes
	* fixed issue with disk read cache not being cleared when removing torrents
	* made the DHT socket bind to the same interface as the session
	* fixed issue where an http proxy would not be used on redirects
	* Solaris build fixes
	* disabled buggy disconnect_peers feature

release 0.14.9

	* disabled feature to drop requests after having been skipped too many times
	* fixed range request bug for files larger than 2 GB in web seeds
	* don't crash when trying to create torrents with 0 files
	* fixed big_number __init__ in python bindings
	* fixed optimistic unchoke timer
	* fixed bug where torrents with incorrectly formatted web seed URLs would be
	  connected multiple times
	* fixed MinGW support
	* fixed DHT bootstrapping issue
	* fixed UDP over SOCKS5 issue
	* added support for "corrupt" tracker announce
	* made end-game mode less aggressive

release 0.14.8

	* ignore unkown metadata messages
	* fixed typo that would sometimes prevent queued torrents to be checked
	* fixed bug in auto-manager where active_downloads and active_seeds would
	  sometimes be used incorrectly
	* force_recheck() no longer crashes on torrents with no metadata
	* fixed broadcast socket regression from 0.14.7
	* fixed hang in NATPMP when shut down while waiting for a response
	* fixed some more error handling in bdecode

release 0.14.7

	* fixed deadlock in natpmp
	* resume data alerts are always posted, regardless of alert mask
	* added wait_for_alert to python binding
	* improved invalid filename character replacement
	* improved forward compatibility in DHT
	* added set_piece_hashes that takes a callback to the python binding
	* fixed division by zero in get_peer_info()
	* fixed bug where pieces may have been requested before the metadata
	  was received
	* fixed incorrect error when deleting files from a torrent where
	  not all files have been created
	* announces torrents immediately to the DHT when it's started
	* fixed bug in add_files that would fail to recurse if the path
	  ended with a /
	* fixed bug in error handling when parsing torrent files
	* fixed file checking bug when renaming a file before checking the torrent
	* fixed race conditon when receiving metadata from swarm
	* fixed assert in ut_metadata plugin
	* back-ported some fixes for building with no exceptions
	* fixed create_torrent when passing in a path ending with /
	* fixed move_storage when source doesn't exist
	* fixed DHT state save bug for node-id
	* fixed typo in python binding session_status struct
	* broadcast sockets now join every network interface (used for UPnP and
	  local peer discovery)

release 0.14.6

	* various missing include fixes to be buildable with boost 1.40
	* added missing functions to python binding related to torrent creation
	* fixed to add filename on web seed urls that lack it
	* fixed BOOST_ASIO_HASH_MAP_BUCKETS define for boost 1.39
	* fixed checking of fast and suggest messages when used with magnet links
	* fixed bug where web seeds would not disconnect if being resolved when
	  the torrent was paused
	* fixed download piece performance bug in piece picker
	* fixed bug in connect candidate counter
	* replaces invalid filename characters with .
	* added --with-libgeoip option to configure script to allow building and
	  linking against system wide library
	* fixed potential pure virtual function call in extensions on shutdown
	* fixed disk buffer leak in smart_ban extension

release 0.14.5

	* fixed bug when handling malformed webseed urls and an http proxy
	* fixed bug when setting unlimited upload or download rates for torrents
	* fix to make torrent_status::list_peers more accurate.
	* fixed memory leak in disk io thread when not using the cache
	* fixed bug in connect candidate counter
	* allow 0 upload slots
	* fixed bug in rename_file(). The new name would not always be saved in
	  the resume data
	* fixed resume data compatibility with 0.13
	* fixed rare piece-picker bug
	* fixed bug where one allowed-fast message would be sent even when
	  disabled
	* fixed race condition in UPnP which could lead to crash
	* fixed inversed seed_time ratio logic
	* added get_ip_filter() to session

release 0.14.4

	* connect candidate calculation fix
	* tightened up disk cache memory usage
	* fixed magnet link parser to accept hex-encoded info-hashes
	* fixed inverted logic when picking which peers to connect to
	  (should mean a slight performance improvement)
	* fixed a bug where a failed rename_file() would leave the storage
	  in an error state which would pause the torrent
	* fixed case when move_storage() would fail. Added a new alert
	  to be posted when it does
	* fixed crash bug when shutting down while checking a torrent
	* fixed handling of web seed urls that didn't end with a
	  slash for multi-file torrents
	* lowered the default connection speed to 10 connection attempts
	  per second
	* optimized memory usage when checking files fails
	* fixed bug when checking a torrent twice
	* improved handling of out-of-memory conditions in disk I/O thread
	* fixed bug when force-checking a torrent with partial pieces
	* fixed memory leak in disk cache
	* fixed torrent file path vulnerability
	* fixed upnp
	* fixed bug when dealing with clients that drop requests (i.e. BitComet)
	  fixes assert as well

release 0.14.3

	* added python binding for create_torrent
	* fixed boost-1.38 build
	* fixed bug where web seeds would be connected before the files
	  were checked
	* fixed filename bug when using wide characters
	* fixed rare crash in peer banning code
	* fixed potential HTTP compatibility issue
	* fixed UPnP crash
	* fixed UPnP issue where the control url contained the base url
	* fixed a replace_trackers bug
	* fixed bug where the DHT port mapping would not be removed when
	  changing DHT port
	* fixed move_storage bug when files were renamed to be moved out
	  of the root directory
	* added error handling for set_piece_hashes
	* fixed missing include in enum_if.cpp
	* fixed dual IP stack issue
	* fixed issue where renamed files were sometimes not saved in resume data
	* accepts tracker responses with no 'peers' field, as long as 'peers6'
	  is present
	* fixed CIDR-distance calculation in the precense of IPv6 peers
	* save partial resume data for torrents that are queued for checking
	  or checking, to maintain stats and renamed files
	* Don't try IPv6 on windows if it's not installed
	* move_storage fix
	* fixed potential crash on shutdown
	* fixed leaking exception from bdecode on malformed input
	* fixed bug where connection would hang when receiving a keepalive
	* fixed bug where an asio exception could be thrown when resolving
	  peer countries
	* fixed crash when shutting down while checking a torrent
	* fixed potential crash in connection_queue when a peer_connection
	  fail to open its socket

release 0.14.2

	* added missing functions to the python bindings torrent_info::map_file,
	  torrent_info::map_block and torrent_info::file_at_offset.
	* removed support for boost-1.33 and earlier (probably didn't work)
	* fixed potential freezes issues at shutdown
	* improved error message for python setup script
	* fixed bug when torrent file included announce-list, but no valid
	  tracker urls
	* fixed bug where the files requested from web seeds would be the
	  renamed file names instead of the original file names in the torrent.
	* documentation fix of queing section
	* fixed potential issue in udp_socket (affected udp tracker support)
	* made name, comment and created by also be subject to utf-8 error
	  correction (filenames already were)
	* fixed dead-lock when settings DHT proxy
	* added missing export directives to lazy_entry
	* fixed disk cache expiry settings bug (if changed, it would be set
	  to the cache size)
	* fixed bug in http_connection when binding to a particular IP
	* fixed typo in python binding (torrent_handle::piece_prioritize should
	  be torrent_handle::piece_priorities)
	* fixed race condition when saving DHT state
	* fixed bugs related to lexical_cast being locale dependent
	* added support for SunPro C++ compiler
	* fixed bug where messeges sometimes could be encrypted in the
	  wrong order, for encrypted connections.
	* fixed race condition where torrents could get stuck waiting to
	  get checked
	* fixed mapped files bug where it wouldn't be properly restored
	  from resume data properly
	* removed locale dependency in xml parser (caused asserts on windows)
	* fixed bug when talking to https 1.0 servers
	* fixed UPnP bug that could cause stack overflow

release 0.14.1

	* added converter for python unicode strings to utf-8 paths
	* fixed bug in http downloader where the host field did not
	  include the port number
	* fixed headers to not depend on NDEBUG, which would prohibit
	  linking a release build of libtorrent against a debug application
	* fixed bug in disk I/O thread that would make the thread
	  sometimes quit when an error occurred
	* fixed DHT bug
	* fixed potential shutdown crash in disk_io_thread
	* fixed usage of deprecated boost.filsystem functions
	* fixed http_connection unit test
	* fixed bug in DHT when a DHT state was loaded
	* made rate limiter change in 0.14 optional (to take estimated
	  TCP/IP overhead into account)
	* made the python plugin buildable through the makefile
	* fixed UPnP bug when url base ended with a slash and
	  path started with a slash
	* fixed various potentially leaking exceptions
	* fixed problem with removing torrents that are checking
	* fixed documentation bug regarding save_resume_data()
	* added missing documentation on torrent creation
	* fixed bugs in python client examples
	* fixed missing dependency in package-config file
	* fixed shared geoip linking in Jamfile
	* fixed python bindings build on windows and made it possible
	  to generate a windows installer
	* fixed bug in NAT-PMP implementation

release 0.14

	* deprecated add_torrent() in favor of a new add_torrent()
	  that takes a struct with parameters instead. Torrents
	  are paused and auto managed by default.
	* removed 'connecting_to_tracker' torrent state. This changes
	  the enum values for the other states.
	* Improved seeding and choking behavior.
	* Fixed rare buffer overrun bug when calling get_download_queue
	* Fixed rare bug where torrent could be put back into downloading
	  state even though it was finished, after checking files.
	* Fixed rename_file to work before the file on disk has been
	  created.
	* Fixed bug in tracker connections in case of errors caused
	  in the connection constructor.
	* Updated alert system to be filtered by category instead of
	  severity level. Alerts can generate a message through
	  alert::message().
	* Session constructor will now start dht, upnp, natpmp, lsd by
	  default. Flags can be passed in to the constructor to not
	  do this, if these features are to be enabled and disabled
	  at a later point.
	* Removed 'connecting_to_tracker' torrent state
	* Fix bug where FAST pieces were cancelled on choke
	* Fixed problems with restoring piece states when hash failed.
	* Minimum peer reconnect time fix. Peers with no failures would
	  reconnect immediately.
	* Improved web seed error handling
	* DHT announce fixes and off-by-one loop fix
	* Fixed UPnP xml parse bug where it would ignore the port number
	  for the control url.
	* Fixed bug in torrent writer where the private flag was added
	  outside of the info dictionary
	* Made the torrent file parser less strict of what goes in the
	  announce-list entry
	* Fixed type overflow bug where some statistics was incorrectly
	  reported for file larger than 2 GB
	* boost-1.35 support
	* Fixed bug in statistics from web server peers where it sometimes
	  could report too many bytes downloaded.
	* Fixed bug where statistics from the last second was lost when
	  disconnecting a peer.
	* receive buffer optimizations (memcpy savings and memory savings)
	* Support for specifying the TOS byte for peer traffic.
	* Basic support for queueing of torrents.
	* Better bias to give connections to downloading torrents
	  with fewer peers.
	* Optimized resource usage (removed the checking thread)
	* Support to bind outgoing connections to specific ports
	* Disk cache support.
	* New, more memory efficient, piece picker with sequential download
	  support (instead of the more complicated sequential download threshold).
	* Auto Upload slots. Automtically opens up more slots if
	  upload limit is not met.
	* Improved NAT-PMP support by querying the default gateway
	* Improved UPnP support by ignoring routers not on the clients subnet.

release 0.13

	* Added scrape support
	* Added add_extension() to torrent_handle. Can instantiate
	  extensions for torrents while downloading
	* Added support for remove_torrent to delete the files as well
	* Fixed issue with failing async_accept on windows
	* DHT improvements, proper error messages are now returned when
	  nodes sends bad packets
	* Optimized the country table used to resolve country of peers
	* Copying optimization for sending data. Data is no longer copied from
	  the disk I/O buffer to the send buffer.
	* Buffer optimization to use a raw buffer instead of std::vector<char>
	* Improved file storage to use sparse files
	* Updated python bindings
	* Added more clients to the identifiable clients list.
	* Torrents can now be started in paused state (to better support queuing)
	* Improved IPv6 support (support for IPv6 extension to trackers and
	  listens on both IPv6 and IPv4 interfaces).
	* Improved asserts used. Generates a stacktrace on linux
	* Piece picker optimizations and improvements
	* Improved unchoker, connection limit and rate limiter
	* Support for FAST extension
	* Fixed invalid calculation in DHT node distance
	* Fixed bug in URL parser that failed to parse IPv6 addresses
	* added peer download rate approximation
	* added port filter for outgoing connection (to prevent
	  triggering firewalls)
	* made most parameters configurable via session_settings
	* added encryption support
	* added parole mode for peers whose data fails the hash check.
	* optimized heap usage in piece-picker and web seed downloader.
	* fixed bug in DHT where older write tokens weren't accepted.
	* added support for sparse files.
	* introduced speed categories for peers and pieces, to separate
	  slow and fast peers.
	* added a half-open tcp connection limit that takes all connections
	  in to account, not just peer connections.
	* added alerts for filtered IPs.
	* added support for SOCKS4 and 5 proxies and HTTP CONNECT proxies.
	* fixed proper distributed copies calculation.
	* added option to use openssl for sha-1 calculations.
	* optimized the piece picker in the case where a peer is a seed.
	* added support for local peer discovery
	* removed the dependency on the compiled boost.date_time library
	* deprecated torrent_info::print()
	* added UPnP support
	* fixed problem where peer interested flags were not updated correctly
	  when pieces were filtered
	* improvements to ut_pex messages, including support for seed flag
	* prioritizes upload bandwidth to peers that might send back data
	* the following functions have been deprecated:
	  	void torrent_handle::filter_piece(int index, bool filter) const;
	  	void torrent_handle::filter_pieces(std::vector<bool> const& pieces) const;
	  	bool torrent_handle::is_piece_filtered(int index) const;
	  	std::vector<bool> torrent_handle::filtered_pieces() const;
	  	void torrent_handle::filter_files(std::vector<bool> const& files) const;

	  instead, use the piece_priority functions.

	* added support for NAT-PMP
	* added support for piece priorities. Piece filtering is now set as
	  a priority
	* Fixed crash when last piece was smaller than one block and reading
	  fastresume data for that piece
	* Makefiles should do a better job detecting boost
	* Fixed crash when all tracker urls are removed
	* Log files can now be created at user supplied path
	* Log files failing to create is no longer fatal
	* Fixed dead-lock in torrent_handle
	* Made it build with boost 1.34 on windows
	* Fixed bug in URL parser that failed to parse IPv6 addresses
	* Fixed bug in DHT, related to IPv6 nodes
	* DHT accepts transaction IDs that have garbage appended to them
	* DHT logs messages that it fails to decode

release 0.12

	* fixes to make the DHT more compatible
	* http seed improvements including error reporting and url encoding issues.
	* fixed bug where directories would be left behind when moving storage
	  in some cases.
	* fixed crashing bug when restarting or stopping the DHT.
	* added python binding, using boost.python
	* improved character conversion on windows when strings are not utf-8.
	* metadata extension now respects the private flag in the torrent.
	* made the DHT to only be used as a fallback to trackers by default.
	* added support for HTTP redirection support for web seeds.
	* fixed race condition when accessing a torrent that was checking its
	  fast resume data.
	* fixed a bug in the DHT which could be triggered if the network was
	  dropped or extremely rare cases.
	* if the download rate is limited, web seeds will now only use left-over
	  bandwidth after all bt peers have used up as much bandwidth as they can.
	* added the possibility to have libtorrent resolve the countries of
	  the peers in torrents.
	* improved the bandwidth limiter (it now implements a leaky bucket/node bucket).
	* improved the HTTP seed downloader to report accurate progress.
	* added more client peer-id signatures to be recognized.
	* added support for HTTP servers that skip the CR before the NL at line breaks.
	* fixed bug in the HTTP code that only accepted headers case sensitive.
	* fixed bug where one of the session constructors didn't initialize boost.filesystem.
	* fixed bug when the initial checking of a torrent fails with an exception.
	* fixed bug in DHT code which would send incorrect announce messages.
	* fixed bug where the http header parser was case sensitive to the header
	  names.
	* Implemented an optmization which frees the piece_picker once a torrent
	  turns into a seed.
	* Added support for uT peer exchange extension, implemented by Massaroddel.
	* Modified the quota management to offer better bandwidth balancing
	  between peers.
	* logging now supports multiple sessions (different sessions now log
	  to different directories).
	* fixed random number generator seed problem, generating the same
	  peer-id for sessions constructed the same second.
	* added an option to accept multiple connections from the same IP.
	* improved tracker logging.
	* moved the file_pool into session. The number of open files is now
	  limited per session.
	* fixed uninitialized private flag in torrent_info
	* fixed long standing issue with file.cpp on windows. Replaced the low level
	  io functions used on windows.
	* made it possible to associate a name with torrents without metadata.
	* improved http-downloading performance by requesting entire pieces via
	  http.
	* added plugin interface for extensions. And changed the interface for
	  enabling extensions.

release 0.11

	* added support for incorrectly encoded paths in torrent files
	  (assumes Latin-1 encoding and converts to UTF-8).
	* added support for destructing session objects asynchronously.
	* fixed bug with file_progress() with files = 0 bytes
	* fixed a race condition bug in udp_tracker_connection that could
	  cause a crash.
	* fixed bug occuring when increasing the sequenced download threshold
	  with max availability lower than previous threshold.
	* fixed an integer overflow bug occuring when built with gcc 4.1.x
	* fixed crasing bug when closing while checking a torrent
	* fixed bug causing a crash with a torrent with piece length 0
	* added an extension to the DHT network protocol to support the
	  exchange of nodes with IPv6 addresses.
	* modified the ip_filter api slightly to support IPv6
	* modified the api slightly to make sequenced download threshold
	  a per torrent-setting.
	* changed the address type to support IPv6
	* fixed bug in piece picker which would not behave as
	  expected with regard to sequenced download threshold.
	* fixed bug with file_progress() with files > 2 GB.
	* added --enable-examples option to configure script.
	* fixed problem with the resource distribution algorithm
	  (controlling e.g upload/download rates).
	* fixed incorrect asserts in storage related to torrents with
	  zero-sized files.
	* added support for trackerless torrents (with kademlia DHT).
	* support for torrents with the private flag set.
	* support for torrents containing bootstrap nodes for the
	  DHT network.
	* fixed problem with the configure script on FreeBSD.
	* limits the pipelining used on url-seeds.
	* fixed problem where the shutdown always would delay for
	  session_settings::stop_tracker_timeout seconds.
	* session::listen_on() won't reopen the socket in case the port and
	  interface is the same as the one currently in use.
	* added http proxy support for web seeds.
	* fixed problem where upload and download stats could become incorrect
	  in case of high cpu load.
	* added more clients to the identifiable list.
	* fixed fingerprint parser to cope with latest Mainline versions.

release 0.10

	* fixed a bug where the requested number of peers in a tracker request could
	  be too big.
	* fixed a bug where empty files were not created in full allocation mode.
	* fixed a bug in storage that would, in rare cases, fail to do a
	  complete check.
	* exposed more settings for tweaking parameters in the piece-picker,
	  downloader and uploader (http_settings replaced by session_settings).
	* tweaked default settings to improve high bandwidth transfers.
	* improved the piece picker performance and made it possible to download
	  popular pieces in sequence to improve disk performance.
	* added the possibility to control upload and download limits per peer.
	* fixed problem with re-requesting skipped pieces when peer was sending pieces
	  out of fifo-order.
	* added support for http seeding (the GetRight protocol)
	* renamed identifiers called 'id' in the public interface to support linking
	  with Objective.C++
	* changed the extensions protocol to use the new one, which is also
	  implemented by uTorrent.
	* factorized the peer_connection and added web_peer_connection which is
	  able to download from http-sources.
	* converted the network code to use asio (resulted in slight api changes
	  dealing with network addresses).
	* made libtorrent build in vc7 (patches from Allen Zhao)
	* fixed bug caused when binding outgoing connections to a non-local interface.
	* add_torrent() will now throw if called while the session object is
	  being closed.
	* added the ability to limit the number of simultaneous half-open
	  TCP connections. Flags in peer_info has been added.

release 0.9.1

	* made the session disable file name checks within the boost.filsystem library
	* fixed race condition in the sockets
	* strings that are invalid utf-8 strings are now decoded with the
	  local codepage on windows
	* added the ability to build libtorrent both as a shared library
	* client_test can now monitor a directory for torrent files and automatically
	  start and stop downloads while running
	* fixed problem with file_size() when building on windows with unicode support
	* added a new torrent state, allocating
	* added a new alert, metadata_failed_alert
	* changed the interface to session::add_torrent for some speed optimizations.
	* greatly improved the command line control of the example client_test.
	* fixed bug where upload rate limit was not being applied.
	* files that are being checked will no longer stall files that don't need
	  checking.
	* changed the way libtorrent identifies support for its excentions
	  to look for 'ext' at the end of the peer-id.
	* improved performance by adding a circle buffer for the send buffer.
	* fixed bugs in the http tracker connection when using an http proxy.
	* fixed problem with storage's file pool when creating torrents and then
	  starting to seed them.
	* hard limit on remote request queue and timeout on requests (a timeout
	  triggers rerequests). This makes libtorrent work much better with
	  "broken" clients like BitComet which may ignore requests.

Initial release 0.9

	* multitracker support
	* serves multiple torrents on a single port and a single thread
	* supports http proxies and proxy authentication
	* gzipped tracker-responses
	* block level piece picker
	* queues torrents for file check, instead of checking all of them in parallel
	* uses separate threads for checking files and for main downloader
	* upload and download rate limits
	* piece-wise, unordered, incremental file allocation
	* fast resume support
	* supports files > 2 gigabytes
	* supports the no_peer_id=1 extension
	* support for udp-tracker protocol
	* number of connections limit
	* delays sending have messages
	* can resume pieces downloaded in any order
	* adjusts the length of the request queue depending on download rate
	* supports compact=1
	* selective downloading
	* ip filter
<|MERGE_RESOLUTION|>--- conflicted
+++ resolved
@@ -1,4 +1,3 @@
-<<<<<<< HEAD
 * 2.0.5 released
 
 	* on windows, explicitly flush memory mapped files periodically
@@ -89,9 +88,7 @@
 	* added support for GnuTLS for HTTPS and torrents over SSL
 
 
-=======
 	* don't disable announcing from local endpoints because of temporary failures
->>>>>>> e797d60a
 	* fix issue in parsing UPnP XML response with multiple forwarding services
 
 1.2.15 released
