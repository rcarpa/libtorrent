--- conflicted
+++ resolved
@@ -1,4 +1,3 @@
-<<<<<<< HEAD
 	* fix missing python binding for file_progress_flags
 	* fix torrent_file_with_hashes() to fail when we don't have the piece layers
 	* restore path character encoding conversion for non UTF-8 locales on linux
@@ -80,9 +79,7 @@
 	* libtorrent now requires C++14 to build
 	* added support for GnuTLS for HTTPS and torrents over SSL
 
-=======
 	* fix build configuration issue on NetBSD, OpenBSD and DragonFly
->>>>>>> fe129a09
 	* make UTF-8 sanitization a bit stricter. This will re-write invalid UTF-8
 	  code points encoding surrogate pairs
 	* fix restoring last_seen_complete from resume data
