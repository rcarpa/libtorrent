<<<<<<< HEAD
	* made disk_interface's status_t type a flags type
	* optimize resume data format to use less space
	* add a simpler overload to bencode() returning a vector<char>
	* introduced a new API for creating torrents, enabling file_storage optimizations
	* default build to not include functions deprecated in libtorrent 1.1 and earlier
	* add comment, created_by and creation_date to add_torrent_params
	* move session_flags to session_params
	* the entry class is now a standard variant type
	* use std::string_view instead of boost counterpart
	* libtorrent now requires C++17 to build
	* added support for WebTorrent


=======
	* fix web seed request for renamed single-file torrents
	* fix issue where web seeds could disappear from resume data
	* extend save_resume with additional conditional flags
	* fix issue with retrying trackers in tiers > 0
	* fix last_upload and last_download resume data fields to use posix time
>>>>>>> 116b3739
	* improve error messages for no_connect_privileged_ports, by untangle it from the port filter
	* fix I2P issue introduced in 2.0.0
	* add async tracker status query, post_trackers()
	* add async torrent status query, post_status()
	* support loading version 2 of resume data format
	* fix issue with odd piece sizes
	* add async piece availability query, post_piece_availability()
	* add async piece availibility query, post_piece_availibility()
	* add async download queue query, post_download_queue()
	* add async file_progress query, post_file_progress()
	* add async peer_info query, post_peer_info()

2.0.8 released

	* fix uTP streams timing out instead of closing cleanly
	* add write_torrent_file_buf() overload for generating .torrent files
	* add create_torrent::generate_buf() function to generate into a buffer
	* fix copy_file when the file ends with a sparse region
	* uTP performance, fix packet loss when sending is stalled
	* fix trackers being stuck after session pause/resume
	* fix bug in hash_picker with empty files
	* uTP performance, prevent premature timeouts/resends
	* add option to not memory map files below a certain size
	* settings_pack now returns default values when queried for missing settings
	* fix copy_file fall-back when SEEK_HOL/SEEK_DATA is not supported
	* improve error reporting from file copy and move
	* tweak pad file placement to match reference implementation (tail-padding)
	* uTP performance, more lenient nagle's algorithm to always allow one outstanding undersized packet
	* uTP performance, piggy-back held back undersized packet with ACKs
	* uTP performance, don't send redundant deferred ACKs
	* support incoming SOCKS5 packets with hostnames as source address, for UDP trackers
	* ignore duplicate network interface change notifications on linux
	* fix total_want/want accounting when forcing a recheck
	* fix merging metadata with magnet links added on top of existing torrents
	* add torrent_flag to default all file priorities to dont_download
	* fix &so= feature in magnet links
	* improve compatibility of SOCKS5 UDP ASSOCIATE
	* fix madvise range for flushing cache in mmap_storage
	* open files with no_cache set in O_SYNC mode

* 2.0.7 released

	* fix issue in use of copy_file_range() on linux
	* avoid open-file race in the file_view_pool
	* fix issue where stop-when-ready would not close files
	* fix issue with duplicate hybrid torrent via separate v1 and v2 magnet links
	* added new function to load torrent files, load_torrent_*()
	* support sync_file_range() on linux
	* fix issue in write_torrent_file() when file size is exactly piece size
	* fix file_num_blocks() and file_num_pieces() for empty files
	* add new overload to make_magnet_uri()
	* add missing protocol version to tracker_reply_alert and tracker_error_alert
	* fix privilege issue with SetFileValidData()
	* add asynchronous overload of torrent_handle::add_piece()
	* default to a single hashing thread, for full checks
	* Fix bug when checking files and the first piece is invalid

* 2.0.6 released

	* fix issue creating a v2 torrent from torrent_info containing an empty file
	* make recheck files also update which files use partfile
	* add write_through disk_io_write_mode, which flushes pieces to disk immediately
	* improve copy file function to preserve sparse regions (when supported)
	* add function to truncate over-sized files part of a torrent
	* fix directory creation on windows shared folders
	* add flag to make add_files() not record file attributes
	* deprecate (unused) allow_partial_disk_writes settings
	* fix disk-full error reporting in mmap_disk_io
	* fixed similar-torrents feature for v2 torrents
	* fix potential unbounded recursion in add_completed_job, in disk I/O
	* deprecated (unused) volatile_read_cache setting
	* fix part files being marked as hidden on windows

* 2.0.5 released

	* on windows, explicitly flush memory mapped files periodically
	* fix build with WolfSSL
	* fix issue where incoming uTP connections were not accepted over SOCKS5
	* fix several issues in handling of checking files of v2 torrents, esp. from magnet links
	* make the token limit when parsing metadata from magnet files configurable
	* fix issue with stalled pieces on disk full errors
	* fix missing python binding for file_progress_flags
	* fix torrent_file_with_hashes() to fail when we don't have the piece layers
	* restore path character encoding conversion for non UTF-8 locales on linux
	* fix use-after-free bug in make_magnet_uri
	* add write_torrent_file() to produce a .torrent file from add_torrent_params
	* allow loading v2 .torrent files without piece layer
	* fix issue with adding v2 torrents with invalid file root hash

* 2.0.4 released

	* fix piece picker bug causing double-picks with prefer-contiguous enabled
	* expose session_params in python bindings
	* fix (deprecated) use of add_torrent_params::info_hash
	* fix issue creating and loading v2 torrents with empty files. Improves
	  conformance to BEP52 reference implementation

* 2.0.3 released

	* add new torrent_file_with_hashes() which includes piece layers for
	  creating .torrent files
	* add file_prio_alert, posted when file priorities are updated
	* fix issue where set_piece_hashes() would not propagate file errors
	* add missing python binding for event_t
	* add work-around for systems without fseeko() (such as Android)
	* add convenience header libtorrent/libtorrent.hpp
	* increase default max_allowed_in_request_queue
	* fix loading non-ascii filenames on windows with torrent_info constructor (2.0 regression)
	* add std::hash<> specialization for info_hash_t
	* fix integer overflow in hash_picker and properly restrict max file sizes in torrents
	* strengthen SSRF mitigation for web seeds

* 2.0.2 released

	* add v1() and v2() functions to torrent_info
	* fix piece_layers() to work for single-piece files
	* fix python binding regression in session constructor flags
	* fix unaligned piece requests in mmap_storage
	* improve client_data_t ergonomics
	* fix issue with concurrent access to part files

* 2.0.1 released

	* fix attribute in single-file v2 torrent creation
	* fix padding for empty files in v2 torrent creation
	* add function to ask a file_storage whether it's v2 or not
	* fix mtime field when creating single-file v2 torrents
	* fix performance regression in checking files
	* disable use of SetFileValidData() by default (windows). A new setting
	  allows enabling it

2.0 released

	* dropped depenency on iconv
	* deprecate set_file_hash() in torrent creator, as it's superceded by v2 torrents
	* deprecate mutable access to info_section in torrent_info
	* removed deprecated lazy_entry/lazy_bdecode
	* stats_alert deprecated
	* remove bittyrant choking algorithm
	* update userdata in add_torrent_params to be type-safe and add to torrent_handle
	* add ip_filter to session_params
	* added support for wolfSSL for SHA-1 hash and HTTPS (no Torrents over SSL)
	* requires OpenSSL minimum version 1.0.0 with SNI support
	* deprecated save_state() and load_state() on session in favour of new
	  write_session_params() and read_session_params()
	* added support for BitTorrent v2 (see docs/upgrade_to_2.0.html)
	* create_torrent() pad_file_limit parameter removed
	* create_torrent() merkle- and optimize-alignment flags removed
	* merkle_tree removed from add_torrent_params
	* announce_entry expose information per v1 and v2 info-hash announces
	* deprecated sha1_hash info_hash members on torrent_removed_alert,
	  torrent_deleted_alert, torrent_delete_failed_alert and add_torrent_params
	* undeprecate error_file_metadata for torrent errors related to its metadata
	* remove support for adding a torrent under a UUID (used for previous RSS support)
	* remove deprecated feature to add torrents by file:// URL
	* remove deprecated feature to download .torrent file from URL
	* requires boost >= 1.66 to build
	* update networking API to networking TS compatible boost.asio
	* overhauled disk I/O subsystem to use memory mapped files (where available)
	* libtorrent now requires C++14 to build
	* added support for GnuTLS for HTTPS and torrents over SSL


	* fix issue where stop-when-ready would not close files
	* uTP performance, fix packet loss when sending is stalled
	* uTP performance, prevent premature timeouts/resends
	* uTP performance, more lenient nagle's algorithm to always allow one outstanding undersized packet
	* uTP performance, piggy-back held back undersized packet with ACKs
	* uTP performance, don't send redundant deferred ACKs
	* fix wanted_done/done accounting when force-rechecking
	* expose userdata via torrent_handle (back-port from 2.0)
	* fix renaming of filenames that are too long for the filesystem
	* made UPnP and LSD code avoid using select_reactor (to work around an issue on windows in boost.asio < 1.80)

1.2.17 released

	* fixed tracker connections spinning when hostname lookups stall
	* fixed error in pkg-config file generation in Jamfile
	* improve backwards compatibility with loading magnet link resume files
	* fix bind-to-device for tracker announces and UPnP
	* rename peer_tos setting to peer_dscp
	* fix bdecode support for large strings (>= 100 MB)

1.2.16 released

	* send User-Agent field in anonymous mode
	* fix python binding for settings_pack conversion
	* fix DHT announce timer issue
	* use DSCP_TRAFFIC_TYPE socket option on windows
	* update default ToS setting according to RFC 8622
	* keep trying to announce to trackers even when all fail
	* don't disable announcing from local endpoints because of temporary failures
	* fix issue in parsing UPnP XML response with multiple forwarding services

1.2.15 released

	* cache DNS lookups for SOCKS5 proxy
	* fix stalled pieces on disk-full errors
	* fix build configuration issue on NetBSD, OpenBSD and DragonFly
	* make UTF-8 sanitization a bit stricter. This will re-write invalid UTF-8
	  code points encoding surrogate pairs
	* fix restoring last_seen_complete from resume data
	* fix issue on MacOS where the DHT was not restarted on a network-up notification
	* make remove_torrent flags be treated as flags (instead of an enum)

1.2.14 released

	* improve handling of seed flag in PEX messages
	* fix issue of accruing unlimited DHT node candidates when DHT is disabled
	* fix bug in parsing chunked encoding
	* fix incorrect reporting of active_duration when entering graceful-pause
	* fix python binding for functions taking string_view
	* fix python binding for torrent_info constructor overloads
	* issue python deprecation warnings for some deprecated functions in the python bindings
	* fix python binding for torrent_info::add_url_seed, add_tracker and add_http_seed

1.2.13 released

	* Use /etc/ssl/cert.pem to validate HTTPS connections on MacOS
	* allow no-interest timeouts of peer connections before all connections slots are full
	* fix issue where a DHT message would count as an incoming connection
	* fix issue when failing to parse outgoing_interfaces setting
	* fix super-seeding issue that could cause a segfault
	* fix data race in python binding of session::get_torrent_status()
	* fix need_save_resume_data() for renaming files, share-mode, upload-mode,
	  disable- pex, lsd, and dht.
	* fix incoming TCP connections when using tracker-only proxy
	* fix issue with paths starting with ./
	* fix integer overflow when setting a high DHT upload rate limit
	* improve Path MTU discovery logic in uTP
	* fix overflow issue when rlimit_nofile is set to infinity
	* fix issue in python binding interpreting int settings > INT_MAX
	* Fix cxxflags and linkflags injection via environment variables

1.2.12 released

	* fix loading of DHT node ID from previous session on startup
	* use getrandom(), when available, and fall back to /dev/urandom
	* fix python binding for "value" in dht put alerts
	* fix bug in python binding for dht_put_mutable_item
	* fix uTP issue acking FIN packets
	* validate HTTPS certificates by default (trackers and web seeds)
	* load SSL certificates from windows system certificate store, to authenticate trackers
	* introduce mitigation for Server Side Request Forgery in tracker and web seed URLs
	* fix error handling for pool allocation failure

1.2.11 released

	* fix issue with moving the session object
	* deprecate torrent_status::allocating. This state is no longer used
	* fix bug creating torrents with symbolic links
	* remove special case to save metadata in resume data unconditionally when added throught magnet link
	* fix bugs in mutable-torrent support (reusing identical files from different torrents)
	* fix incorrectly inlined move-assignment of file_storage
	* add session::paused flag, and the ability to construct a session in paused mode
	* fix session-pause causing tracker announces to fail
	* fix peer-exchange flags bug
	* allow saving resume data before metadata has been downloaded (for magnet links)
	* record blocks in the disk queue as downloaded in the resume data
	* fix bug in set_piece_deadline() when set in a zero-priority piece
	* fix issue in URL parser, causing issues with certain tracker URLs
	* use a different error code than host-unreachable, when skipping tracker announces

1.2.10 released

	* fix regression in python binding for move_storage()
	* improve stat_file() performance on Windows
	* fix issue with loading invalid torrents with only 0-sized files
	* fix to avoid large stack allocations

1.2.9 released

	* add macro TORRENT_CXX11_ABI for clients building with C++14 against
	  libtorrent build with C++11
	* refreshed m4 scripts for autotools
	* removed deprecated wstring overloads on non-windows systems
	* drop dependency on Unicode's ConvertUTF code (which had a license
	  incompatible with Debian)
	* fix bugs exposed on big-endian systems
	* fix detection of hard-links not being supported by filesystem
	* fixed resume data regression for seeds with prio 0 files

1.2.8 released

	* validate UTF-8 encoding of client version strings from peers
	* don't time out tracker announces as eagerly while resolving hostnames
	* fix NAT-PMP shutdown issue
	* improve hostname lookup by merging identical lookups
	* fix network route enumeration for large routing tables
	* fixed issue where pop_alerts() could return old, invalid alerts
	* fix issue when receiving have-all message before the metadata
	* don't leave lingering part files handles open
	* disallow calling add_piece() during checking
	* fix incorrect filename truncation at multi-byte character
	* always announce listen port 1 when using a proxy

1.2.7 released

	* add set_alert_fd in python binding, to supersede set_alert_notify
	* fix bug in part files > 2 GiB
	* add function to clear the peer list for a torrent
	* fix resume data functions to save/restore more torrent flags
	* limit number of concurrent HTTP announces
	* fix queue position for force_rechecking a torrent that is not auto-managed
	* improve rate-based choker documentation, and minor tweak
	* undeprecate upnp_ignore_nonrouters (but refering to devices on our subnet)
	* increase default tracker timeout
	* retry failed socks5 server connections
	* allow UPnP lease duration to be changed after device discovery
	* fix IPv6 address change detection on Windows

1.2.6 released

	* fix peer timeout logic
	* simplify proxy handling. A proxy now overrides listen_interfaces
	* fix issues when configured to use a non-default choking algorithm
	* fix issue in reading resume data
	* revert NXDOMAIN change from 1.2.4
	* don't open any listen sockets if listen_interfaces is empty or misconfigured
	* fix bug in auto disk cache size logic
	* fix issue with outgoing_interfaces setting, where bind() would be called twice
	* add build option to disable share-mode
	* support validation of HTTPS trackers
	* deprecate strict super seeding mode
	* make UPnP port-mapping lease duration configurable
	* deprecate the bittyrant choking algorithm
	* add build option to disable streaming

1.2.5 release

	* announce port=1 instead of port=0, when there is no listen port
	* fix LSD over IPv6
	* support TCP_NOTSENT_LOWAT on Linux
	* fix correct interface binding of local service discovery multicast
	* fix issue with knowing which interfaces to announce to trackers and DHT
	* undeprecate settings_pack::dht_upload_rate_limit

1.2.4 release

	* fix binding TCP and UDP sockets to the same port, when specifying port 0
	* fix announce_to_all_trackers and announce_to_all_tiers behavior
	* fix suggest_read_cache setting
	* back-off tracker hostname looksups resulting in NXDOMAIN
	* lower SOCKS5 UDP keepalive timeout
	* fix external IP voting for multi-homed DHT nodes
	* deprecate broadcast_lsd setting. Just use multicast
	* deprecate upnp_ignore_nonrouters setting
	* don't attempt sending event=stopped if event=start never succeeded
	* make sure &key= stays consistent between different source IPs (as mandated by BEP7)
	* fix binding sockets to outgoing interface
	* add new socks5_alert to trouble shoot SOCKS5 proxies

1.2.3 release

	* fix erroneous event=completed tracker announce when checking files
	* promote errors in parsing listen_interfaces to post listen_failed_alert
	* fix bug in protocol encryption/obfuscation
	* fix buffer overflow in SOCKS5 UDP logic
	* fix issue of rapid calls to file_priority() clobbering each other
	* clear tracker errors on success
	* optimize setting with unlimited unchoke slots
	* fixed restoring of trackers, comment, creation date and created-by in resume data
	* fix handling of torrents with too large pieces
	* fixed division by zero in anti-leech choker
	* fixed bug in torrent_info::swap

1.2.2 release

	* fix cases where the disable_hash_checks setting was not honored
	* fix updating of is_finished torrent status, when changing piece priorities
	* fix regression in &left= reporting when adding a seeding torrent
	* fix integer overflow in http parser
	* improve sanitation of symlinks, to support more complex link targets
	* add DHT routing table affinity for BEP 42 nodes
	* add torrent_info constructor overloads to control torrent file limits
	* feature to disable DHT, PEX and LSD per torrent
	* fix issue where trackers from magnet links were not included in create_torrent()
	* make peer_info::client a byte array in python binding
	* pick contiguous pieces from peers with high download rate
	* fix error handling of moving storage to a drive letter that isn't mounted
	* fix HTTP Host header when using proxy

1.2.1 release

	* add dht_pkt_alert and alerts_dropped_alert to python bindings
	* fix python bindins for block_uploaded_alert
	* optimize resolving duplicate filenames in loading torrent files
	* fix python binding of dht_settings
	* tighten up various input validation checks
	* fix create_torrent python binding
	* update symlinks to conform to BEP 47
	* fix python bindings for peer_info
	* support creating symlinks, for torrents with symlinks in them
	* fix error in seed_mode flag
	* support magnet link parameters with number siffixes
	* consistently use "lt" namespace in examples and documentation
	* fix Mingw build to use native cryptoAPI
	* uPnP/NAT-PMP errors no longer set the client's advertised listen port to zero

1.2 release

	* requires boost >= 1.58 to build
	* tweak heuristic of how to interpret url seeds in multi-file torrents
	* support &ipv4= tracker argument for private torrents
	* renamed debug_notification to connect_notification
	* when updating listen sockets, only post alerts for new ones
	* deprecate anonymous_mode_alert
	* deprecated force_proxy setting (when set, the proxy is always used)
	* add support for Port Control Protocol (PCP)
	* deliver notification of alerts being dropped via alerts_dropped_alert
	* deprecated alert::progress_notification alert category, split into
	  finer grained categories
	* update plugin interface functions for improved type-safety
	* implemented support magnet URI extension, select specific file indices
	  for download, BEP53
	* make tracker keys multi-homed. remove set_key() function on session.
	* add flags()/set_flags()/unset_flags() to torrent_handle, deprecate individual functions
	* added alert for block being sent to the send buffer
	* drop support for windows compilers without std::wstring
	* implemented support for DHT info hash indexing, BEP51
	* removed deprecated support for file_base in file_storage
	* added support for running separate DHT nodes on each network interface
	* added support for establishing UTP connections on any network interface
	* added support for sending tracker announces on every network interface
	* introduce "lt" namespace alias
	* need_save_resume_data() will no longer return true every 15 minutes
	* make the file_status interface explicitly public types
	* added resolver_cache_timeout setting for internal host name resolver
	* make parse_magnet_uri take a string_view instead of std::string
	* deprecate add_torrent_params::url field. use parse_magnet_uri instead
	* optimize download queue management
	* deprecated (undocumented) file:// urls
	* add limit for number of web seed connections
	* added support for retrieval of DHT live nodes
	* complete UNC path support
	* add packets pool allocator
	* remove disk buffer pool allocator
	* fix last_upload and last_download overflow after 9 hours in past
	* python binding add more add_torrent_params fields and an invalid key check
	* introduce introduce distinct types for peer_class_t, piece_index_t and
	  file_index_t.
	* fix crash caused by empty bitfield
	* removed disk-access-log build configuration
	* removed mmap_cache feature
	* strengthened type safety in handling of piece and file indices
	* deprecate identify_client() and fingerprint type
	* make sequence number for mutable DHT items backed by std::int64_t
	* tweaked storage_interface to have stronger type safety
	* deprecate relative times in torrent_status, replaced by std::chrono::time_point
	* refactor in alert types to use more const fields and more clear API
	* changed session_stats_alert counters type to signed (std::int64_t)
	* remove torrent eviction/ghost torrent feature
	* include target in DHT lookups, when queried from the session
	* improve support for HTTP redirects for web seeds
	* use string_view in entry interface
	* deprecate "send_stats" property on trackers (since lt_tracker extension has
	  been removed)
	* remove deprecate session_settings API (use settings_pack instead)
	* improve file layout optimization when creating torrents with padfiles
	* remove remote_dl_rate feature
	* source code migration from boost::shared_ptr to std::shared_ptr
	* storage_interface API changed to use span and references
	* changes in public API to work with std::shared_ptr<torrent_info>
	* extensions API changed to use span and std::shared_ptr
	* plugin API changed to handle DHT requests using string_view
	* removed support for lt_trackers and metadata_transfer extensions
	  (pre-dating ut_metadata)
	* support windows' CryptoAPI for SHA-1
	* separated ssl and crypto options in build
	* remove lazy-bitfield feature
	* simplified suggest-read-cache feature to not depend on disk threads
	* removed option to disable contiguous receive buffers
	* deprecated public to_hex() and from_hex() functions
	* separated address and port fields in listen alerts
	* added support for parsing new x.pe parameter from BEP 9
	* peer_blocked_alert now derives from peer_alert
	* transitioned exception types to system_error
	* made alerts move-only
	* move files one-by-one when moving storage for a torrent
	* removed RSS support
	* removed feature to resolve country for peers
	* added support for BEP 32, "IPv6 extension for DHT"
	* overhauled listen socket and UDP socket handling, improving multi-home
	  support and bind-to-device
	* resume data is now communicated via add_torrent_params objects
	* added new read_resume_data()/write_resume_data functions to write bencoded,
	  backwards compatible resume files
	* removed deprecated fields from add_torrent_params
	* deprecate "resume_data" field in add_torrent_params
	* improved support for bind-to-device
	* deprecated ssl_listen, SSL sockets are specified in listen_interfaces now
	* improved support for listening on multiple sockets and interfaces
	* resume data no longer has timestamps of files
	* require C++11 to build libtorrent

	* replace use of boost-endian with boost-predef

1.1.12 release

	* uTP performance fixes

1.1.11 release

	* fix move_storage with save_path with a trailing slash
	* fix tracker announce issue, advertising port 0 in secondary IPv6 announce
	* fix missing boost/noncopyable.hpp includes
	* fix python binding for torrent_info::creation_date()

1.1.10 release

	* fix issue in udp_socket with unusual socket failure
	* split progress_notification alert category into file-, piece- and block progress
	* utp close-reason fix
	* exposed default add_torrent_params flags to python bindings
	* fix redundant flushes of partfile metadata
	* add option to ignore min-interval from trackers on force-reannounce
	* raise default setting for active_limit
	* fall back to copy+remove if rename_file fails
	* improve handling of filesystems not supporting fallocate()
	* force-proxy no longer disables DHT
	* improve connect-boost feature, to make new torrents quickly connect peers

1.1.9 release

	* save both file and piece priorities in resume file
	* added missing stats_metric python binding
	* uTP connections are no longer exempt from rate limits by default
	* fix exporting files from partfile while seeding
	* fix potential deadlock on Windows, caused by performing restricted
	  tasks from within DllMain
	* fix issue when subsequent file priority updates cause torrent to stop

1.1.8 release

	* coalesce reads and writes by default on windows
	* fixed disk I/O performance of checking hashes and creating torrents
	* fix race condition in part_file
	* fix part_file open mode compatibility test
	* fixed race condition in random number generator
	* fix race condition in stat_cache (disk storage)
	* improve error handling of failing to change file priority
	  The API for custom storage implementations was altered
	* set the hidden attribute when creating the part file
	* fix tracker announces reporting more data downloaded than the size of the torrent
	* fix recent regression with force_proxy setting

1.1.7 release

	* don't perform DNS lookups for the DHT bootstrap unless DHT is enabled
	* fix issue where setting file/piece priority would stop checking
	* expose post_dht_stats() to python binding
	* fix backwards compatibility to downloads without partfiles
	* improve part-file related error messages
	* fix reporting &redundant= in tracker announces
	* fix tie-break in duplicate peer connection disconnect logic
	* fix issue with SSL tracker connections left in CLOSE_WAIT state
	* defer truncating existing files until the first time we write to them
	* fix issue when receiving a torrent with 0-sized padfiles as magnet link
	* fix issue resuming 1.0.x downloads with a file priority 0
	* fix torrent_status::next_announce
	* fix pad-file scalability issue
	* made coalesce_reads/coalesce_writes settings take effect on linux and windows
	* use unique peer_ids per connection
	* fix iOS build on recent SDK
	* fix tracker connection bind issue for IPv6 trackers
	* fix error handling of some merkle torrents
	* fix error handling of unsupported hard-links

1.1.6 release

	* deprecate save_encryption_settings (they are part of the normal settings)
	* add getters for peer_class_filter and peer_class_type_filter
	* make torrent_handler::set_priority() to use peer_classes
	* fix support for boost-1.66 (requires C++11)
	* fix i2p support
	* fix loading resume data when in seed mode
	* fix part-file creation race condition
	* fix issue with initializing settings on session construction
	* fix issue with receiving interested before metadata
	* fix IPv6 tracker announce issue
	* restore path sanitization behavior of ":"
	* fix listen socket issue when disabling "force_proxy" mode
	* fix full allocation failure on APFS

1.1.5 release

	* fix infinite loop when parsing certain invalid magnet links
	* fix parsing of torrents with certain invalid filenames
	* fix leak of torrent_peer objecs (entries in peer_list)
	* fix leak of peer_class objects (when setting per-torrent rate limits)
	* expose peer_class API to python binding
	* fix integer overflow in whole_pieces_threshold logic
	* fix uTP path MTU discovery issue on windows (DF bit was not set correctly)
	* fix python binding for torrent_handle, to be hashable
	* fix IPv6 tracker support by performing the second announce in more cases
	* fix utf-8 encoding check in torrent parser
	* fix infinite loop when parsing maliciously crafted torrents
	* fix invalid read in parse_int in bdecoder (CVE-2017-9847)
	* fix issue with very long tracker- and web seed URLs
	* don't attempt to create empty files on startup, if they already exist
	* fix force-recheck issue (new files would not be picked up)
	* fix inconsistency in file_priorities and override_resume_data behavior
	* fix paused torrents not generating a state update when their ul/dl rate
	  transitions to zero

1.1.4 release

	* corrected missing const qualifiers on bdecode_node
	* fix changing queue position of paused torrents (1.1.3 regression)
	* fix re-check issue after move_storage
	* handle invalid arguments to set_piece_deadline()
	* move_storage did not work for torrents without metadata
	* improve shutdown time by only announcing to trackers whose IP we know
	* fix python3 portability issue in python binding
	* delay 5 seconds before reconnecting socks5 proxy for UDP ASSOCIATE
	* fix NAT-PMP crash when removing a mapping at the wrong time
	* improve path sanitization (filter unicode text direction characters)
	* deprecate partial_piece_info::piece_state
	* bind upnp requests to correct local address
	* save resume data when removing web seeds
	* fix proxying of https connections
	* fix race condition in disk I/O storage class
	* fix http connection timeout on multi-homed hosts
	* removed depdendency on boost::uintptr_t for better compatibility
	* fix memory leak in the disk cache
	* fix double free in disk cache
	* forward declaring libtorrent types is discouraged. a new fwd.hpp header is provided

1.1.3 release

	* removed (broken) support for incoming connections over socks5
	* restore announce_entry's timestamp fields to posix time in python binding
	* deprecate torrent_added_alert (in favor of add_torrent_alert)
	* fix python binding for parse_magnet_uri
	* fix minor robustness issue in DHT bootstrap logic
	* fix issue where torrent_status::num_seeds could be negative
	* document deprecation of dynamic loading/unloading of torrents
	* include user-agent in tracker announces in anonymous_mode for private torrents
	* add support for IPv6 peers from udp trackers
	* correctly URL encode the IPv6 argument to trackers
	* fix default file pool size on windows
	* fix bug where settings_pack::file_pool_size setting was not being honored
	* add feature to periodically close files (to make windows clear disk cache)
	* fix bug in torrent_handle::file_status
	* fix issue with peers not updated on metadata from magnet links

1.1.2 release

	* default TOS marking to 0x20
	* fix invalid access when leaving seed-mode with outstanding hash jobs
	* fix ABI compatibility issue introduced with preformatted entry type
	* add web_seed_name_lookup_retry to session_settings
	* slightly improve proxy settings backwards compatibility
	* add function to get default settings
	* updating super seeding would include the torrent in state_update_alert
	* fix issue where num_seeds could be greater than num_peers in torrent_status
	* finished non-seed torrents can also be in super-seeding mode
	* fix issue related to unloading torrents
	* fixed finished-time calculation
	* add missing min_memory_usage() and high_performance_seed() settings presets to python
	* fix stat cache issue that sometimes would produce incorrect resume data
	* storage optimization to peer classes
	* fix torrent name in alerts of builds with deprecated functions
	* make torrent_info::is_valid() return false if torrent failed to load
	* fix per-torrent rate limits for >256 peer classes
	* don't load user_agent and peer_fingerprint from session_state
	* fix file rename issue with name prefix matching torrent name
	* fix division by zero when setting tick_interval > 1000
	* fix move_storage() to its own directory (would delete the files)
	* fix socks5 support for UDP
	* add setting urlseed_max_request_bytes to handle large web seed requests
	* fix python build with CC/CXX environment
	* add trackers from add_torrent_params/magnet links to separate tiers
	* fix resumedata check issue with files with priority 0
	* deprecated mmap_cache feature
	* add utility function for generating peer ID fingerprint
	* fix bug in last-seen-complete
	* remove file size limit in torrent_info filename constructor
	* fix tail-padding for last file in create_torrent
	* don't send user-agent in metadata http downloads or UPnP requests when
	  in anonymous mode
	* fix internal resolve links lookup for mutable torrents
	* hint DHT bootstrap nodes of actual bootstrap request

1.1.1 release

	* update puff.c for gzip inflation (CVE-2016-7164)
	* add dht_bootstrap_node a setting in settings_pack (and add default)
	* make pad-file and symlink support conform to BEP47
	* fix piece picker bug that could result in division by zero
	* fix value of current_tracker when all tracker failed
	* deprecate lt_trackers extension
	* remove load_asnum_db and load_country_db from python bindings
	* fix crash in session::get_ip_filter when not having set one
	* fix filename escaping when repairing torrents with broken web seeds
	* fix bug where file_completed_alert would not be posted unless file_progress
	  had been queries by the client
	* move files one-by-one when moving storage for a torrent
	* fix bug in enum_net() for BSD and Mac
	* fix bug in python binding of announce_entry
	* fixed bug related to flag_merge_resume_http_seeds flag in add_torrent_params
	* fixed inverted priority of incoming piece suggestions
	* optimize allow-fast logic
	* fix issue where FAST extension messages were not used during handshake
	* fixed crash on invalid input in http_parser
	* upgraded to libtommath 1.0
	* fixed parsing of IPv6 endpoint with invalid port character separator
	* added limited support for new x.pe parameter from BEP 9
	* fixed dht stats counters that weren't being updated
	* make sure add_torrent_alert is always posted before other alerts for
	  the torrent
	* fixed peer-class leak when settings per-torrent rate limits
	* added a new "preformatted" type to bencode entry variant type
	* improved Socks5 support and test coverage
	* fix set_settings in python binding
	* Added missing alert categories in python binding
	* Added dht_get_peers_reply_alert alert in python binding
	* fixed updating the node id reported to peers after changing IPs

1.1.0 release

	* improve robustness and performance of uTP PMTU discovery
	* fix duplicate ACK issue in uTP
	* support filtering which parts of session state are loaded by load_state()
	* deprecate support for adding torrents by HTTP URL
	* allow specifying which tracker to scrape in scrape_tracker
	* tracker response alerts from user initiated announces/scrapes are now
	  posted regardless of alert mask
	* improve DHT performance when changing external IP (primarily affects
	  bootstrapping).
	* add feature to stop torrents immediately after checking files is done
	* make all non-auto managed torrents exempt from queuing logic, including
	  checking torrents.
	* add option to not proxy tracker connections through proxy
	* removed sparse-regions feature
	* support using 0 disk threads (to perform disk I/O in network thread)
	* removed deprecated handle_alert template
	* enable logging build config by default (but alert mask disabled by default)
	* deprecated RSS API
	* experimental support for BEP 38, "mutable torrents"
	* replaced lazy_bdecode with a new bdecoder that's a lot more efficient
	* deprecate time functions, expose typedefs of boost::chrono in the
	  libtorrent namespace instead
	* deprecate file_base feature in file_storage/torrent_info
	* changed default piece and file priority to 4 (previously 1)
	* improve piece picker support for reverse picking (used for snubbed peers)
	  to not cause priority inversion for regular peers
	* improve piece picker to better support torrents with very large pieces
	  and web seeds. (request large contiguous ranges, but not necessarily a
	  whole piece).
	* deprecated session_status and session::status() in favor of performance
	  counters.
	* improve support for HTTP where one direction of the socket is shut down.
	* remove internal fields from web_seed_entry
	* separate crypto library configuration <crypto> and whether to support
	  bittorrent protocol encryption <encryption>
	* simplify bittorrent protocol encryption by just using internal RC4
	  implementation.
	* optimize copying torrent_info and file_storage objects
	* cancel non-critical DNS lookups when shutting down, to cut down on
	  shutdown delay.
	* greatly simplify the debug logging infrastructure. logs are now delivered
	  as alerts, and log level is controlled by the alert mask.
	* removed auto_expand_choker. use rate_based_choker instead
	* optimize UDP tracker packet handling
	* support SSL over uTP connections
	* support web seeds that resolve to multiple IPs
	* added auto-sequential feature. download well-seeded torrents in-order
	* removed built-in GeoIP support (this functionality is orthogonal to
	  libtorrent)
	* deprecate proxy settings in favor of regular settings
	* deprecate separate settings for peer protocol encryption
	* support specifying listen interfaces and outgoing interfaces as device
	  names (eth0, en2, tun0 etc.)
	* support for using purgrable memory as disk cache on Mac OS.
	* be more aggressive in corking sockets, to coalesce messages into larger
	  packets.
	* pre-emptively unchoke peers to save one round-trip at connection start-up.
	* add session constructor overload that takes a settings_pack
	* torrent_info is no longer an intrusive_ptr type. It is held by shared_ptr.
	  This is a non-backwards compatible change
	* move listen interface and port to the settings
	* move use_interfaces() to be a setting
	* extend storage interface to allow deferred flushing and flush the part-file
	  metadata periodically
	* make statistics propagate instantly rather than on the second tick
	* support for partfiles, where partial pieces belonging to skipped files are
	  put
	* support using multiple threads for socket operations (especially useful for
	  high performance SSL connections)
	* allow setting rate limits for arbitrary peer groups. Generalizes
	  per-torrent rate limits, and local peer limits
	* improved disk cache complexity O(1) instead of O(log(n))
	* add feature to allow storing disk cache blocks in an mmapped file
	  (presumably on an SSD)
	* optimize peer connection distribution logic across torrents to scale
	  better with many torrents
	* replaced std::map with boost::unordered_map for torrent list, to scale
	  better with many torrents
	* optimized piece picker
	* optimized disk cache
	* optimized .torrent file parsing
	* optimized initialization of storage when adding a torrent
	* added support for adding torrents asynchronously (for improved startup
	  performance)
	* added support for asynchronous disk I/O
	* almost completely changed the storage interface (for custom storage)
	* added support for hashing pieces in multiple threads

	* fix padfile issue
	* fix PMTUd bug
	* update puff to fix gzip crash

1.0.10 release

	* fixed inverted priority of incoming piece suggestions
	* fixed crash on invalid input in http_parser
	* added a new "preformatted" type to bencode entry variant type
	* fix division by zero in super-seeding logic

1.0.9 release

	* fix issue in checking outgoing interfaces (when that option is enabled)
	* python binding fix for boost-1.60.0
	* optimize enumeration of network interfaces on windows
	* improve reliability of binding listen sockets
	* support SNI in https web seeds and trackers
	* fix unhandled exception in DHT when receiving a DHT packet over IPv6

1.0.8 release

	* fix bug where web seeds were not used for torrents added by URL
	* fix support for symlinks on windows
	* fix long filename issue (on unixes)
	* fixed performance bug in DHT torrent eviction
	* fixed win64 build (GetFileAttributesEx)
	* fixed bug when deleting files for magnet links before they had metadata

1.0.7 release

	* fix bug where loading settings via load_state() would not trigger all
	  appropriate actions
	* fix bug where 32 bit builds could use more disk cache than the virtual
	  address space (when set to automatic)
	* fix support for torrents with > 500'000 pieces
	* fix ip filter bug when banning peers
	* fix IPv6 IP address resolution in URLs
	* introduce run-time check for torrent info-sections being too large
	* fix web seed bug when using proxy and proxy-peer-connections=false
	* fix bug in magnet link parser
	* introduce add_torrent_params flags to merge web seeds with resume data
	  (similar to trackers)
	* fix bug where dont_count_slow_torrents could not be disabled
	* fix fallocate hack on linux (fixes corruption on some architectures)
	* fix auto-manage bug with announce to tracker/lsd/dht limits
	* improve DHT routing table to not create an unbalanced tree
	* fix bug in uTP that would cause any connection taking more than one second
	  to connect be timed out (introduced in the vulnerability path)
	* fixed falling back to sending UDP packets direct when socks proxy fails
	* fixed total_wanted bug (when setting file priorities in add_torrent_params)
	* fix python3 compatibility with sha1_hash

1.0.6 release

	* fixed uTP vulnerability
	* make utf8 conversions more lenient
	* fix loading of piece priorities from resume data
	* improved seed-mode handling (seed-mode will now automatically be left when
	  performing operations implying it's not a seed)
	* fixed issue with file priorities and override resume data
	* fix request queue size performance issue
	* slightly improve UDP tracker performance
	* fix http scrape
	* add missing port mapping functions to python binding
	* fix bound-checking issue in bdecoder
	* expose missing dht_settings fields to python
	* add function to query the DHT settings
	* fix bug in 'dont_count_slow_torrents' feature, which would start too many
	  torrents

1.0.5 release

	* improve ip_voter to avoid flapping
	* fixed bug when max_peerlist_size was set to 0
	* fix issues with missing exported symbols when building dll
	* fix division by zero bug in edge case while connecting peers

1.0.4 release

	* fix bug in python binding for file_progress on torrents with no metadata
	* fix assert when removing a connected web seed
	* fix bug in tracker timeout logic
	* switch UPnP post back to HTTP 1.1
	* support conditional DHT get
	* OpenSSL build fixes
	* fix DHT scrape bug

1.0.3 release

	* python binding build fix for boost-1.57.0
	* add --enable-export-all option to configure script, to export all symbols
	  from libtorrent
	* fix if_nametoindex build error on windows
	* handle overlong utf-8 sequences
	* fix link order bug in makefile for python binding
	* fix bug in interest calculation, causing premature disconnects
	* tweak flag_override_resume_data semantics to make more sense (breaks
	  backwards compatibility of edge-cases)
	* improve DHT bootstrapping and periodic refresh
	* improve DHT maintanence performance (by pinging instead of full lookups)
	* fix bug in DHT routing table node-id prefix optimization
	* fix incorrect behavior of flag_use_resume_save_path
	* fix protocol race-condition in super seeding mode
	* support read-only DHT nodes
	* remove unused partial hash DHT lookups
	* remove potentially privacy leaking extension (non-anonymous mode)
	* peer-id connection ordering fix in anonymous mode
	* mingw fixes

1.0.2 release

	* added missing force_proxy to python binding
	* anonymous_mode defaults to false
	* make DHT DOS detection more forgiving to bursts
	* support IPv6 multicast in local service discovery
	* simplify CAS function in DHT put
	* support IPv6 traffic class (via the TOS setting)
	* made uTP re-enter slow-start after time-out
	* fixed uTP upload performance issue
	* fix missing support for DHT put salt

1.0.1 release

	* fix alignment issue in bitfield
	* improved error handling of gzip
	* fixed crash when web seeds redirect
	* fix compiler warnings

1.0 release

	* fix bugs in convert_to/from_native() on windows
	* fix support for web servers not supporting keepalive
	* support storing save_path in resume data
	* don't use full allocation on network drives (on windows)
	* added clear_piece_deadlines() to remove all piece deadlines
	* improve queuing logic of inactive torrents (dont_count_slow_torrents)
	* expose optimistic unchoke logic to plugins
	* fix issue with large UDP packets on windows
	* remove set_ratio() feature
	* improve piece_deadline/streaming
	* honor pieces with priority 7 in sequential download mode
	* simplified building python bindings
	* make ignore_non_routers more forgiving in the case there are no UPnP
	  devices at a known router. Should improve UPnP compatibility.
	* include reason in peer_blocked_alert
	* support magnet links wrapped in .torrent files
	* rate limiter optimization
	* rate limiter overflow fix (for very high limits)
	* non-auto-managed torrents no longer count against the torrent limits
	* handle DHT error responses correctly
	* allow force_announce to only affect a single tracker
	* add moving_storage field to torrent_status
	* expose UPnP and NAT-PMP mapping in session object
	* DHT refactoring and support for storing arbitrary data with put and get
	* support building on android
	* improved support for web seeds that don't support keep-alive
	* improve DHT routing table to return better nodes (lower RTT and closer
	  to target)
	* don't use pointers to resume_data and file_priorities in
	  add_torrent_params
	* allow moving files to absolute paths, out of the download directory
	* make move_storage more generic to allow both overwriting files as well
	  as taking existing ones
	* fix choking issue at high upload rates
	* optimized rate limiter
	* make disk cache pool allocator configurable
	* fix library ABI to not depend on logging being enabled
	* use hex encoding instead of base32 in create_magnet_uri
	* include name, save_path and torrent_file in torrent_status, for
	  improved performance
	* separate anonymous mode and force-proxy mode, and tighten it up a bit
	* add per-tracker scrape information to announce_entry
	* report errors in read_piece_alert
	* DHT memory optimization
	* improve DHT lookup speed
	* improve support for windows XP and earlier
	* introduce global connection priority for improved swarm performance
	* make files deleted alert non-discardable
	* make built-in sha functions not conflict with libcrypto
	* improve web seed hash failure case
	* improve DHT lookup times
	* uTP path MTU discovery improvements
	* optimized the torrent creator optimizer to scale significantly better
	  with more files
	* fix uTP edge case where udp socket buffer fills up
	* fix nagle implementation in uTP

	* fix bug in error handling in protocol encryption

0.16.18 release

	* fix uninitialized values in DHT DOS mitigation
	* fix error handling in file::phys_offset
	* fix bug in HTTP scrape response parsing
	* enable TCP keepalive for socks5 connection for UDP associate
	* fix python3 support
	* fix bug in lt_donthave extension
	* expose i2p_alert to python. cleaning up of i2p connection code
	* fixed overflow and download performance issue when downloading at high rates
	* fixed bug in add_torrent_alert::message for magnet links
	* disable optimistic disconnects when connection limit is low
	* improved error handling of session::listen_on
	* suppress initial 'completed' announce to trackers added with replace_trackers
	  after becoming a seed
	* SOCKS4 fix for trying to connect over IPv6
	* fix saving resume data when removing all trackers
	* fix bug in udp_socket when changing socks5 proxy quickly

0.16.17 release

	* don't fall back on wildcard port in UPnP
	* fix local service discovery for magnet links
	* fix bitfield issue in file_storage
	* added work-around for MingW issue in file I/O
	* fixed sparse file detection on windows
	* fixed bug in gunzip
	* fix to use proxy settings when adding .torrent file from URL
	* fix resume file issue related to daylight savings time on windows
	* improve error checking in lazy_bdecode

0.16.16 release

	* add missing add_files overload to the python bindings
	* improve error handling in http gunzip
	* fix debug logging for banning web seeds
	* improve support for de-selected files in full allocation mode
	* fix dht_bootstrap_alert being posted
	* SetFileValidData fix on windows (prevents zero-fill)
	* fix minor lock_files issue on unix

0.16.15 release

	* fix mingw time_t 64 bit issue
	* fix use of SetFileValidData on windows
	* fix crash when using full allocation storage mode
	* improve error_code and error_category support in python bindings
	* fix python binding for external_ip_alert

0.16.14 release

	* make lt_tex more robust against bugs and malicious behavior
	* HTTP chunked encoding fix
	* expose file_granularity flag to python bindings
	* fix DHT memory error
	* change semantics of storage allocation to allocate on first write rather
	  than on startup (behaves better with changing file priorities)
	* fix resend logic in response to uTP SACK messages
	* only act on uTP RST packets with correct ack_nr
	* make uTP errors log in normal log mode (not require verbose)
	* deduplicate web seed entries from torrent files
	* improve error reporting from lazy_decode()

0.16.13 release

	* fix auto-manage issue when pausing session
	* fix bug in non-sparse mode on windows, causing incorrect file errors to
	  be generated
	* fix set_name() on file_storage actually affecting save paths
	* fix large file support issue on mingw
	* add some error handling to set_piece_hashes()
	* fix completed-on timestamp to not be clobbered on each startup
	* fix deadlock caused by some UDP tracker failures
	* fix potential integer overflow issue in timers on windows
	* minor fix to peer_proportional mixed_mode algorithm (TCP limit could go
	  too low)
	* graceful pause fix
	* i2p fixes
	* fix issue when loading certain malformed .torrent files
	* pass along host header with http proxy requests and possible
	  http_connection shutdown hang

0.16.12 release

	* fix building with C++11
	* fix IPv6 support in UDP socket (uTP)
	* fix mingw build issues
	* increase max allowed outstanding piece requests from peers
	* uTP performance improvement. only fast retransmit one packet at a time
	* improve error message for 'file too short'
	* fix piece-picker stat bug when only selecting some files for download
	* fix bug in async_add_torrent when settings file_priorities
	* fix boost-1.42 support for python bindings
	* fix memory allocation issue (virtual addres space waste) on windows

0.16.11 release

	* fix web seed URL double escape issue
	* fix string encoding issue in alert messages
	* fix SSL authentication issue
	* deprecate std::wstring overloads. long live utf-8
	* improve time-critical pieces feature (streaming)
	* introduce bandwidth exhaustion attack-mitigation in allowed-fast pieces
	* python binding fix issue where torrent_info objects where destructing when
	  their torrents were deleted
	* added missing field to scrape_failed_alert in python bindings
	* GCC 4.8 fix
	* fix proxy failure semantics with regards to anonymous mode
	* fix round-robin seed-unchoke algorithm
	* add bootstrap.sh to generage configure script and run configure
	* fix bug in SOCK5 UDP support
	* fix issue where torrents added by URL would not be started immediately

0.16.10 release

	* fix encryption level handle invalid values
	* add a number of missing functions to the python binding
	* fix typo in Jamfile for building shared libraries
	* prevent tracker exchange for magnet links before metadata is received
	* fix crash in make_magnet_uri when generating links longer than 1024
	  characters
	* fix hanging issue when closing files on windows (completing a download)
	* fix piece picking edge case that could cause torrents to get stuck at
	  hash failure
	* try unencrypted connections first, and fall back to encryption if it
	  fails (performance improvement)
	* add missing functions to python binding (flush_cache(), remap_files()
	  and orig_files())
	* improve handling of filenames that are invalid on windows
	* support 'implied_port' in DHT announce_peer
	* don't use pool allocator for disk blocks (cache may now return pages
	  to the kernel)

0.16.9 release

	* fix long filename truncation on windows
	* distinguish file open mode when checking files and downloading/seeding
	  with bittorrent. updates storage interface
	* improve file_storage::map_file when dealing with invalid input
	* improve handling of invalid utf-8 sequences in strings in torrent files
	* handle more cases of broken .torrent files
	* fix bug filename collision resolver
	* fix bug in filename utf-8 verification
	* make need_save_resume() a bit more robust
	* fixed sparse flag manipulation on windows
	* fixed streaming piece picking issue

0.16.8 release

	* make rename_file create missing directories for new filename
	* added missing python function: parse_magnet_uri
	* fix alerts.all_categories in python binding
	* fix torrent-abort issue which would cancel name lookups of other torrents
	* make torrent file parser reject invalid path elements earlier
	* fixed piece picker bug when using pad-files
	* fix read-piece response for cancelled deadline-pieces
	* fixed file priority vector-overrun
	* fix potential packet allocation alignment issue in utp
	* make 'close_redudnant_connections' cover more cases
	* set_piece_deadline() also unfilters the piece (if its priority is 0)
	* add work-around for bug in windows vista and earlier in
	  GetOverlappedResult
	* fix traversal algorithm leak in DHT
	* fix string encoding conversions on windows
	* take torrent_handle::query_pieces into account in torrent_handle::statue()
	* honor trackers responding with 410
	* fixed merkle tree torrent creation bug
	* fixed crash with empty url-lists in torrent files
	* added missing max_connections() function to python bindings

0.16.7 release

	* fix string encoding in error messages
	* handle error in read_piece and set_piece_deadline when torrent is removed
	* DHT performance improvement
	* attempt to handle ERROR_CANT_WAIT disk error on windows
	* improve peers exchanged over PEX
	* fixed rare crash in ut_metadata extension
	* fixed files checking issue
	* added missing pop_alerts() to python bindings
	* fixed typos in configure script, inversing some feature-enable/disable flags
	* added missing flag_update_subscribe to python bindings
	* active_dht_limit, active_tracker_limit and active_lsd_limit now
	  interpret -1 as infinite

0.16.6 release

	* fixed verbose log error for NAT holepunching
	* fix a bunch of typos in python bindings
	* make get_settings available in the python binding regardless of
	  deprecated functions
	* fix typo in python settings binding
	* fix possible dangling pointer use in peer list
	* fix support for storing arbitrary data in the DHT
	* fixed bug in uTP packet circle buffer
	* fix potential crash when using torrent_handle::add_piece
	* added missing add_torrent_alert to python binding

0.16.5 release

	* udp socket refcounter fix
	* added missing async_add_torrent to python bindings
	* raised the limit for bottled http downloads to 2 MiB
	* add support for magnet links and URLs in python example client
	* fixed typo in python bindings' add_torrent_params
	* introduce a way to add built-in plugins from python
	* consistently disconnect the same peer when two peers simultaneously connect
	* fix local endpoint queries for uTP connections
	* small optimization to local peer discovery to ignore our own broadcasts
	* try harder to bind the udp socket (uTP, DHT, UDP-trackers, LSD) to the
	  same port as TCP
	* relax file timestamp requirements for accepting resume data
	* fix performance issue in web seed downloader (coalescing of blocks
	  sometimes wouldn't work)
	* web seed fixes (better support for torrents without trailing / in
	  web seeds)
	* fix some issues with SSL over uTP connections
	* fix UDP trackers trying all endpoints behind the hostname

0.16.4 release

	* raise the default number of torrents allowed to announce to trackers
	  to 1600
	* improve uTP slow start behavior
	* fixed UDP socket error causing it to fail on Win7
	* update use of boost.system to not use deprecated functions
	* fix GIL issue in python bindings. Deprecated extension support in python
	* fixed bug where setting upload slots to -1 would not mean infinite
	* extend the UDP tracker protocol to include the request string from the
	  tracker URL
	* fix mingw build for linux crosscompiler

0.16.3 release

	* fix python binding backwards compatibility in replace_trackers
	* fix possible starvation in metadata extension
	* fix crash when creating torrents and optimizing file order with pad files
	* disable support for large MTUs in uTP until it is more reliable
	* expose post_torrent_updates and state_update_alert to python bindings
	* fix incorrect SSL error messages
	* fix windows build of shared library with openssl
	* fix race condition causing shutdown hang

0.16.2 release

	* fix permissions issue on linux with noatime enabled for non-owned files
	* use random peer IDs in anonymous mode
	* fix move_storage bugs
	* fix unnecessary dependency on boost.date_time when building boost.asio as separate compilation
	* always use SO_REUSEADDR and deprecate the flag to turn it on
	* add python bindings for SSL support
	* minor uTP tweaks
	* fix end-game mode issue when some files are selected to not be downloaded
	* improve uTP slow start
	* make uTP less aggressive resetting cwnd when idle

0.16.1 release

	* fixed crash when providing corrupt resume data
	* fixed support for boost-1.44
	* fixed reversed semantics of queue_up() and queue_down()
	* added missing functions to python bindings (file_priority(), set_dht_settings())
	* fixed low_prio_disk support on linux
	* fixed time critical piece accounting in the request queue
	* fixed semantics of rate_limit_utp to also ignore per-torrent limits
	* fixed piece sorting bug of deadline pieces
	* fixed python binding build on Mac OS and BSD
	* fixed UNC path normalization (on windows, unless UNC paths are disabled)
	* fixed possible crash when enabling multiple connections per IP
	* fixed typo in win vista specific code, breaking the build
	* change default of rate_limit_utp to true
	* fixed DLL export issue on windows (when building a shared library linking statically against boost)
	* fixed FreeBSD build
	* fixed web seed performance issue with pieces > 1 MiB
	* fixed unchoke logic when using web seeds
	* fixed compatibility with older versions of boost (down to boost 1.40)

0.16 release

	* support torrents with more than 262000 pieces
	* make tracker back-off configurable
	* don't restart the swarm after downloading metadata from magnet links
	* lower the default tracker retry intervals
	* support banning web seeds sending corrupt data
	* don't let hung outgoing connection attempts block incoming connections
	* improve SSL torrent support by using SNI and a single SSL listen socket
	* improved peer exchange performance by sharing incoming connections which advertize listen port
	* deprecate set_ratio(), and per-peer rate limits
	* add web seed support for torrents with pad files
	* introduced a more scalable API for torrent status updates (post_torrent_updates()) and updated client_test to use it
	* updated the API to add_torrent_params turning all bools into flags of a flags field
	* added async_add_torrent() function to significantly improve performance when
	  adding many torrents
	* change peer_states to be a bitmask (bw_limit, bw_network, bw_disk)
	* changed semantics of send_buffer_watermark_factor to be specified as a percentage
	* add incoming_connection_alert for logging all successful incoming connections
	* feature to encrypt peer connections with a secret AES-256 key stored in .torrent file
	* deprecated compact storage allocation
	* close files in separate thread on systems where close() may block (Mac OS X for instance)
	* don't create all directories up front when adding torrents
	* support DHT scrape
	* added support for fadvise/F_RDADVISE for improved disk read performance
	* introduced pop_alerts() which pops the entire alert queue in a single call
	* support saving metadata in resume file, enable it by default for magnet links
	* support for receiving multi announce messages for local peer discovery
	* added session::listen_no_system_port flag to prevent libtorrent from ever binding the listen socket to port 0
	* added option to not recheck on missing or incomplete resume data
	* extended stats logging with statistics=on builds
	* added new session functions to more efficiently query torrent status
	* added alerts for added and removed torrents
	* expanded plugin interface to support session wide states
	* made the metadata block requesting algorithm more robust against hash check failures
	* support a separate option to use proxies for peers or not
	* pausing the session now also pauses checking torrents
	* moved alert queue size limit into session_settings
	* added support for DHT rss feeds (storing only)
	* added support for RSS feeds
	* fixed up some edge cases in DHT routing table and improved unit test of it
	* added error category and error codes for HTTP errors
	* made the DHT implementation slightly more robust against routing table poisoning and node ID spoofing
	* support chunked encoding in http downloads (http_connection)
	* support adding torrents by url to the .torrent file
	* support CDATA tags in xml parser
	* use a python python dictionary for settings instead of session_settings object (in python bindings)
	* optimized metadata transfer (magnet link) startup time (shaved off about 1 second)
	* optimized swarm startup time (shaved off about 1 second)
	* support DHT name lookup
	* optimized memory usage of torrent_info and file_storage, forcing some API changes
	  around file_storage and file_entry
	* support trackerid tracker extension
	* graceful peer disconnect mode which finishes transactions before disconnecting peers
	* support chunked encoding for web seeds
	* uTP protocol support
	* resistance towards certain flood attacks
	* support chunked encoding for web seeds (only for BEP 19, web seeds)
	* optimized session startup time
	* support SSL for web seeds, through all proxies
	* support extending web seeds with custom authorization and extra headers
	* settings that are not changed from the default values are not saved
	  in the session state
	* made seeding choking algorithm configurable
	* deprecated setters for max connections, max half-open, upload and download
	  rates and unchoke slots. These are now set through session_settings
	* added functions to query an individual peer's upload and download limit
	* full support for BEP 21 (event=paused)
	* added share-mode feature for improving share ratios
	* merged all proxy settings into a single one
	* improved SOCKS5 support by proxying hostname lookups
	* improved support for multi-homed clients
	* added feature to not count downloaded bytes from web seeds in stats
	* added alert for incoming local service discovery messages
	* added option to set file priorities when adding torrents
	* removed the session mutex for improved performance
	* added upload and download activity timer stats for torrents
	* made the reuse-address flag configurable on the listen socket
	* moved UDP trackers over to use a single socket
	* added feature to make asserts log to a file instead of breaking the process
	  (production asserts)
	* optimized disk I/O cache clearing
	* added feature to ask a torrent if it needs to save its resume data or not
	* added setting to ignore file modification time when loading resume files
	* support more fine-grained torrent states between which peer sources it
	  announces to
	* supports calculating sha1 file-hashes when creating torrents
	* made the send_buffer_watermark performance warning more meaningful
	* supports complete_ago extension
	* dropped zlib as a dependency and builds using puff.c instead
	* made the default cache size depend on available physical RAM
	* added flags to torrent::status() that can filter which values are calculated
	* support 'explicit read cache' which keeps a specific set of pieces
	  in the read cache, without implicitly caching other pieces
	* support sending suggest messages based on what's in the read cache
	* clear sparse flag on files that complete on windows
	* support retry-after header for web seeds
	* replaced boost.filesystem with custom functions
	* replaced dependency on boost.thread by asio's internal thread primitives
	* added support for i2p torrents
	* cleaned up usage of MAX_PATH and related macros
	* made it possible to build libtorrent without RTTI support
	* added support to build with libgcrypt and a shipped version of libtommath
	* optimized DHT routing table memory usage
	* optimized disk cache to work with large caches
	* support variable number of optimistic unchoke slots and to dynamically
	  adjust based on the total number of unchoke slots
	* support for BitTyrant choker algorithm
	* support for automatically start torrents when they receive an
	  incoming connection
	* added more detailed instrumentation of the disk I/O thread

0.15.11 release

	* fixed web seed bug, sometimes causing infinite loops
	* fixed race condition when setting session_settings immediately after creating session
	* give up immediately when failing to open a listen socket (report the actual error)
	* restored ABI compatibility with 0.15.9
	* added missing python bindings for create_torrent and torrent_info

0.15.10 release

	* fix 'parameter incorrect' issue when using unbuffered IO on windows
	* fixed UDP socket error handling on windows
	* fixed peer_tos (type of service) setting
	* fixed crash when loading resume file with more files than the torrent in it
	* fix invalid-parameter error on windows when disabling filesystem disk cache
	* fix connection queue issue causing shutdown delays
	* fixed mingw build
	* fix overflow bug in progress_ppm field
	* don't filter local peers received from a non-local tracker
	* fix python deadlock when using python extensions
	* fixed small memory leak in DHT

0.15.9 release

	* added some functions missing from the python binding
	* fixed rare piece picker bug
	* fixed invalid torrent_status::finished_time
	* fixed bugs in dont-have and upload-only extension messages
	* don't open files in random-access mode (speeds up hashing)

0.15.8 release

	* allow NULL to be passed to create_torrent::set_comment and create_torrent::set_creator
	* fix UPnP issue for routers with multiple PPPoE connections
	* fix issue where event=stopped announces wouldn't be sent when closing session
	* fix possible hang in file::readv() on windows
	* fix CPU busy loop issue in tracker announce logic
	* honor IOV_MAX when using writev and readv
	* don't post 'operation aborted' UDP errors when changing listen port
	* fix tracker retry logic, where in some configurations the next tier would not be tried
	* fixed bug in http seeding logic (introduced in 0.15.7)
	* add support for dont-have extension message
	* fix for set_piece_deadline
	* add reset_piece_deadline function
	* fix merkle tree torrent assert

0.15.7 release

	* exposed set_peer_id to python binding
	* improve support for merkle tree torrent creation
	* exposed comparison operators on torrent_handle to python
	* exposed alert error_codes to python
	* fixed bug in announce_entry::next_announce_in and min_announce_in
	* fixed sign issue in set_alert_mask signature
	* fixed unaligned disk access for unbuffered I/O in windows
	* support torrents whose name is empty
	* fixed connection limit to take web seeds into account as well
	* fixed bug when receiving a have message before having the metadata
	* fixed python bindings build with disabled DHT support
	* fixed BSD file allocation issue
	* fixed bug in session::delete_files option to remove_torrent

0.15.6 release

	* fixed crash in udp trackers when using SOCKS5 proxy
	* fixed reconnect delay when leaving upload only mode
	* fixed default values being set incorrectly in add_torrent_params through add_magnet_uri in python bindings
	* implemented unaligned write (for unbuffered I/O)
	* fixed broadcast_lsd option
	* fixed udp-socket race condition when using a proxy
	* end-game mode optimizations
	* fixed bug in udp_socket causing it to issue two simultaneous async. read operations
	* fixed mingw build
	* fixed minor bug in metadata block requester (for magnet links)
	* fixed race condition in iconv string converter
	* fixed error handling in torrent_info constructor
	* fixed bug in torrent_info::remap_files
	* fix python binding for wait_for_alert
	* only apply privileged port filter to DHT-only peers

0.15.5 release

	* support DHT extension to report external IPs
	* fixed rare crash in http_connection's error handling
	* avoid connecting to peers listening on ports < 1024
	* optimized piece picking to not cause busy loops in some end-game modes
	* fixed python bindings for tcp::endpoint
	* fixed edge case of pad file support
	* limit number of torrents tracked by DHT
	* fixed bug when allow_multiple_connections_per_ip was enabled
	* potential WOW64 fix for unbuffered I/O (windows)
	* expose set_alert_queue_size_limit to python binding
	* support dht nodes in magnet links
	* support 100 Continue HTTP responses
	* changed default choker behavior to use 8 unchoke slots (instead of being rate based)
	* fixed error reporting issue in disk I/O thread
	* fixed file allocation issues on linux
	* fixed filename encoding and decoding issue on platforms using iconv
	* reports redundant downloads to tracker, fixed downloaded calculation to
	  be more stable when not including redundant. Improved redundant data accounting
	  to be more accurate
	* fixed bugs in http seed connection and added unit test for it
	* fixed error reporting when fallocate fails
	* deprecate support for separate proxies for separate kinds of connections

0.15.4 release

	* fixed piece picker issue triggered by hash failure and timed out requests to the piece
	* fixed optimistic unchoke issue when setting per torrent unchoke limits
	* fixed UPnP shutdown issue
	* fixed UPnP DeletePortmapping issue
	* fixed NAT-PMP issue when adding the same mapping multiple times
	* no peers from tracker when stopping is no longer an error
	* improved web seed retry behavior
	* fixed announce issue

0.15.3 release

	* fixed announce bug where event=completed would not be sent if it violated the
	  min-announce of the tracker
	* fixed limitation in rate limiter
	* fixed build error with boost 1.44

0.15.2 release

	* updated compiler to msvc 2008 for python binding
	* restored default fail_limit to unlimited on all trackers
	* fixed rate limit bug for DHT
	* fixed SOCKS5 bug for routing UDP packets
	* fixed bug on windows when verifying resume data for a torrent where
	  one of its directories had been removed
	* fixed race condition in peer-list with DHT
	* fix force-reannounce and tracker retry issue

0.15.1 release

	* fixed rare crash when purging the peer list
	* fixed race condition around m_abort in session_impl
	* fixed bug in web_peer_connection which could cause a hang when downloading
	  from web servers
	* fixed bug in metadata extensions combined with encryption
	* refactored socket reading code to not use async. operations unnecessarily
	* some timer optimizations
	* removed the reuse-address flag on the listen socket
	* fixed bug where local peer discovery and DHT wouldn't be announced to without trackers
	* fixed bug in bdecoder when decoding invalid messages
	* added build warning when building with UNICODE but the standard library
	  doesn't provide std::wstring
	* fixed add_node python binding
	* fixed issue where trackers wouldn't tried immediately when the previous one failed
	* fixed synchronization issue between download queue and piece picker
	* fixed bug in udp tracker scrape response parsing
	* fixed bug in the disk thread that could get triggered under heavy load
	* fixed bug in add_piece() that would trigger asserts
	* fixed vs 2010 build
	* recognizes more clients in identify_client()
	* fixed bug where trackers wouldn't be retried if they failed
	* slight performance fix in disk elevator algorithm
	* fixed potential issue where a piece could be checked twice
	* fixed build issue on windows related to GetCompressedSize()
	* fixed deadlock when starting torrents with certain invalid tracker URLs
	* fixed iterator bug in disk I/O thread
	* fixed FIEMAP support on linux
	* fixed strict aliasing warning on gcc
	* fixed inconsistency when creating torrents with symlinks
	* properly detect windows version to initialize half-open connection limit
	* fixed bug in url encoder where $ would not be encoded

0.15 release

	* introduced a session state save mechanism. load_state() and save_state().
	  this saves all session settings and state (except torrents)
	* deprecated dht_state functions and merged it with the session state
	* added support for multiple trackers in magnet links
	* added support for explicitly flushing the disk cache
	* added torrent priority to affect bandwidth allocation for its peers
	* reduced the number of floating point operations (to better support
	  systems without FPU)
	* added new alert when individual files complete
	* added support for storing symbolic links in .torrent files
	* added support for uTorrent interpretation of multi-tracker torrents
	* handle torrents with duplicate filenames
	* piece timeouts are adjusted to download rate limits
	* encodes urls in torrent files that needs to be encoded
	* fixed not passing &supportcrypto=1 when encryption is disabled
	* introduced an upload mode, which torrents are switched into when
	  it hits a disk write error, instead of stopping the torrent.
	  this lets libtorrent keep uploading the parts it has when it
	  encounters a disk-full error for instance
	* improved disk error handling and expanded use of error_code in
	  error reporting. added a bandwidth state, bw_disk, when waiting
	  for the disk io thread to catch up writing buffers
	* improved read cache memory efficiency
	* added another cache flush algorithm to write the largest
	  contiguous blocks instead of the least recently used
	* introduced a mechanism to be lighter on the disk when checking torrents
	* applied temporary memory storage optimization to when checking
	  a torrent as well
	* removed hash_for_slot() from storage_interface. It is now implemented
	  by using the readv() function from the storage implementation
	* improved IPv6 support by announcing twice when necessary
	* added feature to set a separate global rate limit for local peers
	* added preset settings for low memory environments and seed machines
	  min_memory_usage() and high_performance_seeder()
	* optimized overall memory usage for DHT nodes and requests, peer
	  entries and disk buffers
	* change in API for block_info in partial_piece_info, instead of
	  accessing 'peer', call 'peer()'
	* added support for fully automatic unchoker (no need to specify
	  number of upload slots). This is on by default
	* added support for changing socket buffer sizes through
	  session_settings
	* added support for merkle hash tree torrents (.merkle.torrent)
	* added 'seed mode', which assumes that all files are complete
	  and checks hashes lazily, as blocks are requested
	* added new extension for file attributes (executable and hidden)
	* added support for unbuffered I/O for aligned files
	* added workaround for sparse file issue on Windows Vista
	* added new lt_trackers extension to exchange trackers between
	  peers
	* added support for BEP 17 http seeds
	* added read_piece() to read pieces from torrent storage
	* added option for udp tracker preference
	* added super seeding
	* added add_piece() function to inject data from external sources
	* add_tracker() function added to torrent_handle
	* if there is no working tracker, current_tracker is the
	  tracker that is currently being tried
	* torrents that are checking can now be paused, which will
	  pause the checking
	* introduced another torrent state, checking_resume_data, which
	  the torrent is in when it's first added, and is comparing
	  the files on disk with the resume data
	* DHT bandwidth usage optimizations
	* rate limited DHT send socket
	* tracker connections are now also subject to IP filtering
	* improved optimistic unchoke logic
	* added monitoring of the DHT lookups
	* added bandwidth reports for estimated TCP/IP overhead and DHT
	* includes DHT traffic in the rate limiter
	* added support for bitcomet padding files
	* improved support for sparse files on windows
	* added ability to give seeding torrents preference to active slots
	* added torrent_status::finished_time
	* automatically caps files and connections by default to rlimit
	* added session::is_dht_running() function
	* added torrent_handle::force_dht_announce()
	* added torrent_info::remap_files()
	* support min_interval tracker extension
	* added session saving and loading functions
	* added support for min-interval in tracker responses
	* only keeps one outstanding duplicate request per peer
	  reduces waste download, specifically when streaming
	* added support for storing per-peer rate limits across reconnects
	* improved fallocate support
	* fixed magnet link issue when using resume data
	* support disk I/O priority settings
	* added info_hash to torrent_deleted_alert
	* improved LSD performance and made the interval configurable
	* improved UDP tracker support by caching connect tokens
	* fast piece optimization

release 0.14.10

	* fixed udp tracker race condition
	* added support for torrents with odd piece sizes
	* fixed issue with disk read cache not being cleared when removing torrents
	* made the DHT socket bind to the same interface as the session
	* fixed issue where an http proxy would not be used on redirects
	* Solaris build fixes
	* disabled buggy disconnect_peers feature

release 0.14.9

	* disabled feature to drop requests after having been skipped too many times
	* fixed range request bug for files larger than 2 GB in web seeds
	* don't crash when trying to create torrents with 0 files
	* fixed big_number __init__ in python bindings
	* fixed optimistic unchoke timer
	* fixed bug where torrents with incorrectly formatted web seed URLs would be
	  connected multiple times
	* fixed MinGW support
	* fixed DHT bootstrapping issue
	* fixed UDP over SOCKS5 issue
	* added support for "corrupt" tracker announce
	* made end-game mode less aggressive

release 0.14.8

	* ignore unkown metadata messages
	* fixed typo that would sometimes prevent queued torrents to be checked
	* fixed bug in auto-manager where active_downloads and active_seeds would
	  sometimes be used incorrectly
	* force_recheck() no longer crashes on torrents with no metadata
	* fixed broadcast socket regression from 0.14.7
	* fixed hang in NATPMP when shut down while waiting for a response
	* fixed some more error handling in bdecode

release 0.14.7

	* fixed deadlock in natpmp
	* resume data alerts are always posted, regardless of alert mask
	* added wait_for_alert to python binding
	* improved invalid filename character replacement
	* improved forward compatibility in DHT
	* added set_piece_hashes that takes a callback to the python binding
	* fixed division by zero in get_peer_info()
	* fixed bug where pieces may have been requested before the metadata
	  was received
	* fixed incorrect error when deleting files from a torrent where
	  not all files have been created
	* announces torrents immediately to the DHT when it's started
	* fixed bug in add_files that would fail to recurse if the path
	  ended with a /
	* fixed bug in error handling when parsing torrent files
	* fixed file checking bug when renaming a file before checking the torrent
	* fixed race conditon when receiving metadata from swarm
	* fixed assert in ut_metadata plugin
	* back-ported some fixes for building with no exceptions
	* fixed create_torrent when passing in a path ending with /
	* fixed move_storage when source doesn't exist
	* fixed DHT state save bug for node-id
	* fixed typo in python binding session_status struct
	* broadcast sockets now join every network interface (used for UPnP and
	  local peer discovery)

release 0.14.6

	* various missing include fixes to be buildable with boost 1.40
	* added missing functions to python binding related to torrent creation
	* fixed to add filename on web seed urls that lack it
	* fixed BOOST_ASIO_HASH_MAP_BUCKETS define for boost 1.39
	* fixed checking of fast and suggest messages when used with magnet links
	* fixed bug where web seeds would not disconnect if being resolved when
	  the torrent was paused
	* fixed download piece performance bug in piece picker
	* fixed bug in connect candidate counter
	* replaces invalid filename characters with .
	* added --with-libgeoip option to configure script to allow building and
	  linking against system wide library
	* fixed potential pure virtual function call in extensions on shutdown
	* fixed disk buffer leak in smart_ban extension

release 0.14.5

	* fixed bug when handling malformed webseed urls and an http proxy
	* fixed bug when setting unlimited upload or download rates for torrents
	* fix to make torrent_status::list_peers more accurate.
	* fixed memory leak in disk io thread when not using the cache
	* fixed bug in connect candidate counter
	* allow 0 upload slots
	* fixed bug in rename_file(). The new name would not always be saved in
	  the resume data
	* fixed resume data compatibility with 0.13
	* fixed rare piece-picker bug
	* fixed bug where one allowed-fast message would be sent even when
	  disabled
	* fixed race condition in UPnP which could lead to crash
	* fixed inversed seed_time ratio logic
	* added get_ip_filter() to session

release 0.14.4

	* connect candidate calculation fix
	* tightened up disk cache memory usage
	* fixed magnet link parser to accept hex-encoded info-hashes
	* fixed inverted logic when picking which peers to connect to
	  (should mean a slight performance improvement)
	* fixed a bug where a failed rename_file() would leave the storage
	  in an error state which would pause the torrent
	* fixed case when move_storage() would fail. Added a new alert
	  to be posted when it does
	* fixed crash bug when shutting down while checking a torrent
	* fixed handling of web seed urls that didn't end with a
	  slash for multi-file torrents
	* lowered the default connection speed to 10 connection attempts
	  per second
	* optimized memory usage when checking files fails
	* fixed bug when checking a torrent twice
	* improved handling of out-of-memory conditions in disk I/O thread
	* fixed bug when force-checking a torrent with partial pieces
	* fixed memory leak in disk cache
	* fixed torrent file path vulnerability
	* fixed upnp
	* fixed bug when dealing with clients that drop requests (i.e. BitComet)
	  fixes assert as well

release 0.14.3

	* added python binding for create_torrent
	* fixed boost-1.38 build
	* fixed bug where web seeds would be connected before the files
	  were checked
	* fixed filename bug when using wide characters
	* fixed rare crash in peer banning code
	* fixed potential HTTP compatibility issue
	* fixed UPnP crash
	* fixed UPnP issue where the control url contained the base url
	* fixed a replace_trackers bug
	* fixed bug where the DHT port mapping would not be removed when
	  changing DHT port
	* fixed move_storage bug when files were renamed to be moved out
	  of the root directory
	* added error handling for set_piece_hashes
	* fixed missing include in enum_if.cpp
	* fixed dual IP stack issue
	* fixed issue where renamed files were sometimes not saved in resume data
	* accepts tracker responses with no 'peers' field, as long as 'peers6'
	  is present
	* fixed CIDR-distance calculation in the precense of IPv6 peers
	* save partial resume data for torrents that are queued for checking
	  or checking, to maintain stats and renamed files
	* Don't try IPv6 on windows if it's not installed
	* move_storage fix
	* fixed potential crash on shutdown
	* fixed leaking exception from bdecode on malformed input
	* fixed bug where connection would hang when receiving a keepalive
	* fixed bug where an asio exception could be thrown when resolving
	  peer countries
	* fixed crash when shutting down while checking a torrent
	* fixed potential crash in connection_queue when a peer_connection
	  fail to open its socket

release 0.14.2

	* added missing functions to the python bindings torrent_info::map_file,
	  torrent_info::map_block and torrent_info::file_at_offset.
	* removed support for boost-1.33 and earlier (probably didn't work)
	* fixed potential freezes issues at shutdown
	* improved error message for python setup script
	* fixed bug when torrent file included announce-list, but no valid
	  tracker urls
	* fixed bug where the files requested from web seeds would be the
	  renamed file names instead of the original file names in the torrent.
	* documentation fix of queing section
	* fixed potential issue in udp_socket (affected udp tracker support)
	* made name, comment and created by also be subject to utf-8 error
	  correction (filenames already were)
	* fixed dead-lock when settings DHT proxy
	* added missing export directives to lazy_entry
	* fixed disk cache expiry settings bug (if changed, it would be set
	  to the cache size)
	* fixed bug in http_connection when binding to a particular IP
	* fixed typo in python binding (torrent_handle::piece_prioritize should
	  be torrent_handle::piece_priorities)
	* fixed race condition when saving DHT state
	* fixed bugs related to lexical_cast being locale dependent
	* added support for SunPro C++ compiler
	* fixed bug where messeges sometimes could be encrypted in the
	  wrong order, for encrypted connections.
	* fixed race condition where torrents could get stuck waiting to
	  get checked
	* fixed mapped files bug where it wouldn't be properly restored
	  from resume data properly
	* removed locale dependency in xml parser (caused asserts on windows)
	* fixed bug when talking to https 1.0 servers
	* fixed UPnP bug that could cause stack overflow

release 0.14.1

	* added converter for python unicode strings to utf-8 paths
	* fixed bug in http downloader where the host field did not
	  include the port number
	* fixed headers to not depend on NDEBUG, which would prohibit
	  linking a release build of libtorrent against a debug application
	* fixed bug in disk I/O thread that would make the thread
	  sometimes quit when an error occurred
	* fixed DHT bug
	* fixed potential shutdown crash in disk_io_thread
	* fixed usage of deprecated boost.filsystem functions
	* fixed http_connection unit test
	* fixed bug in DHT when a DHT state was loaded
	* made rate limiter change in 0.14 optional (to take estimated
	  TCP/IP overhead into account)
	* made the python plugin buildable through the makefile
	* fixed UPnP bug when url base ended with a slash and
	  path started with a slash
	* fixed various potentially leaking exceptions
	* fixed problem with removing torrents that are checking
	* fixed documentation bug regarding save_resume_data()
	* added missing documentation on torrent creation
	* fixed bugs in python client examples
	* fixed missing dependency in package-config file
	* fixed shared geoip linking in Jamfile
	* fixed python bindings build on windows and made it possible
	  to generate a windows installer
	* fixed bug in NAT-PMP implementation

release 0.14

	* deprecated add_torrent() in favor of a new add_torrent()
	  that takes a struct with parameters instead. Torrents
	  are paused and auto managed by default.
	* removed 'connecting_to_tracker' torrent state. This changes
	  the enum values for the other states.
	* Improved seeding and choking behavior.
	* Fixed rare buffer overrun bug when calling get_download_queue
	* Fixed rare bug where torrent could be put back into downloading
	  state even though it was finished, after checking files.
	* Fixed rename_file to work before the file on disk has been
	  created.
	* Fixed bug in tracker connections in case of errors caused
	  in the connection constructor.
	* Updated alert system to be filtered by category instead of
	  severity level. Alerts can generate a message through
	  alert::message().
	* Session constructor will now start dht, upnp, natpmp, lsd by
	  default. Flags can be passed in to the constructor to not
	  do this, if these features are to be enabled and disabled
	  at a later point.
	* Removed 'connecting_to_tracker' torrent state
	* Fix bug where FAST pieces were cancelled on choke
	* Fixed problems with restoring piece states when hash failed.
	* Minimum peer reconnect time fix. Peers with no failures would
	  reconnect immediately.
	* Improved web seed error handling
	* DHT announce fixes and off-by-one loop fix
	* Fixed UPnP xml parse bug where it would ignore the port number
	  for the control url.
	* Fixed bug in torrent writer where the private flag was added
	  outside of the info dictionary
	* Made the torrent file parser less strict of what goes in the
	  announce-list entry
	* Fixed type overflow bug where some statistics was incorrectly
	  reported for file larger than 2 GB
	* boost-1.35 support
	* Fixed bug in statistics from web server peers where it sometimes
	  could report too many bytes downloaded.
	* Fixed bug where statistics from the last second was lost when
	  disconnecting a peer.
	* receive buffer optimizations (memcpy savings and memory savings)
	* Support for specifying the TOS byte for peer traffic.
	* Basic support for queueing of torrents.
	* Better bias to give connections to downloading torrents
	  with fewer peers.
	* Optimized resource usage (removed the checking thread)
	* Support to bind outgoing connections to specific ports
	* Disk cache support.
	* New, more memory efficient, piece picker with sequential download
	  support (instead of the more complicated sequential download threshold).
	* Auto Upload slots. Automtically opens up more slots if
	  upload limit is not met.
	* Improved NAT-PMP support by querying the default gateway
	* Improved UPnP support by ignoring routers not on the clients subnet.

release 0.13

	* Added scrape support
	* Added add_extension() to torrent_handle. Can instantiate
	  extensions for torrents while downloading
	* Added support for remove_torrent to delete the files as well
	* Fixed issue with failing async_accept on windows
	* DHT improvements, proper error messages are now returned when
	  nodes sends bad packets
	* Optimized the country table used to resolve country of peers
	* Copying optimization for sending data. Data is no longer copied from
	  the disk I/O buffer to the send buffer.
	* Buffer optimization to use a raw buffer instead of std::vector<char>
	* Improved file storage to use sparse files
	* Updated python bindings
	* Added more clients to the identifiable clients list.
	* Torrents can now be started in paused state (to better support queuing)
	* Improved IPv6 support (support for IPv6 extension to trackers and
	  listens on both IPv6 and IPv4 interfaces).
	* Improved asserts used. Generates a stacktrace on linux
	* Piece picker optimizations and improvements
	* Improved unchoker, connection limit and rate limiter
	* Support for FAST extension
	* Fixed invalid calculation in DHT node distance
	* Fixed bug in URL parser that failed to parse IPv6 addresses
	* added peer download rate approximation
	* added port filter for outgoing connection (to prevent
	  triggering firewalls)
	* made most parameters configurable via session_settings
	* added encryption support
	* added parole mode for peers whose data fails the hash check.
	* optimized heap usage in piece-picker and web seed downloader.
	* fixed bug in DHT where older write tokens weren't accepted.
	* added support for sparse files.
	* introduced speed categories for peers and pieces, to separate
	  slow and fast peers.
	* added a half-open tcp connection limit that takes all connections
	  in to account, not just peer connections.
	* added alerts for filtered IPs.
	* added support for SOCKS4 and 5 proxies and HTTP CONNECT proxies.
	* fixed proper distributed copies calculation.
	* added option to use openssl for sha-1 calculations.
	* optimized the piece picker in the case where a peer is a seed.
	* added support for local peer discovery
	* removed the dependency on the compiled boost.date_time library
	* deprecated torrent_info::print()
	* added UPnP support
	* fixed problem where peer interested flags were not updated correctly
	  when pieces were filtered
	* improvements to ut_pex messages, including support for seed flag
	* prioritizes upload bandwidth to peers that might send back data
	* the following functions have been deprecated:
	  	void torrent_handle::filter_piece(int index, bool filter) const;
	  	void torrent_handle::filter_pieces(std::vector<bool> const& pieces) const;
	  	bool torrent_handle::is_piece_filtered(int index) const;
	  	std::vector<bool> torrent_handle::filtered_pieces() const;
	  	void torrent_handle::filter_files(std::vector<bool> const& files) const;

	  instead, use the piece_priority functions.

	* added support for NAT-PMP
	* added support for piece priorities. Piece filtering is now set as
	  a priority
	* Fixed crash when last piece was smaller than one block and reading
	  fastresume data for that piece
	* Makefiles should do a better job detecting boost
	* Fixed crash when all tracker urls are removed
	* Log files can now be created at user supplied path
	* Log files failing to create is no longer fatal
	* Fixed dead-lock in torrent_handle
	* Made it build with boost 1.34 on windows
	* Fixed bug in URL parser that failed to parse IPv6 addresses
	* Fixed bug in DHT, related to IPv6 nodes
	* DHT accepts transaction IDs that have garbage appended to them
	* DHT logs messages that it fails to decode

release 0.12

	* fixes to make the DHT more compatible
	* http seed improvements including error reporting and url encoding issues.
	* fixed bug where directories would be left behind when moving storage
	  in some cases.
	* fixed crashing bug when restarting or stopping the DHT.
	* added python binding, using boost.python
	* improved character conversion on windows when strings are not utf-8.
	* metadata extension now respects the private flag in the torrent.
	* made the DHT to only be used as a fallback to trackers by default.
	* added support for HTTP redirection support for web seeds.
	* fixed race condition when accessing a torrent that was checking its
	  fast resume data.
	* fixed a bug in the DHT which could be triggered if the network was
	  dropped or extremely rare cases.
	* if the download rate is limited, web seeds will now only use left-over
	  bandwidth after all bt peers have used up as much bandwidth as they can.
	* added the possibility to have libtorrent resolve the countries of
	  the peers in torrents.
	* improved the bandwidth limiter (it now implements a leaky bucket/node bucket).
	* improved the HTTP seed downloader to report accurate progress.
	* added more client peer-id signatures to be recognized.
	* added support for HTTP servers that skip the CR before the NL at line breaks.
	* fixed bug in the HTTP code that only accepted headers case sensitive.
	* fixed bug where one of the session constructors didn't initialize boost.filesystem.
	* fixed bug when the initial checking of a torrent fails with an exception.
	* fixed bug in DHT code which would send incorrect announce messages.
	* fixed bug where the http header parser was case sensitive to the header
	  names.
	* Implemented an optmization which frees the piece_picker once a torrent
	  turns into a seed.
	* Added support for uT peer exchange extension, implemented by Massaroddel.
	* Modified the quota management to offer better bandwidth balancing
	  between peers.
	* logging now supports multiple sessions (different sessions now log
	  to different directories).
	* fixed random number generator seed problem, generating the same
	  peer-id for sessions constructed the same second.
	* added an option to accept multiple connections from the same IP.
	* improved tracker logging.
	* moved the file_pool into session. The number of open files is now
	  limited per session.
	* fixed uninitialized private flag in torrent_info
	* fixed long standing issue with file.cpp on windows. Replaced the low level
	  io functions used on windows.
	* made it possible to associate a name with torrents without metadata.
	* improved http-downloading performance by requesting entire pieces via
	  http.
	* added plugin interface for extensions. And changed the interface for
	  enabling extensions.

release 0.11

	* added support for incorrectly encoded paths in torrent files
	  (assumes Latin-1 encoding and converts to UTF-8).
	* added support for destructing session objects asynchronously.
	* fixed bug with file_progress() with files = 0 bytes
	* fixed a race condition bug in udp_tracker_connection that could
	  cause a crash.
	* fixed bug occuring when increasing the sequenced download threshold
	  with max availability lower than previous threshold.
	* fixed an integer overflow bug occuring when built with gcc 4.1.x
	* fixed crasing bug when closing while checking a torrent
	* fixed bug causing a crash with a torrent with piece length 0
	* added an extension to the DHT network protocol to support the
	  exchange of nodes with IPv6 addresses.
	* modified the ip_filter api slightly to support IPv6
	* modified the api slightly to make sequenced download threshold
	  a per torrent-setting.
	* changed the address type to support IPv6
	* fixed bug in piece picker which would not behave as
	  expected with regard to sequenced download threshold.
	* fixed bug with file_progress() with files > 2 GB.
	* added --enable-examples option to configure script.
	* fixed problem with the resource distribution algorithm
	  (controlling e.g upload/download rates).
	* fixed incorrect asserts in storage related to torrents with
	  zero-sized files.
	* added support for trackerless torrents (with kademlia DHT).
	* support for torrents with the private flag set.
	* support for torrents containing bootstrap nodes for the
	  DHT network.
	* fixed problem with the configure script on FreeBSD.
	* limits the pipelining used on url-seeds.
	* fixed problem where the shutdown always would delay for
	  session_settings::stop_tracker_timeout seconds.
	* session::listen_on() won't reopen the socket in case the port and
	  interface is the same as the one currently in use.
	* added http proxy support for web seeds.
	* fixed problem where upload and download stats could become incorrect
	  in case of high cpu load.
	* added more clients to the identifiable list.
	* fixed fingerprint parser to cope with latest Mainline versions.

release 0.10

	* fixed a bug where the requested number of peers in a tracker request could
	  be too big.
	* fixed a bug where empty files were not created in full allocation mode.
	* fixed a bug in storage that would, in rare cases, fail to do a
	  complete check.
	* exposed more settings for tweaking parameters in the piece-picker,
	  downloader and uploader (http_settings replaced by session_settings).
	* tweaked default settings to improve high bandwidth transfers.
	* improved the piece picker performance and made it possible to download
	  popular pieces in sequence to improve disk performance.
	* added the possibility to control upload and download limits per peer.
	* fixed problem with re-requesting skipped pieces when peer was sending pieces
	  out of fifo-order.
	* added support for http seeding (the GetRight protocol)
	* renamed identifiers called 'id' in the public interface to support linking
	  with Objective.C++
	* changed the extensions protocol to use the new one, which is also
	  implemented by uTorrent.
	* factorized the peer_connection and added web_peer_connection which is
	  able to download from http-sources.
	* converted the network code to use asio (resulted in slight api changes
	  dealing with network addresses).
	* made libtorrent build in vc7 (patches from Allen Zhao)
	* fixed bug caused when binding outgoing connections to a non-local interface.
	* add_torrent() will now throw if called while the session object is
	  being closed.
	* added the ability to limit the number of simultaneous half-open
	  TCP connections. Flags in peer_info has been added.

release 0.9.1

	* made the session disable file name checks within the boost.filsystem library
	* fixed race condition in the sockets
	* strings that are invalid utf-8 strings are now decoded with the
	  local codepage on windows
	* added the ability to build libtorrent both as a shared library
	* client_test can now monitor a directory for torrent files and automatically
	  start and stop downloads while running
	* fixed problem with file_size() when building on windows with unicode support
	* added a new torrent state, allocating
	* added a new alert, metadata_failed_alert
	* changed the interface to session::add_torrent for some speed optimizations.
	* greatly improved the command line control of the example client_test.
	* fixed bug where upload rate limit was not being applied.
	* files that are being checked will no longer stall files that don't need
	  checking.
	* changed the way libtorrent identifies support for its excentions
	  to look for 'ext' at the end of the peer-id.
	* improved performance by adding a circle buffer for the send buffer.
	* fixed bugs in the http tracker connection when using an http proxy.
	* fixed problem with storage's file pool when creating torrents and then
	  starting to seed them.
	* hard limit on remote request queue and timeout on requests (a timeout
	  triggers rerequests). This makes libtorrent work much better with
	  "broken" clients like BitComet which may ignore requests.

Initial release 0.9

	* multitracker support
	* serves multiple torrents on a single port and a single thread
	* supports http proxies and proxy authentication
	* gzipped tracker-responses
	* block level piece picker
	* queues torrents for file check, instead of checking all of them in parallel
	* uses separate threads for checking files and for main downloader
	* upload and download rate limits
	* piece-wise, unordered, incremental file allocation
	* fast resume support
	* supports files > 2 gigabytes
	* supports the no_peer_id=1 extension
	* support for udp-tracker protocol
	* number of connections limit
	* delays sending have messages
	* can resume pieces downloaded in any order
	* adjusts the length of the request queue depending on download rate
	* supports compact=1
	* selective downloading
	* ip filter
<|MERGE_RESOLUTION|>--- conflicted
+++ resolved
@@ -1,4 +1,3 @@
-<<<<<<< HEAD
 	* made disk_interface's status_t type a flags type
 	* optimize resume data format to use less space
 	* add a simpler overload to bencode() returning a vector<char>
@@ -12,13 +11,11 @@
 	* added support for WebTorrent
 
 
-=======
 	* fix web seed request for renamed single-file torrents
 	* fix issue where web seeds could disappear from resume data
 	* extend save_resume with additional conditional flags
 	* fix issue with retrying trackers in tiers > 0
 	* fix last_upload and last_download resume data fields to use posix time
->>>>>>> 116b3739
 	* improve error messages for no_connect_privileged_ports, by untangle it from the port filter
 	* fix I2P issue introduced in 2.0.0
 	* add async tracker status query, post_trackers()
