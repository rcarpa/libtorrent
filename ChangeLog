--- conflicted
+++ resolved
@@ -1,4 +1,3 @@
-<<<<<<< HEAD
 	* deprecate anonymous_mode_alert
 	* deprecated force_proxy setting (when set, the proxy is always used)
 	* add support for Port Control Protocol (PCP)
@@ -88,9 +87,7 @@
 	* resume data no longer has timestamps of files
 	* require C++11 to build libtorrent
 
-=======
 	* uTP connections are no longer exempt from rate limits by default
->>>>>>> 1ebc5f9e
 	* fix exporting files from partfile while seeding
 	* fix potential deadlock on Windows, caused by performing restricted
 	  tasks from within DllMain
