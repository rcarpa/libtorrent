--- conflicted
+++ resolved
@@ -1,13 +1,10 @@
-<<<<<<< HEAD
 	* move session_flags to session_params
 	* the entry class is now a standard variant type
 	* use std::string_view instead of boost counterpart
 	* libtorrent now requires C++17 to build
 	* added support for WebTorrent
 
-=======
 * 2.0.7 released
->>>>>>> 722d7825
 
 	* fix issue in use of copy_file_range() on linux
 	* avoid open-file race in the file_view_pool
