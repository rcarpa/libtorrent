--- conflicted
+++ resolved
@@ -1,4 +1,3 @@
-<<<<<<< HEAD
 2.0 release
 
 	* update userdata in add_torrent_params to be type-safe and add to torrent_handle
@@ -22,11 +21,9 @@
 	* overhauled disk I/O subsystem to use memory mapped files (where available)
 	* libtorrent now requires C++14 to build
 
-=======
 1.2.4 release
 
 	* fix announce_to_all_trackers and announce_to_all_tiers behavior
->>>>>>> d607328b
 	* fix suggest_read_cache setting
 	* back-off tracker hostname looksups resulting in NXDOMAIN
 	* lower SOCKS5 UDP keepalive timeout
