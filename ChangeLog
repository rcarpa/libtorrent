<<<<<<< HEAD
2.0 release

	* dropped depenency on iconv
	* deprecate set_file_hash() in torrent creator, as it's superceded by v2 torrents
	* deprecate mutable access to info_section in torrent_info
	* removed deprecated lazy_entry/lazy_bdecode
	* stats_alert deprecated
	* remove bittyrant choking algorithm
	* update userdata in add_torrent_params to be type-safe and add to torrent_handle
	* add ip_filter to session_params
	* added support for wolfSSL for SHA-1 hash and HTTPS (no Torrents over SSL)
	* requires OpenSSL minimum version 1.0.0 with SNI support
	* deprecated save_state() and load_state() on session in favour of new
	  write_session_params() and read_session_params()
	* added support for BitTorrent v2 (see docs/upgrade_to_2.0.html)
	* create_torrent() pad_file_limit parameter removed
	* create_torrent() merkle- and optimize-alignment flags removed
	* merkle_tree removed from add_torrent_params
	* announce_entry expose information per v1 and v2 info-hash announces
	* deprecated sha1_hash info_hash members on torrent_removed_alert,
	  torrent_deleted_alert, torrent_delete_failed_alert and add_torrent_params
	* undeprecate error_file_metadata for torrent errors related to its metadata
	* remove support for adding a torrent under a UUID (used for previous RSS support)
	* remove deprecated feature to add torrents by file:// URL
	* remove deprecated feature to download .torrent file from URL
	* requires boost >= 1.66 to build
	* update networking API to networking TS compatible boost.asio
	* overhauled disk I/O subsystem to use memory mapped files (where available)
	* libtorrent now requires C++14 to build
	* added support for GnuTLS for HTTPS and torrents over SSL
=======
	* fix issue with loading invalid torrents with only 0-sized files
	* fix to avoid large stack allocations
>>>>>>> d44cc21c

1.2.9 released

	* add macro TORRENT_CXX11_ABI for clients building with C++14 against
	  libtorrent build with C++11
	* refreshed m4 scripts for autotools
	* removed deprecated wstring overloads on non-windows systems
	* drop dependency on Unicode's ConvertUTF code (which had a license
	  incompatible with Debian)
	* fix bugs exposed on big-endian systems
	* fix detection of hard-links not being supported by filesystem
	* fixed resume data regression for seeds with prio 0 files

1.2.8 released

	* validate UTF-8 encoding of client version strings from peers
	* don't time out tracker announces as eagerly while resolving hostnames
	* fix NAT-PMP shutdown issue
	* improve hostname lookup by merging identical lookups
	* fix network route enumeration for large routing tables
	* fixed issue where pop_alerts() could return old, invalid alerts
	* fix issue when receiving have-all message before the metadata
	* don't leave lingering part files handles open
	* disallow calling add_piece() during checking
	* fix incorrect filename truncation at multi-byte character
	* always announce listen port 1 when using a proxy

1.2.7 released

	* add set_alert_fd in python binding, to supersede set_alert_notify
	* fix bug in part files > 2 GiB
	* add function to clear the peer list for a torrent
	* fix resume data functions to save/restore more torrent flags
	* limit number of concurrent HTTP announces
	* fix queue position for force_rechecking a torrent that is not auto-managed
	* improve rate-based choker documentation, and minor tweak
	* undeprecate upnp_ignore_nonrouters (but refering to devices on our subnet)
	* increase default tracker timeout
	* retry failed socks5 server connections
	* allow UPnP lease duration to be changed after device discovery
	* fix IPv6 address change detection on Windows

1.2.6 released

	* fix peer timeout logic
	* simplify proxy handling. A proxy now overrides listen_interfaces
	* fix issues when configured to use a non-default choking algorithm
	* fix issue in reading resume data
	* revert NXDOMAIN change from 1.2.4
	* don't open any listen sockets if listen_interfaces is empty or misconfigured
	* fix bug in auto disk cache size logic
	* fix issue with outgoing_interfaces setting, where bind() would be called twice
	* add build option to disable share-mode
	* support validation of HTTPS trackers
	* deprecate strict super seeding mode
	* make UPnP port-mapping lease duration configurable
	* deprecate the bittyrant choking algorithm
	* add build option to disable streaming

1.2.5 release

	* announce port=1 instead of port=0, when there is no listen port
	* fix LSD over IPv6
	* support TCP_NOTSENT_LOWAT on Linux
	* fix correct interface binding of local service discovery multicast
	* fix issue with knowing which interfaces to announce to trackers and DHT
	* undeprecate settings_pack::dht_upload_rate_limit

1.2.4 release

	* fix binding TCP and UDP sockets to the same port, when specifying port 0
	* fix announce_to_all_trackers and announce_to_all_tiers behavior
	* fix suggest_read_cache setting
	* back-off tracker hostname looksups resulting in NXDOMAIN
	* lower SOCKS5 UDP keepalive timeout
	* fix external IP voting for multi-homed DHT nodes
	* deprecate broadcast_lsd setting. Just use multicast
	* deprecate upnp_ignore_nonrouters setting
	* don't attempt sending event=stopped if event=start never succeeded
	* make sure &key= stays consistent between different source IPs (as mandated by BEP7)
	* fix binding sockets to outgoing interface
	* add new socks5_alert to trouble shoot SOCKS5 proxies

1.2.3 release

	* fix erroneous event=completed tracker announce when checking files
	* promote errors in parsing listen_interfaces to post listen_failed_alert
	* fix bug in protocol encryption/obfuscation
	* fix buffer overflow in SOCKS5 UDP logic
	* fix issue of rapid calls to file_priority() clobbering each other
	* clear tracker errors on success
	* optimize setting with unlimited unchoke slots
	* fixed restoring of trackers, comment, creation date and created-by in resume data
	* fix handling of torrents with too large pieces
	* fixed division by zero in anti-leech choker
	* fixed bug in torrent_info::swap

1.2.2 release

	* fix cases where the disable_hash_checks setting was not honored
	* fix updating of is_finished torrent status, when changing piece priorities
	* fix regression in &left= reporting when adding a seeding torrent
	* fix integer overflow in http parser
	* improve sanitation of symlinks, to support more complex link targets
	* add DHT routing table affinity for BEP 42 nodes
	* add torrent_info constructor overloads to control torrent file limits
	* feature to disable DHT, PEX and LSD per torrent
	* fix issue where trackers from magnet links were not included in create_torrent()
	* make peer_info::client a byte array in python binding
	* pick contiguous pieces from peers with high download rate
	* fix error handling of moving storage to a drive letter that isn't mounted
	* fix HTTP Host header when using proxy

1.2.1 release

	* add dht_pkt_alert and alerts_dropped_alert to python bindings
	* fix python bindins for block_uploaded_alert
	* optimize resolving duplicate filenames in loading torrent files
	* fix python binding of dht_settings
	* tighten up various input validation checks
	* fix create_torrent python binding
	* update symlinks to conform to BEP 47
	* fix python bindings for peer_info
	* support creating symlinks, for torrents with symlinks in them
	* fix error in seed_mode flag
	* support magnet link parameters with number siffixes
	* consistently use "lt" namespace in examples and documentation
	* fix Mingw build to use native cryptoAPI
	* uPnP/NAT-PMP errors no longer set the client's advertised listen port to zero

1.2 release

	* requires boost >= 1.58 to build
	* tweak heuristic of how to interpret url seeds in multi-file torrents
	* support &ipv4= tracker argument for private torrents
	* renamed debug_notification to connect_notification
	* when updating listen sockets, only post alerts for new ones
	* deprecate anonymous_mode_alert
	* deprecated force_proxy setting (when set, the proxy is always used)
	* add support for Port Control Protocol (PCP)
	* deliver notification of alerts being dropped via alerts_dropped_alert
	* deprecated alert::progress_notification alert category, split into
	  finer grained categories
	* update plugin interface functions for improved type-safety
	* implemented support magnet URI extension, select specific file indices
	  for download, BEP53
	* make tracker keys multi-homed. remove set_key() function on session.
	* add flags()/set_flags()/unset_flags() to torrent_handle, deprecate individual functions
	* added alert for block being sent to the send buffer
	* drop support for windows compilers without std::wstring
	* implemented support for DHT info hash indexing, BEP51
	* removed deprecated support for file_base in file_storage
	* added support for running separate DHT nodes on each network interface
	* added support for establishing UTP connections on any network interface
	* added support for sending tracker announces on every network interface
	* introduce "lt" namespace alias
	* need_save_resume_data() will no longer return true every 15 minutes
	* make the file_status interface explicitly public types
	* added resolver_cache_timeout setting for internal host name resolver
	* make parse_magnet_uri take a string_view instead of std::string
	* deprecate add_torrent_params::url field. use parse_magnet_uri instead
	* optimize download queue management
	* deprecated (undocumented) file:// urls
	* add limit for number of web seed connections
	* added support for retrieval of DHT live nodes
	* complete UNC path support
	* add packets pool allocator
	* remove disk buffer pool allocator
	* fix last_upload and last_download overflow after 9 hours in past
	* python binding add more add_torrent_params fields and an invalid key check
	* introduce introduce distinct types for peer_class_t, piece_index_t and
	  file_index_t.
	* fix crash caused by empty bitfield
	* removed disk-access-log build configuration
	* removed mmap_cache feature
	* strengthened type safety in handling of piece and file indices
	* deprecate identify_client() and fingerprint type
	* make sequence number for mutable DHT items backed by std::int64_t
	* tweaked storage_interface to have stronger type safety
	* deprecate relative times in torrent_status, replaced by std::chrono::time_point
	* refactor in alert types to use more const fields and more clear API
	* changed session_stats_alert counters type to signed (std::int64_t)
	* remove torrent eviction/ghost torrent feature
	* include target in DHT lookups, when queried from the session
	* improve support for HTTP redirects for web seeds
	* use string_view in entry interface
	* deprecate "send_stats" property on trackers (since lt_tracker extension has
	  been removed)
	* remove deprecate session_settings API (use settings_pack instead)
	* improve file layout optimization when creating torrents with padfiles
	* remove remote_dl_rate feature
	* source code migration from boost::shared_ptr to std::shared_ptr
	* storage_interface API changed to use span and references
	* changes in public API to work with std::shared_ptr<torrent_info>
	* extensions API changed to use span and std::shared_ptr
	* plugin API changed to handle DHT requests using string_view
	* removed support for lt_trackers and metadata_transfer extensions
	  (pre-dating ut_metadata)
	* support windows' CryptoAPI for SHA-1
	* separated ssl and crypto options in build
	* remove lazy-bitfield feature
	* simplified suggest-read-cache feature to not depend on disk threads
	* removed option to disable contiguous receive buffers
	* deprecated public to_hex() and from_hex() functions
	* separated address and port fields in listen alerts
	* added support for parsing new x.pe parameter from BEP 9
	* peer_blocked_alert now derives from peer_alert
	* transitioned exception types to system_error
	* made alerts move-only
	* move files one-by-one when moving storage for a torrent
	* removed RSS support
	* removed feature to resolve country for peers
	* added support for BEP 32, "IPv6 extension for DHT"
	* overhauled listen socket and UDP socket handling, improving multi-home
	  support and bind-to-device
	* resume data is now communicated via add_torrent_params objects
	* added new read_resume_data()/write_resume_data functions to write bencoded,
	  backwards compatible resume files
	* removed deprecated fields from add_torrent_params
	* deprecate "resume_data" field in add_torrent_params
	* improved support for bind-to-device
	* deprecated ssl_listen, SSL sockets are specified in listen_interfaces now
	* improved support for listening on multiple sockets and interfaces
	* resume data no longer has timestamps of files
	* require C++11 to build libtorrent

	* replace use of boost-endian with boost-predef

1.1.12 release

	* uTP performance fixes

1.1.11 release

	* fix move_storage with save_path with a trailing slash
	* fix tracker announce issue, advertising port 0 in secondary IPv6 announce
	* fix missing boost/noncopyable.hpp includes
	* fix python binding for torrent_info::creation_date()

1.1.10 release

	* fix issue in udp_socket with unusual socket failure
	* split progress_notification alert category into file-, piece- and block progress
	* utp close-reason fix
	* exposed default add_torrent_params flags to python bindings
	* fix redundant flushes of partfile metadata
	* add option to ignore min-interval from trackers on force-reannounce
	* raise default setting for active_limit
	* fall back to copy+remove if rename_file fails
	* improve handling of filesystems not supporting fallocate()
	* force-proxy no longer disables DHT
	* improve connect-boost feature, to make new torrents quickly connect peers

1.1.9 release

	* save both file and piece priorities in resume file
	* added missing stats_metric python binding
	* uTP connections are no longer exempt from rate limits by default
	* fix exporting files from partfile while seeding
	* fix potential deadlock on Windows, caused by performing restricted
	  tasks from within DllMain
	* fix issue when subsequent file priority updates cause torrent to stop

1.1.8 release

	* coalesce reads and writes by default on windows
	* fixed disk I/O performance of checking hashes and creating torrents
	* fix race condition in part_file
	* fix part_file open mode compatibility test
	* fixed race condition in random number generator
	* fix race condition in stat_cache (disk storage)
	* improve error handling of failing to change file priority
	  The API for custom storage implementations was altered
	* set the hidden attribute when creating the part file
	* fix tracker announces reporting more data downloaded than the size of the torrent
	* fix recent regression with force_proxy setting

1.1.7 release

	* don't perform DNS lookups for the DHT bootstrap unless DHT is enabled
	* fix issue where setting file/piece priority would stop checking
	* expose post_dht_stats() to python binding
	* fix backwards compatibility to downloads without partfiles
	* improve part-file related error messages
	* fix reporting &redundant= in tracker announces
	* fix tie-break in duplicate peer connection disconnect logic
	* fix issue with SSL tracker connections left in CLOSE_WAIT state
	* defer truncating existing files until the first time we write to them
	* fix issue when receiving a torrent with 0-sized padfiles as magnet link
	* fix issue resuming 1.0.x downloads with a file priority 0
	* fix torrent_status::next_announce
	* fix pad-file scalability issue
	* made coalesce_reads/coalesce_writes settings take effect on linux and windows
	* use unique peer_ids per connection
	* fix iOS build on recent SDK
	* fix tracker connection bind issue for IPv6 trackers
	* fix error handling of some merkle torrents
	* fix error handling of unsupported hard-links

1.1.6 release

	* deprecate save_encryption_settings (they are part of the normal settings)
	* add getters for peer_class_filter and peer_class_type_filter
	* make torrent_handler::set_priority() to use peer_classes
	* fix support for boost-1.66 (requires C++11)
	* fix i2p support
	* fix loading resume data when in seed mode
	* fix part-file creation race condition
	* fix issue with initializing settings on session construction
	* fix issue with receiving interested before metadata
	* fix IPv6 tracker announce issue
	* restore path sanitization behavior of ":"
	* fix listen socket issue when disabling "force_proxy" mode
	* fix full allocation failure on APFS

1.1.5 release

	* fix infinite loop when parsing certain invalid magnet links
	* fix parsing of torrents with certain invalid filenames
	* fix leak of torrent_peer objecs (entries in peer_list)
	* fix leak of peer_class objects (when setting per-torrent rate limits)
	* expose peer_class API to python binding
	* fix integer overflow in whole_pieces_threshold logic
	* fix uTP path MTU discovery issue on windows (DF bit was not set correctly)
	* fix python binding for torrent_handle, to be hashable
	* fix IPv6 tracker support by performing the second announce in more cases
	* fix utf-8 encoding check in torrent parser
	* fix infinite loop when parsing maliciously crafted torrents
	* fix invalid read in parse_int in bdecoder (CVE-2017-9847)
	* fix issue with very long tracker- and web seed URLs
	* don't attempt to create empty files on startup, if they already exist
	* fix force-recheck issue (new files would not be picked up)
	* fix inconsistency in file_priorities and override_resume_data behavior
	* fix paused torrents not generating a state update when their ul/dl rate
	  transitions to zero

1.1.4 release

	* corrected missing const qualifiers on bdecode_node
	* fix changing queue position of paused torrents (1.1.3 regression)
	* fix re-check issue after move_storage
	* handle invalid arguments to set_piece_deadline()
	* move_storage did not work for torrents without metadata
	* improve shutdown time by only announcing to trackers whose IP we know
	* fix python3 portability issue in python binding
	* delay 5 seconds before reconnecting socks5 proxy for UDP ASSOCIATE
	* fix NAT-PMP crash when removing a mapping at the wrong time
	* improve path sanitization (filter unicode text direction characters)
	* deprecate partial_piece_info::piece_state
	* bind upnp requests to correct local address
	* save resume data when removing web seeds
	* fix proxying of https connections
	* fix race condition in disk I/O storage class
	* fix http connection timeout on multi-homed hosts
	* removed depdendency on boost::uintptr_t for better compatibility
	* fix memory leak in the disk cache
	* fix double free in disk cache
	* forward declaring libtorrent types is discouraged. a new fwd.hpp header is provided

1.1.3 release

	* removed (broken) support for incoming connections over socks5
	* restore announce_entry's timestamp fields to posix time in python binding
	* deprecate torrent_added_alert (in favor of add_torrent_alert)
	* fix python binding for parse_magnet_uri
	* fix minor robustness issue in DHT bootstrap logic
	* fix issue where torrent_status::num_seeds could be negative
	* document deprecation of dynamic loading/unloading of torrents
	* include user-agent in tracker announces in anonymous_mode for private torrents
	* add support for IPv6 peers from udp trackers
	* correctly URL encode the IPv6 argument to trackers
	* fix default file pool size on windows
	* fix bug where settings_pack::file_pool_size setting was not being honored
	* add feature to periodically close files (to make windows clear disk cache)
	* fix bug in torrent_handle::file_status
	* fix issue with peers not updated on metadata from magnet links

1.1.2 release

	* default TOS marking to 0x20
	* fix invalid access when leaving seed-mode with outstanding hash jobs
	* fix ABI compatibility issue introduced with preformatted entry type
	* add web_seed_name_lookup_retry to session_settings
	* slightly improve proxy settings backwards compatibility
	* add function to get default settings
	* updating super seeding would include the torrent in state_update_alert
	* fix issue where num_seeds could be greater than num_peers in torrent_status
	* finished non-seed torrents can also be in super-seeding mode
	* fix issue related to unloading torrents
	* fixed finished-time calculation
	* add missing min_memory_usage() and high_performance_seed() settings presets to python
	* fix stat cache issue that sometimes would produce incorrect resume data
	* storage optimization to peer classes
	* fix torrent name in alerts of builds with deprecated functions
	* make torrent_info::is_valid() return false if torrent failed to load
	* fix per-torrent rate limits for >256 peer classes
	* don't load user_agent and peer_fingerprint from session_state
	* fix file rename issue with name prefix matching torrent name
	* fix division by zero when setting tick_interval > 1000
	* fix move_storage() to its own directory (would delete the files)
	* fix socks5 support for UDP
	* add setting urlseed_max_request_bytes to handle large web seed requests
	* fix python build with CC/CXX environment
	* add trackers from add_torrent_params/magnet links to separate tiers
	* fix resumedata check issue with files with priority 0
	* deprecated mmap_cache feature
	* add utility function for generating peer ID fingerprint
	* fix bug in last-seen-complete
	* remove file size limit in torrent_info filename constructor
	* fix tail-padding for last file in create_torrent
	* don't send user-agent in metadata http downloads or UPnP requests when
	  in anonymous mode
	* fix internal resolve links lookup for mutable torrents
	* hint DHT bootstrap nodes of actual bootstrap request

1.1.1 release

	* update puff.c for gzip inflation (CVE-2016-7164)
	* add dht_bootstrap_node a setting in settings_pack (and add default)
	* make pad-file and symlink support conform to BEP47
	* fix piece picker bug that could result in division by zero
	* fix value of current_tracker when all tracker failed
	* deprecate lt_trackers extension
	* remove load_asnum_db and load_country_db from python bindings
	* fix crash in session::get_ip_filter when not having set one
	* fix filename escaping when repairing torrents with broken web seeds
	* fix bug where file_completed_alert would not be posted unless file_progress
	  had been queries by the client
	* move files one-by-one when moving storage for a torrent
	* fix bug in enum_net() for BSD and Mac
	* fix bug in python binding of announce_entry
	* fixed bug related to flag_merge_resume_http_seeds flag in add_torrent_params
	* fixed inverted priority of incoming piece suggestions
	* optimize allow-fast logic
	* fix issue where FAST extension messages were not used during handshake
	* fixed crash on invalid input in http_parser
	* upgraded to libtommath 1.0
	* fixed parsing of IPv6 endpoint with invalid port character separator
	* added limited support for new x.pe parameter from BEP 9
	* fixed dht stats counters that weren't being updated
	* make sure add_torrent_alert is always posted before other alerts for
	  the torrent
	* fixed peer-class leak when settings per-torrent rate limits
	* added a new "preformatted" type to bencode entry variant type
	* improved Socks5 support and test coverage
	* fix set_settings in python binding
	* Added missing alert categories in python binding
	* Added dht_get_peers_reply_alert alert in python binding
	* fixed updating the node id reported to peers after changing IPs

1.1.0 release

	* improve robustness and performance of uTP PMTU discovery
	* fix duplicate ACK issue in uTP
	* support filtering which parts of session state are loaded by load_state()
	* deprecate support for adding torrents by HTTP URL
	* allow specifying which tracker to scrape in scrape_tracker
	* tracker response alerts from user initiated announces/scrapes are now
	  posted regardless of alert mask
	* improve DHT performance when changing external IP (primarily affects
	  bootstrapping).
	* add feature to stop torrents immediately after checking files is done
	* make all non-auto managed torrents exempt from queuing logic, including
	  checking torrents.
	* add option to not proxy tracker connections through proxy
	* removed sparse-regions feature
	* support using 0 disk threads (to perform disk I/O in network thread)
	* removed deprecated handle_alert template
	* enable logging build config by default (but alert mask disabled by default)
	* deprecated RSS API
	* experimental support for BEP 38, "mutable torrents"
	* replaced lazy_bdecode with a new bdecoder that's a lot more efficient
	* deprecate time functions, expose typedefs of boost::chrono in the
	  libtorrent namespace instead
	* deprecate file_base feature in file_storage/torrent_info
	* changed default piece and file priority to 4 (previously 1)
	* improve piece picker support for reverse picking (used for snubbed peers)
	  to not cause priority inversion for regular peers
	* improve piece picker to better support torrents with very large pieces
	  and web seeds. (request large contiguous ranges, but not necessarily a
	  whole piece).
	* deprecated session_status and session::status() in favor of performance
	  counters.
	* improve support for HTTP where one direction of the socket is shut down.
	* remove internal fields from web_seed_entry
	* separate crypto library configuration <crypto> and whether to support
	  bittorrent protocol encryption <encryption>
	* simplify bittorrent protocol encryption by just using internal RC4
	  implementation.
	* optimize copying torrent_info and file_storage objects
	* cancel non-critical DNS lookups when shutting down, to cut down on
	  shutdown delay.
	* greatly simplify the debug logging infrastructure. logs are now delivered
	  as alerts, and log level is controlled by the alert mask.
	* removed auto_expand_choker. use rate_based_choker instead
	* optimize UDP tracker packet handling
	* support SSL over uTP connections
	* support web seeds that resolve to multiple IPs
	* added auto-sequential feature. download well-seeded torrents in-order
	* removed built-in GeoIP support (this functionality is orthogonal to
	  libtorrent)
	* deprecate proxy settings in favor of regular settings
	* deprecate separate settings for peer protocol encryption
	* support specifying listen interfaces and outgoing interfaces as device
	  names (eth0, en2, tun0 etc.)
	* support for using purgrable memory as disk cache on Mac OS.
	* be more aggressive in corking sockets, to coalesce messages into larger
	  packets.
	* pre-emptively unchoke peers to save one round-trip at connection start-up.
	* add session constructor overload that takes a settings_pack
	* torrent_info is no longer an intrusive_ptr type. It is held by shared_ptr.
	  This is a non-backwards compatible change
	* move listen interface and port to the settings
	* move use_interfaces() to be a setting
	* extend storage interface to allow deferred flushing and flush the part-file
	  metadata periodically
	* make statistics propagate instantly rather than on the second tick
	* support for partfiles, where partial pieces belonging to skipped files are
	  put
	* support using multiple threads for socket operations (especially useful for
	  high performance SSL connections)
	* allow setting rate limits for arbitrary peer groups. Generalizes
	  per-torrent rate limits, and local peer limits
	* improved disk cache complexity O(1) instead of O(log(n))
	* add feature to allow storing disk cache blocks in an mmapped file
	  (presumably on an SSD)
	* optimize peer connection distribution logic across torrents to scale
	  better with many torrents
	* replaced std::map with boost::unordered_map for torrent list, to scale
	  better with many torrents
	* optimized piece picker
	* optimized disk cache
	* optimized .torrent file parsing
	* optimized initialization of storage when adding a torrent
	* added support for adding torrents asynchronously (for improved startup
	  performance)
	* added support for asynchronous disk I/O
	* almost completely changed the storage interface (for custom storage)
	* added support for hashing pieces in multiple threads

	* fix padfile issue
	* fix PMTUd bug
	* update puff to fix gzip crash

1.0.10 release

	* fixed inverted priority of incoming piece suggestions
	* fixed crash on invalid input in http_parser
	* added a new "preformatted" type to bencode entry variant type
	* fix division by zero in super-seeding logic

1.0.9 release

	* fix issue in checking outgoing interfaces (when that option is enabled)
	* python binding fix for boost-1.60.0
	* optimize enumeration of network interfaces on windows
	* improve reliability of binding listen sockets
	* support SNI in https web seeds and trackers
	* fix unhandled exception in DHT when receiving a DHT packet over IPv6

1.0.8 release

	* fix bug where web seeds were not used for torrents added by URL
	* fix support for symlinks on windows
	* fix long filename issue (on unixes)
	* fixed performance bug in DHT torrent eviction
	* fixed win64 build (GetFileAttributesEx)
	* fixed bug when deleting files for magnet links before they had metadata

1.0.7 release

	* fix bug where loading settings via load_state() would not trigger all
	  appropriate actions
	* fix bug where 32 bit builds could use more disk cache than the virtual
	  address space (when set to automatic)
	* fix support for torrents with > 500'000 pieces
	* fix ip filter bug when banning peers
	* fix IPv6 IP address resolution in URLs
	* introduce run-time check for torrent info-sections beeing too large
	* fix web seed bug when using proxy and proxy-peer-connections=false
	* fix bug in magnet link parser
	* introduce add_torrent_params flags to merge web seeds with resume data
	  (similar to trackers)
	* fix bug where dont_count_slow_torrents could not be disabled
	* fix fallocate hack on linux (fixes corruption on some architectures)
	* fix auto-manage bug with announce to tracker/lsd/dht limits
	* improve DHT routing table to not create an unbalanced tree
	* fix bug in uTP that would cause any connection taking more than one second
	  to connect be timed out (introduced in the vulnerability path)
	* fixed falling back to sending UDP packets direct when socks proxy fails
	* fixed total_wanted bug (when setting file priorities in add_torrent_params)
	* fix python3 compatibility with sha1_hash

1.0.6 release

	* fixed uTP vulnerability
	* make utf8 conversions more lenient
	* fix loading of piece priorities from resume data
	* improved seed-mode handling (seed-mode will now automatically be left when
	  performing operations implying it's not a seed)
	* fixed issue with file priorities and override resume data
	* fix request queue size performance issue
	* slightly improve UDP tracker performance
	* fix http scrape
	* add missing port mapping functions to python binding
	* fix bound-checking issue in bdecoder
	* expose missing dht_settings fields to python
	* add function to query the DHT settings
	* fix bug in 'dont_count_slow_torrents' feature, which would start too many
	  torrents

1.0.5 release

	* improve ip_voter to avoid flapping
	* fixed bug when max_peerlist_size was set to 0
	* fix issues with missing exported symbols when building dll
	* fix division by zero bug in edge case while connecting peers

1.0.4 release

	* fix bug in python binding for file_progress on torrents with no metadata
	* fix assert when removing a connected web seed
	* fix bug in tracker timeout logic
	* switch UPnP post back to HTTP 1.1
	* support conditional DHT get
	* OpenSSL build fixes
	* fix DHT scrape bug

1.0.3 release

	* python binding build fix for boost-1.57.0
	* add --enable-export-all option to configure script, to export all symbols
	  from libtorrent
	* fix if_nametoindex build error on windows
	* handle overlong utf-8 sequences
	* fix link order bug in makefile for python binding
	* fix bug in interest calculation, causing premature disconnects
	* tweak flag_override_resume_data semantics to make more sense (breaks
	  backwards compatibility of edge-cases)
	* improve DHT bootstrapping and periodic refresh
	* improve DHT maintanence performance (by pinging instead of full lookups)
	* fix bug in DHT routing table node-id prefix optimization
	* fix incorrect behavior of flag_use_resume_save_path
	* fix protocol race-condition in super seeding mode
	* support read-only DHT nodes
	* remove unused partial hash DHT lookups
	* remove potentially privacy leaking extension (non-anonymous mode)
	* peer-id connection ordering fix in anonymous mode
	* mingw fixes

1.0.2 release

	* added missing force_proxy to python binding
	* anonymous_mode defaults to false
	* make DHT DOS detection more forgiving to bursts
	* support IPv6 multicast in local service discovery
	* simplify CAS function in DHT put
	* support IPv6 traffic class (via the TOS setting)
	* made uTP re-enter slow-start after time-out
	* fixed uTP upload performance issue
	* fix missing support for DHT put salt

1.0.1 release

	* fix alignment issue in bitfield
	* improved error handling of gzip
	* fixed crash when web seeds redirect
	* fix compiler warnings

1.0 release

	* fix bugs in convert_to/from_native() on windows
	* fix support for web servers not supporting keepalive
	* support storing save_path in resume data
	* don't use full allocation on network drives (on windows)
	* added clear_piece_deadlines() to remove all piece deadlines
	* improve queuing logic of inactive torrents (dont_count_slow_torrents)
	* expose optimistic unchoke logic to plugins
	* fix issue with large UDP packets on windows
	* remove set_ratio() feature
	* improve piece_deadline/streaming
	* honor pieces with priority 7 in sequential download mode
	* simplified building python bindings
	* make ignore_non_routers more forgiving in the case there are no UPnP
	  devices at a known router. Should improve UPnP compatibility.
	* include reason in peer_blocked_alert
	* support magnet links wrapped in .torrent files
	* rate limiter optimization
	* rate limiter overflow fix (for very high limits)
	* non-auto-managed torrents no longer count against the torrent limits
	* handle DHT error responses correctly
	* allow force_announce to only affect a single tracker
	* add moving_storage field to torrent_status
	* expose UPnP and NAT-PMP mapping in session object
	* DHT refactoring and support for storing arbitrary data with put and get
	* support building on android
	* improved support for web seeds that don't support keep-alive
	* improve DHT routing table to return better nodes (lower RTT and closer
	  to target)
	* don't use pointers to resume_data and file_priorities in
	  add_torrent_params
	* allow moving files to absolute paths, out of the download directory
	* make move_storage more generic to allow both overwriting files as well
	  as taking existing ones
	* fix choking issue at high upload rates
	* optimized rate limiter
	* make disk cache pool allocator configurable
	* fix library ABI to not depend on logging being enabled
	* use hex encoding instead of base32 in create_magnet_uri
	* include name, save_path and torrent_file in torrent_status, for
	  improved performance
	* separate anonymous mode and force-proxy mode, and tighten it up a bit
	* add per-tracker scrape information to announce_entry
	* report errors in read_piece_alert
	* DHT memory optimization
	* improve DHT lookup speed
	* improve support for windows XP and earlier
	* introduce global connection priority for improved swarm performance
	* make files deleted alert non-discardable
	* make built-in sha functions not conflict with libcrypto
	* improve web seed hash failure case
	* improve DHT lookup times
	* uTP path MTU discovery improvements
	* optimized the torrent creator optimizer to scale significantly better
	  with more files
	* fix uTP edge case where udp socket buffer fills up
	* fix nagle implementation in uTP

	* fix bug in error handling in protocol encryption

0.16.18 release

	* fix uninitialized values in DHT DOS mitigation
	* fix error handling in file::phys_offset
	* fix bug in HTTP scrape response parsing
	* enable TCP keepalive for socks5 connection for UDP associate
	* fix python3 support
	* fix bug in lt_donthave extension
	* expose i2p_alert to python. cleaning up of i2p connection code
	* fixed overflow and download performance issue when downloading at high rates
	* fixed bug in add_torrent_alert::message for magnet links
	* disable optimistic disconnects when connection limit is low
	* improved error handling of session::listen_on
	* suppress initial 'completed' announce to trackers added with replace_trackers
	  after becoming a seed
	* SOCKS4 fix for trying to connect over IPv6
	* fix saving resume data when removing all trackers
	* fix bug in udp_socket when changing socks5 proxy quickly

0.16.17 release

	* don't fall back on wildcard port in UPnP
	* fix local service discovery for magnet links
	* fix bitfield issue in file_storage
	* added work-around for MingW issue in file I/O
	* fixed sparse file detection on windows
	* fixed bug in gunzip
	* fix to use proxy settings when adding .torrent file from URL
	* fix resume file issue related to daylight savings time on windows
	* improve error checking in lazy_bdecode

0.16.16 release

	* add missing add_files overload to the python bindings
	* improve error handling in http gunzip
	* fix debug logging for banning web seeds
	* improve support for de-selected files in full allocation mode
	* fix dht_bootstrap_alert being posted
	* SetFileValidData fix on windows (prevents zero-fill)
	* fix minor lock_files issue on unix

0.16.15 release

	* fix mingw time_t 64 bit issue
	* fix use of SetFileValidData on windows
	* fix crash when using full allocation storage mode
	* improve error_code and error_category support in python bindings
	* fix python binding for external_ip_alert

0.16.14 release

	* make lt_tex more robust against bugs and malicious behavior
	* HTTP chunked encoding fix
	* expose file_granularity flag to python bindings
	* fix DHT memory error
	* change semantics of storage allocation to allocate on first write rather
	  than on startup (behaves better with changing file priorities)
	* fix resend logic in response to uTP SACK messages
	* only act on uTP RST packets with correct ack_nr
	* make uTP errors log in normal log mode (not require verbose)
	* deduplicate web seed entries from torrent files
	* improve error reporting from lazy_decode()

0.16.13 release

	* fix auto-manage issue when pausing session
	* fix bug in non-sparse mode on windows, causing incorrect file errors to
	  be generated
	* fix set_name() on file_storage actually affecting save paths
	* fix large file support issue on mingw
	* add some error handling to set_piece_hashes()
	* fix completed-on timestamp to not be clobbered on each startup
	* fix deadlock caused by some UDP tracker failures
	* fix potential integer overflow issue in timers on windows
	* minor fix to peer_proportional mixed_mode algorithm (TCP limit could go
	  too low)
	* graceful pause fix
	* i2p fixes
	* fix issue when loading certain malformed .torrent files
	* pass along host header with http proxy requests and possible
	  http_connection shutdown hang

0.16.12 release

	* fix building with C++11
	* fix IPv6 support in UDP socket (uTP)
	* fix mingw build issues
	* increase max allowed outstanding piece requests from peers
	* uTP performance improvement. only fast retransmit one packet at a time
	* improve error message for 'file too short'
	* fix piece-picker stat bug when only selecting some files for download
	* fix bug in async_add_torrent when settings file_priorities
	* fix boost-1.42 support for python bindings
	* fix memory allocation issue (virtual addres space waste) on windows

0.16.11 release

	* fix web seed URL double escape issue
	* fix string encoding issue in alert messages
	* fix SSL authentication issue
	* deprecate std::wstring overloads. long live utf-8
	* improve time-critical pieces feature (streaming)
	* introduce bandwidth exhaustion attack-mitigation in allowed-fast pieces
	* python binding fix issue where torrent_info objects where destructing when
	  their torrents were deleted
	* added missing field to scrape_failed_alert in python bindings
	* GCC 4.8 fix
	* fix proxy failure semantics with regards to anonymous mode
	* fix round-robin seed-unchoke algorithm
	* add bootstrap.sh to generage configure script and run configure
	* fix bug in SOCK5 UDP support
	* fix issue where torrents added by URL would not be started immediately

0.16.10 release

	* fix encryption level handle invalid values
	* add a number of missing functions to the python binding
	* fix typo in Jamfile for building shared libraries
	* prevent tracker exchange for magnet links before metadata is received
	* fix crash in make_magnet_uri when generating links longer than 1024
	  characters
	* fix hanging issue when closing files on windows (completing a download)
	* fix piece picking edge case that could cause torrents to get stuck at
	  hash failure
	* try unencrypted connections first, and fall back to encryption if it
	  fails (performance improvement)
	* add missing functions to python binding (flush_cache(), remap_files()
	  and orig_files())
	* improve handling of filenames that are invalid on windows
	* support 'implied_port' in DHT announce_peer
	* don't use pool allocator for disk blocks (cache may now return pages
	  to the kernel)

0.16.9 release

	* fix long filename truncation on windows
	* distinguish file open mode when checking files and downloading/seeding
	  with bittorrent. updates storage interface
	* improve file_storage::map_file when dealing with invalid input
	* improve handling of invalid utf-8 sequences in strings in torrent files
	* handle more cases of broken .torrent files
	* fix bug filename collision resolver
	* fix bug in filename utf-8 verification
	* make need_save_resume() a bit more robust
	* fixed sparse flag manipulation on windows
	* fixed streaming piece picking issue

0.16.8 release

	* make rename_file create missing directories for new filename
	* added missing python function: parse_magnet_uri
	* fix alerts.all_categories in python binding
	* fix torrent-abort issue which would cancel name lookups of other torrents
	* make torrent file parser reject invalid path elements earlier
	* fixed piece picker bug when using pad-files
	* fix read-piece response for cancelled deadline-pieces
	* fixed file priority vector-overrun
	* fix potential packet allocation alignment issue in utp
	* make 'close_redudnant_connections' cover more cases
	* set_piece_deadline() also unfilters the piece (if its priority is 0)
	* add work-around for bug in windows vista and earlier in
	  GetOverlappedResult
	* fix traversal algorithm leak in DHT
	* fix string encoding conversions on windows
	* take torrent_handle::query_pieces into account in torrent_handle::statue()
	* honor trackers responding with 410
	* fixed merkle tree torrent creation bug
	* fixed crash with empty url-lists in torrent files
	* added missing max_connections() function to python bindings

0.16.7 release

	* fix string encoding in error messages
	* handle error in read_piece and set_piece_deadline when torrent is removed
	* DHT performance improvement
	* attempt to handle ERROR_CANT_WAIT disk error on windows
	* improve peers exchanged over PEX
	* fixed rare crash in ut_metadata extension
	* fixed files checking issue
	* added missing pop_alerts() to python bindings
	* fixed typos in configure script, inversing some feature-enable/disable flags
	* added missing flag_update_subscribe to python bindings
	* active_dht_limit, active_tracker_limit and active_lsd_limit now
	  interpret -1 as infinite

0.16.6 release

	* fixed verbose log error for NAT holepunching
	* fix a bunch of typos in python bindings
	* make get_settings available in the python binding regardless of
	  deprecated functions
	* fix typo in python settings binding
	* fix possible dangling pointer use in peer list
	* fix support for storing arbitrary data in the DHT
	* fixed bug in uTP packet circle buffer
	* fix potential crash when using torrent_handle::add_piece
	* added missing add_torrent_alert to python binding

0.16.5 release

	* udp socket refcounter fix
	* added missing async_add_torrent to python bindings
	* raised the limit for bottled http downloads to 2 MiB
	* add support for magnet links and URLs in python example client
	* fixed typo in python bindings' add_torrent_params
	* introduce a way to add built-in plugins from python
	* consistently disconnect the same peer when two peers simultaneously connect
	* fix local endpoint queries for uTP connections
	* small optimization to local peer discovery to ignore our own broadcasts
	* try harder to bind the udp socket (uTP, DHT, UDP-trackers, LSD) to the
	  same port as TCP
	* relax file timestamp requirements for accepting resume data
	* fix performance issue in web seed downloader (coalescing of blocks
	  sometimes wouldn't work)
	* web seed fixes (better support for torrents without trailing / in
	  web seeds)
	* fix some issues with SSL over uTP connections
	* fix UDP trackers trying all endpoints behind the hostname

0.16.4 release

	* raise the default number of torrents allowed to announce to trackers
	  to 1600
	* improve uTP slow start behavior
	* fixed UDP socket error causing it to fail on Win7
	* update use of boost.system to not use deprecated functions
	* fix GIL issue in python bindings. Deprecated extension support in python
	* fixed bug where setting upload slots to -1 would not mean infinite
	* extend the UDP tracker protocol to include the request string from the
	  tracker URL
	* fix mingw build for linux crosscompiler

0.16.3 release

	* fix python binding backwards compatibility in replace_trackers
	* fix possible starvation in metadata extension
	* fix crash when creating torrents and optimizing file order with pad files
	* disable support for large MTUs in uTP until it is more reliable
	* expose post_torrent_updates and state_update_alert to python bindings
	* fix incorrect SSL error messages
	* fix windows build of shared library with openssl
	* fix race condition causing shutdown hang

0.16.2 release

	* fix permissions issue on linux with noatime enabled for non-owned files
	* use random peer IDs in anonymous mode
	* fix move_storage bugs
	* fix unnecessary dependency on boost.date_time when building boost.asio as separate compilation
	* always use SO_REUSEADDR and deprecate the flag to turn it on
	* add python bindings for SSL support
	* minor uTP tweaks
	* fix end-game mode issue when some files are selected to not be downloaded
	* improve uTP slow start
	* make uTP less aggressive resetting cwnd when idle

0.16.1 release

	* fixed crash when providing corrupt resume data
	* fixed support for boost-1.44
	* fixed reversed semantics of queue_up() and queue_down()
	* added missing functions to python bindings (file_priority(), set_dht_settings())
	* fixed low_prio_disk support on linux
	* fixed time critical piece accounting in the request queue
	* fixed semantics of rate_limit_utp to also ignore per-torrent limits
	* fixed piece sorting bug of deadline pieces
	* fixed python binding build on Mac OS and BSD
	* fixed UNC path normalization (on windows, unless UNC paths are disabled)
	* fixed possible crash when enabling multiple connections per IP
	* fixed typo in win vista specific code, breaking the build
	* change default of rate_limit_utp to true
	* fixed DLL export issue on windows (when building a shared library linking statically against boost)
	* fixed FreeBSD build
	* fixed web seed performance issue with pieces > 1 MiB
	* fixed unchoke logic when using web seeds
	* fixed compatibility with older versions of boost (down to boost 1.40)

0.16 release

	* support torrents with more than 262000 pieces
	* make tracker back-off configurable
	* don't restart the swarm after downloading metadata from magnet links
	* lower the default tracker retry intervals
	* support banning web seeds sending corrupt data
	* don't let hung outgoing connection attempts block incoming connections
	* improve SSL torrent support by using SNI and a single SSL listen socket
	* improved peer exchange performance by sharing incoming connections which advertize listen port
	* deprecate set_ratio(), and per-peer rate limits
	* add web seed support for torrents with pad files
	* introduced a more scalable API for torrent status updates (post_torrent_updates()) and updated client_test to use it
	* updated the API to add_torrent_params turning all bools into flags of a flags field
	* added async_add_torrent() function to significantly improve performance when
	  adding many torrents
	* change peer_states to be a bitmask (bw_limit, bw_network, bw_disk)
	* changed semantics of send_buffer_watermark_factor to be specified as a percentage
	* add incoming_connection_alert for logging all successful incoming connections
	* feature to encrypt peer connections with a secret AES-256 key stored in .torrent file
	* deprecated compact storage allocation
	* close files in separate thread on systems where close() may block (Mac OS X for instance)
	* don't create all directories up front when adding torrents
	* support DHT scrape
	* added support for fadvise/F_RDADVISE for improved disk read performance
	* introduced pop_alerts() which pops the entire alert queue in a single call
	* support saving metadata in resume file, enable it by default for magnet links
	* support for receiving multi announce messages for local peer discovery
	* added session::listen_no_system_port flag to prevent libtorrent from ever binding the listen socket to port 0
	* added option to not recheck on missing or incomplete resume data
	* extended stats logging with statistics=on builds
	* added new session functions to more efficiently query torrent status
	* added alerts for added and removed torrents
	* expanded plugin interface to support session wide states
	* made the metadata block requesting algorithm more robust against hash check failures
	* support a separate option to use proxies for peers or not
	* pausing the session now also pauses checking torrents
	* moved alert queue size limit into session_settings
	* added support for DHT rss feeds (storing only)
	* added support for RSS feeds
	* fixed up some edge cases in DHT routing table and improved unit test of it
	* added error category and error codes for HTTP errors
	* made the DHT implementation slightly more robust against routing table poisoning and node ID spoofing
	* support chunked encoding in http downloads (http_connection)
	* support adding torrents by url to the .torrent file
	* support CDATA tags in xml parser
	* use a python python dictionary for settings instead of session_settings object (in python bindings)
	* optimized metadata transfer (magnet link) startup time (shaved off about 1 second)
	* optimized swarm startup time (shaved off about 1 second)
	* support DHT name lookup
	* optimized memory usage of torrent_info and file_storage, forcing some API changes
	  around file_storage and file_entry
	* support trackerid tracker extension
	* graceful peer disconnect mode which finishes transactions before disconnecting peers
	* support chunked encoding for web seeds
	* uTP protocol support
	* resistance towards certain flood attacks
	* support chunked encoding for web seeds (only for BEP 19, web seeds)
	* optimized session startup time
	* support SSL for web seeds, through all proxies
	* support extending web seeds with custom authorization and extra headers
	* settings that are not changed from the default values are not saved
	  in the session state
	* made seeding choking algorithm configurable
	* deprecated setters for max connections, max half-open, upload and download
	  rates and unchoke slots. These are now set through session_settings
	* added functions to query an individual peer's upload and download limit
	* full support for BEP 21 (event=paused)
	* added share-mode feature for improving share ratios
	* merged all proxy settings into a single one
	* improved SOCKS5 support by proxying hostname lookups
	* improved support for multi-homed clients
	* added feature to not count downloaded bytes from web seeds in stats
	* added alert for incoming local service discovery messages
	* added option to set file priorities when adding torrents
	* removed the session mutex for improved performance
	* added upload and download activity timer stats for torrents
	* made the reuse-address flag configurable on the listen socket
	* moved UDP trackers over to use a single socket
	* added feature to make asserts log to a file instead of breaking the process
	  (production asserts)
	* optimized disk I/O cache clearing
	* added feature to ask a torrent if it needs to save its resume data or not
	* added setting to ignore file modification time when loading resume files
	* support more fine-grained torrent states between which peer sources it
	  announces to
	* supports calculating sha1 file-hashes when creating torrents
	* made the send_buffer_watermark performance warning more meaningful
	* supports complete_ago extension
	* dropped zlib as a dependency and builds using puff.c instead
	* made the default cache size depend on available physical RAM
	* added flags to torrent::status() that can filter which values are calculated
	* support 'explicit read cache' which keeps a specific set of pieces
	  in the read cache, without implicitly caching other pieces
	* support sending suggest messages based on what's in the read cache
	* clear sparse flag on files that complete on windows
	* support retry-after header for web seeds
	* replaced boost.filesystem with custom functions
	* replaced dependency on boost.thread by asio's internal thread primitives
	* added support for i2p torrents
	* cleaned up usage of MAX_PATH and related macros
	* made it possible to build libtorrent without RTTI support
	* added support to build with libgcrypt and a shipped version of libtommath
	* optimized DHT routing table memory usage
	* optimized disk cache to work with large caches
	* support variable number of optimistic unchoke slots and to dynamically
	  adjust based on the total number of unchoke slots
	* support for BitTyrant choker algorithm
	* support for automatically start torrents when they receive an
	  incoming connection
	* added more detailed instrumentation of the disk I/O thread

0.15.11 release

	* fixed web seed bug, sometimes causing infinite loops
	* fixed race condition when setting session_settings immediately after creating session
	* give up immediately when failing to open a listen socket (report the actual error)
	* restored ABI compatibility with 0.15.9
	* added missing python bindings for create_torrent and torrent_info

0.15.10 release

	* fix 'parameter incorrect' issue when using unbuffered IO on windows
	* fixed UDP socket error handling on windows
	* fixed peer_tos (type of service) setting
	* fixed crash when loading resume file with more files than the torrent in it
	* fix invalid-parameter error on windows when disabling filesystem disk cache
	* fix connection queue issue causing shutdown delays
	* fixed mingw build
	* fix overflow bug in progress_ppm field
	* don't filter local peers received from a non-local tracker
	* fix python deadlock when using python extensions
	* fixed small memory leak in DHT

0.15.9 release

	* added some functions missing from the python binding
	* fixed rare piece picker bug
	* fixed invalid torrent_status::finished_time
	* fixed bugs in dont-have and upload-only extension messages
	* don't open files in random-access mode (speeds up hashing)

0.15.8 release

	* allow NULL to be passed to create_torrent::set_comment and create_torrent::set_creator
	* fix UPnP issue for routers with multiple PPPoE connections
	* fix issue where event=stopped announces wouldn't be sent when closing session
	* fix possible hang in file::readv() on windows
	* fix CPU busy loop issue in tracker announce logic
	* honor IOV_MAX when using writev and readv
	* don't post 'operation aborted' UDP errors when changing listen port
	* fix tracker retry logic, where in some configurations the next tier would not be tried
	* fixed bug in http seeding logic (introduced in 0.15.7)
	* add support for dont-have extension message
	* fix for set_piece_deadline
	* add reset_piece_deadline function
	* fix merkle tree torrent assert

0.15.7 release

	* exposed set_peer_id to python binding
	* improve support for merkle tree torrent creation
	* exposed comparison operators on torrent_handle to python
	* exposed alert error_codes to python
	* fixed bug in announce_entry::next_announce_in and min_announce_in
	* fixed sign issue in set_alert_mask signature
	* fixed unaligned disk access for unbuffered I/O in windows
	* support torrents whose name is empty
	* fixed connection limit to take web seeds into account as well
	* fixed bug when receiving a have message before having the metadata
	* fixed python bindings build with disabled DHT support
	* fixed BSD file allocation issue
	* fixed bug in session::delete_files option to remove_torrent

0.15.6 release

	* fixed crash in udp trackers when using SOCKS5 proxy
	* fixed reconnect delay when leaving upload only mode
	* fixed default values being set incorrectly in add_torrent_params through add_magnet_uri in python bindings
	* implemented unaligned write (for unbuffered I/O)
	* fixed broadcast_lsd option
	* fixed udp-socket race condition when using a proxy
	* end-game mode optimizations
	* fixed bug in udp_socket causing it to issue two simultaneous async. read operations
	* fixed mingw build
	* fixed minor bug in metadata block requester (for magnet links)
	* fixed race condition in iconv string converter
	* fixed error handling in torrent_info constructor
	* fixed bug in torrent_info::remap_files
	* fix python binding for wait_for_alert
	* only apply privileged port filter to DHT-only peers

0.15.5 release

	* support DHT extension to report external IPs
	* fixed rare crash in http_connection's error handling
	* avoid connecting to peers listening on ports < 1024
	* optimized piece picking to not cause busy loops in some end-game modes
	* fixed python bindings for tcp::endpoint
	* fixed edge case of pad file support
	* limit number of torrents tracked by DHT
	* fixed bug when allow_multiple_connections_per_ip was enabled
	* potential WOW64 fix for unbuffered I/O (windows)
	* expose set_alert_queue_size_limit to python binding
	* support dht nodes in magnet links
	* support 100 Continue HTTP responses
	* changed default choker behavior to use 8 unchoke slots (instead of being rate based)
	* fixed error reporting issue in disk I/O thread
	* fixed file allocation issues on linux
	* fixed filename encoding and decoding issue on platforms using iconv
	* reports redundant downloads to tracker, fixed downloaded calculation to
	  be more stable when not including redundant. Improved redundant data accounting
	  to be more accurate
	* fixed bugs in http seed connection and added unit test for it
	* fixed error reporting when fallocate fails
	* deprecate support for separate proxies for separate kinds of connections

0.15.4 release

	* fixed piece picker issue triggered by hash failure and timed out requests to the piece
	* fixed optimistic unchoke issue when setting per torrent unchoke limits
	* fixed UPnP shutdown issue
	* fixed UPnP DeletePortmapping issue
	* fixed NAT-PMP issue when adding the same mapping multiple times
	* no peers from tracker when stopping is no longer an error
	* improved web seed retry behavior
	* fixed announce issue

0.15.3 release

	* fixed announce bug where event=completed would not be sent if it violated the
	  min-announce of the tracker
	* fixed limitation in rate limiter
	* fixed build error with boost 1.44

0.15.2 release

	* updated compiler to msvc 2008 for python binding
	* restored default fail_limit to unlimited on all trackers
	* fixed rate limit bug for DHT
	* fixed SOCKS5 bug for routing UDP packets
	* fixed bug on windows when verifying resume data for a torrent where
	  one of its directories had been removed
	* fixed race condition in peer-list with DHT
	* fix force-reannounce and tracker retry issue

0.15.1 release

	* fixed rare crash when purging the peer list
	* fixed race condition around m_abort in session_impl
	* fixed bug in web_peer_connection which could cause a hang when downloading
	  from web servers
	* fixed bug in metadata extensions combined with encryption
	* refactored socket reading code to not use async. operations unnecessarily
	* some timer optimizations
	* removed the reuse-address flag on the listen socket
	* fixed bug where local peer discovery and DHT wouldn't be announced to without trackers
	* fixed bug in bdecoder when decoding invalid messages
	* added build warning when building with UNICODE but the standard library
	  doesn't provide std::wstring
	* fixed add_node python binding
	* fixed issue where trackers wouldn't tried immediately when the previous one failed
	* fixed synchronization issue between download queue and piece picker
	* fixed bug in udp tracker scrape response parsing
	* fixed bug in the disk thread that could get triggered under heavy load
	* fixed bug in add_piece() that would trigger asserts
	* fixed vs 2010 build
	* recognizes more clients in identify_client()
	* fixed bug where trackers wouldn't be retried if they failed
	* slight performance fix in disk elevator algorithm
	* fixed potential issue where a piece could be checked twice
	* fixed build issue on windows related to GetCompressedSize()
	* fixed deadlock when starting torrents with certain invalid tracker URLs
	* fixed iterator bug in disk I/O thread
	* fixed FIEMAP support on linux
	* fixed strict aliasing warning on gcc
	* fixed inconsistency when creating torrents with symlinks
	* properly detect windows version to initialize half-open connection limit
	* fixed bug in url encoder where $ would not be encoded

0.15 release

	* introduced a session state save mechanism. load_state() and save_state().
	  this saves all session settings and state (except torrents)
	* deprecated dht_state functions and merged it with the session state
	* added support for multiple trackers in magnet links
	* added support for explicitly flushing the disk cache
	* added torrent priority to affect bandwidth allocation for its peers
	* reduced the number of floating point operations (to better support
	  systems without FPU)
	* added new alert when individual files complete
	* added support for storing symbolic links in .torrent files
	* added support for uTorrent interpretation of multi-tracker torrents
	* handle torrents with duplicate filenames
	* piece timeouts are adjusted to download rate limits
	* encodes urls in torrent files that needs to be encoded
	* fixed not passing &supportcrypto=1 when encryption is disabled
	* introduced an upload mode, which torrents are switched into when
	  it hits a disk write error, instead of stopping the torrent.
	  this lets libtorrent keep uploading the parts it has when it
	  encounters a disk-full error for instance
	* improved disk error handling and expanded use of error_code in
	  error reporting. added a bandwidth state, bw_disk, when waiting
	  for the disk io thread to catch up writing buffers
	* improved read cache memory efficiency
	* added another cache flush algorithm to write the largest
	  contiguous blocks instead of the least recently used
	* introduced a mechanism to be lighter on the disk when checking torrents
	* applied temporary memory storage optimization to when checking
	  a torrent as well
	* removed hash_for_slot() from storage_interface. It is now implemented
	  by using the readv() function from the storage implementation
	* improved IPv6 support by announcing twice when necessary
	* added feature to set a separate global rate limit for local peers
	* added preset settings for low memory environments and seed machines
	  min_memory_usage() and high_performance_seeder()
	* optimized overall memory usage for DHT nodes and requests, peer
	  entries and disk buffers
	* change in API for block_info in partial_piece_info, instead of
	  accessing 'peer', call 'peer()'
	* added support for fully automatic unchoker (no need to specify
	  number of upload slots). This is on by default
	* added support for changing socket buffer sizes through
	  session_settings
	* added support for merkle hash tree torrents (.merkle.torrent)
	* added 'seed mode', which assumes that all files are complete
	  and checks hashes lazily, as blocks are requested
	* added new extension for file attributes (executable and hidden)
	* added support for unbuffered I/O for aligned files
	* added workaround for sparse file issue on Windows Vista
	* added new lt_trackers extension to exchange trackers between
	  peers
	* added support for BEP 17 http seeds
	* added read_piece() to read pieces from torrent storage
	* added option for udp tracker preference
	* added super seeding
	* added add_piece() function to inject data from external sources
	* add_tracker() function added to torrent_handle
	* if there is no working tracker, current_tracker is the
	  tracker that is currently being tried
	* torrents that are checking can now be paused, which will
	  pause the checking
	* introduced another torrent state, checking_resume_data, which
	  the torrent is in when it's first added, and is comparing
	  the files on disk with the resume data
	* DHT bandwidth usage optimizations
	* rate limited DHT send socket
	* tracker connections are now also subject to IP filtering
	* improved optimistic unchoke logic
	* added monitoring of the DHT lookups
	* added bandwidth reports for estimated TCP/IP overhead and DHT
	* includes DHT traffic in the rate limiter
	* added support for bitcomet padding files
	* improved support for sparse files on windows
	* added ability to give seeding torrents preference to active slots
	* added torrent_status::finished_time
	* automatically caps files and connections by default to rlimit
	* added session::is_dht_running() function
	* added torrent_handle::force_dht_announce()
	* added torrent_info::remap_files()
	* support min_interval tracker extension
	* added session saving and loading functions
	* added support for min-interval in tracker responses
	* only keeps one outstanding duplicate request per peer
	  reduces waste download, specifically when streaming
	* added support for storing per-peer rate limits across reconnects
	* improved fallocate support
	* fixed magnet link issue when using resume data
	* support disk I/O priority settings
	* added info_hash to torrent_deleted_alert
	* improved LSD performance and made the interval configurable
	* improved UDP tracker support by caching connect tokens
	* fast piece optimization

release 0.14.10

	* fixed udp tracker race condition
	* added support for torrents with odd piece sizes
	* fixed issue with disk read cache not being cleared when removing torrents
	* made the DHT socket bind to the same interface as the session
	* fixed issue where an http proxy would not be used on redirects
	* Solaris build fixes
	* disabled buggy disconnect_peers feature

release 0.14.9

	* disabled feature to drop requests after having been skipped too many times
	* fixed range request bug for files larger than 2 GB in web seeds
	* don't crash when trying to create torrents with 0 files
	* fixed big_number __init__ in python bindings
	* fixed optimistic unchoke timer
	* fixed bug where torrents with incorrectly formatted web seed URLs would be
	  connected multiple times
	* fixed MinGW support
	* fixed DHT bootstrapping issue
	* fixed UDP over SOCKS5 issue
	* added support for "corrupt" tracker announce
	* made end-game mode less aggressive

release 0.14.8

	* ignore unkown metadata messages
	* fixed typo that would sometimes prevent queued torrents to be checked
	* fixed bug in auto-manager where active_downloads and active_seeds would
	  sometimes be used incorrectly
	* force_recheck() no longer crashes on torrents with no metadata
	* fixed broadcast socket regression from 0.14.7
	* fixed hang in NATPMP when shut down while waiting for a response
	* fixed some more error handling in bdecode

release 0.14.7

	* fixed deadlock in natpmp
	* resume data alerts are always posted, regardless of alert mask
	* added wait_for_alert to python binding
	* improved invalid filename character replacement
	* improved forward compatibility in DHT
	* added set_piece_hashes that takes a callback to the python binding
	* fixed division by zero in get_peer_info()
	* fixed bug where pieces may have been requested before the metadata
	  was received
	* fixed incorrect error when deleting files from a torrent where
	  not all files have been created
	* announces torrents immediately to the DHT when it's started
	* fixed bug in add_files that would fail to recurse if the path
	  ended with a /
	* fixed bug in error handling when parsing torrent files
	* fixed file checking bug when renaming a file before checking the torrent
	* fixed race conditon when receiving metadata from swarm
	* fixed assert in ut_metadata plugin
	* back-ported some fixes for building with no exceptions
	* fixed create_torrent when passing in a path ending with /
	* fixed move_storage when source doesn't exist
	* fixed DHT state save bug for node-id
	* fixed typo in python binding session_status struct
	* broadcast sockets now join every network interface (used for UPnP and
	  local peer discovery)

release 0.14.6

	* various missing include fixes to be buildable with boost 1.40
	* added missing functions to python binding related to torrent creation
	* fixed to add filename on web seed urls that lack it
	* fixed BOOST_ASIO_HASH_MAP_BUCKETS define for boost 1.39
	* fixed checking of fast and suggest messages when used with magnet links
	* fixed bug where web seeds would not disconnect if being resolved when
	  the torrent was paused
	* fixed download piece performance bug in piece picker
	* fixed bug in connect candidate counter
	* replaces invalid filename characters with .
	* added --with-libgeoip option to configure script to allow building and
	  linking against system wide library
	* fixed potential pure virtual function call in extensions on shutdown
	* fixed disk buffer leak in smart_ban extension

release 0.14.5

	* fixed bug when handling malformed webseed urls and an http proxy
	* fixed bug when setting unlimited upload or download rates for torrents
	* fix to make torrent_status::list_peers more accurate.
	* fixed memory leak in disk io thread when not using the cache
	* fixed bug in connect candidate counter
	* allow 0 upload slots
	* fixed bug in rename_file(). The new name would not always be saved in
	  the resume data
	* fixed resume data compatibility with 0.13
	* fixed rare piece-picker bug
	* fixed bug where one allowed-fast message would be sent even when
	  disabled
	* fixed race condition in UPnP which could lead to crash
	* fixed inversed seed_time ratio logic
	* added get_ip_filter() to session

release 0.14.4

	* connect candidate calculation fix
	* tightened up disk cache memory usage
	* fixed magnet link parser to accept hex-encoded info-hashes
	* fixed inverted logic when picking which peers to connect to
	  (should mean a slight performance improvement)
	* fixed a bug where a failed rename_file() would leave the storage
	  in an error state which would pause the torrent
	* fixed case when move_storage() would fail. Added a new alert
	  to be posted when it does
	* fixed crash bug when shutting down while checking a torrent
	* fixed handling of web seed urls that didn't end with a
	  slash for multi-file torrents
	* lowered the default connection speed to 10 connection attempts
	  per second
	* optimized memory usage when checking files fails
	* fixed bug when checking a torrent twice
	* improved handling of out-of-memory conditions in disk I/O thread
	* fixed bug when force-checking a torrent with partial pieces
	* fixed memory leak in disk cache
	* fixed torrent file path vulnerability
	* fixed upnp
	* fixed bug when dealing with clients that drop requests (i.e. BitComet)
	  fixes assert as well

release 0.14.3

	* added python binding for create_torrent
	* fixed boost-1.38 build
	* fixed bug where web seeds would be connected before the files
	  were checked
	* fixed filename bug when using wide characters
	* fixed rare crash in peer banning code
	* fixed potential HTTP compatibility issue
	* fixed UPnP crash
	* fixed UPnP issue where the control url contained the base url
	* fixed a replace_trackers bug
	* fixed bug where the DHT port mapping would not be removed when
	  changing DHT port
	* fixed move_storage bug when files were renamed to be moved out
	  of the root directory
	* added error handling for set_piece_hashes
	* fixed missing include in enum_if.cpp
	* fixed dual IP stack issue
	* fixed issue where renamed files were sometimes not saved in resume data
	* accepts tracker responses with no 'peers' field, as long as 'peers6'
	  is present
	* fixed CIDR-distance calculation in the precense of IPv6 peers
	* save partial resume data for torrents that are queued for checking
	  or checking, to maintain stats and renamed files
	* Don't try IPv6 on windows if it's not installed
	* move_storage fix
	* fixed potential crash on shutdown
	* fixed leaking exception from bdecode on malformed input
	* fixed bug where connection would hang when receiving a keepalive
	* fixed bug where an asio exception could be thrown when resolving
	  peer countries
	* fixed crash when shutting down while checking a torrent
	* fixed potential crash in connection_queue when a peer_connection
	  fail to open its socket

release 0.14.2

	* added missing functions to the python bindings torrent_info::map_file,
	  torrent_info::map_block and torrent_info::file_at_offset.
	* removed support for boost-1.33 and earlier (probably didn't work)
	* fixed potential freezes issues at shutdown
	* improved error message for python setup script
	* fixed bug when torrent file included announce-list, but no valid
	  tracker urls
	* fixed bug where the files requested from web seeds would be the
	  renamed file names instead of the original file names in the torrent.
	* documentation fix of queing section
	* fixed potential issue in udp_socket (affected udp tracker support)
	* made name, comment and created by also be subject to utf-8 error
	  correction (filenames already were)
	* fixed dead-lock when settings DHT proxy
	* added missing export directives to lazy_entry
	* fixed disk cache expiry settings bug (if changed, it would be set
	  to the cache size)
	* fixed bug in http_connection when binding to a particular IP
	* fixed typo in python binding (torrent_handle::piece_prioritize should
	  be torrent_handle::piece_priorities)
	* fixed race condition when saving DHT state
	* fixed bugs related to lexical_cast being locale dependent
	* added support for SunPro C++ compiler
	* fixed bug where messeges sometimes could be encrypted in the
	  wrong order, for encrypted connections.
	* fixed race condition where torrents could get stuck waiting to
	  get checked
	* fixed mapped files bug where it wouldn't be properly restored
	  from resume data properly
	* removed locale dependency in xml parser (caused asserts on windows)
	* fixed bug when talking to https 1.0 servers
	* fixed UPnP bug that could cause stack overflow

release 0.14.1

	* added converter for python unicode strings to utf-8 paths
	* fixed bug in http downloader where the host field did not
	  include the port number
	* fixed headers to not depend on NDEBUG, which would prohibit
	  linking a release build of libtorrent against a debug application
	* fixed bug in disk I/O thread that would make the thread
	  sometimes quit when an error occurred
	* fixed DHT bug
	* fixed potential shutdown crash in disk_io_thread
	* fixed usage of deprecated boost.filsystem functions
	* fixed http_connection unit test
	* fixed bug in DHT when a DHT state was loaded
	* made rate limiter change in 0.14 optional (to take estimated
	  TCP/IP overhead into account)
	* made the python plugin buildable through the makefile
	* fixed UPnP bug when url base ended with a slash and
	  path started with a slash
	* fixed various potentially leaking exceptions
	* fixed problem with removing torrents that are checking
	* fixed documentation bug regarding save_resume_data()
	* added missing documentation on torrent creation
	* fixed bugs in python client examples
	* fixed missing dependency in package-config file
	* fixed shared geoip linking in Jamfile
	* fixed python bindings build on windows and made it possible
	  to generate a windows installer
	* fixed bug in NAT-PMP implementation

release 0.14

	* deprecated add_torrent() in favor of a new add_torrent()
	  that takes a struct with parameters instead. Torrents
	  are paused and auto managed by default.
	* removed 'connecting_to_tracker' torrent state. This changes
	  the enum values for the other states.
	* Improved seeding and choking behavior.
	* Fixed rare buffer overrun bug when calling get_download_queue
	* Fixed rare bug where torrent could be put back into downloading
	  state even though it was finished, after checking files.
	* Fixed rename_file to work before the file on disk has been
	  created.
	* Fixed bug in tracker connections in case of errors caused
	  in the connection constructor.
	* Updated alert system to be filtered by category instead of
	  severity level. Alerts can generate a message through
	  alert::message().
	* Session constructor will now start dht, upnp, natpmp, lsd by
	  default. Flags can be passed in to the constructor to not
	  do this, if these features are to be enabled and disabled
	  at a later point.
	* Removed 'connecting_to_tracker' torrent state
	* Fix bug where FAST pieces were cancelled on choke
	* Fixed problems with restoring piece states when hash failed.
	* Minimum peer reconnect time fix. Peers with no failures would
	  reconnect immediately.
	* Improved web seed error handling
	* DHT announce fixes and off-by-one loop fix
	* Fixed UPnP xml parse bug where it would ignore the port number
	  for the control url.
	* Fixed bug in torrent writer where the private flag was added
	  outside of the info dictionary
	* Made the torrent file parser less strict of what goes in the
	  announce-list entry
	* Fixed type overflow bug where some statistics was incorrectly
	  reported for file larger than 2 GB
	* boost-1.35 support
	* Fixed bug in statistics from web server peers where it sometimes
	  could report too many bytes downloaded.
	* Fixed bug where statistics from the last second was lost when
	  disconnecting a peer.
	* receive buffer optimizations (memcpy savings and memory savings)
	* Support for specifying the TOS byte for peer traffic.
	* Basic support for queueing of torrents.
	* Better bias to give connections to downloading torrents
	  with fewer peers.
	* Optimized resource usage (removed the checking thread)
	* Support to bind outgoing connections to specific ports
	* Disk cache support.
	* New, more memory efficient, piece picker with sequential download
	  support (instead of the more complicated sequential download threshold).
	* Auto Upload slots. Automtically opens up more slots if
	  upload limit is not met.
	* Improved NAT-PMP support by querying the default gateway
	* Improved UPnP support by ignoring routers not on the clients subnet.

release 0.13

	* Added scrape support
	* Added add_extension() to torrent_handle. Can instantiate
	  extensions for torrents while downloading
	* Added support for remove_torrent to delete the files as well
	* Fixed issue with failing async_accept on windows
	* DHT improvements, proper error messages are now returned when
	  nodes sends bad packets
	* Optimized the country table used to resolve country of peers
	* Copying optimization for sending data. Data is no longer copied from
	  the disk I/O buffer to the send buffer.
	* Buffer optimization to use a raw buffer instead of std::vector<char>
	* Improved file storage to use sparse files
	* Updated python bindings
	* Added more clients to the identifiable clients list.
	* Torrents can now be started in paused state (to better support queuing)
	* Improved IPv6 support (support for IPv6 extension to trackers and
	  listens on both IPv6 and IPv4 interfaces).
	* Improved asserts used. Generates a stacktrace on linux
	* Piece picker optimizations and improvements
	* Improved unchoker, connection limit and rate limiter
	* Support for FAST extension
	* Fixed invalid calculation in DHT node distance
	* Fixed bug in URL parser that failed to parse IPv6 addresses
	* added peer download rate approximation
	* added port filter for outgoing connection (to prevent
	  triggering firewalls)
	* made most parameters configurable via session_settings
	* added encryption support
	* added parole mode for peers whose data fails the hash check.
	* optimized heap usage in piece-picker and web seed downloader.
	* fixed bug in DHT where older write tokens weren't accepted.
	* added support for sparse files.
	* introduced speed categories for peers and pieces, to separate
	  slow and fast peers.
	* added a half-open tcp connection limit that takes all connections
	  in to account, not just peer connections.
	* added alerts for filtered IPs.
	* added support for SOCKS4 and 5 proxies and HTTP CONNECT proxies.
	* fixed proper distributed copies calculation.
	* added option to use openssl for sha-1 calculations.
	* optimized the piece picker in the case where a peer is a seed.
	* added support for local peer discovery
	* removed the dependency on the compiled boost.date_time library
	* deprecated torrent_info::print()
	* added UPnP support
	* fixed problem where peer interested flags were not updated correctly
	  when pieces were filtered
	* improvements to ut_pex messages, including support for seed flag
	* prioritizes upload bandwidth to peers that might send back data
	* the following functions have been deprecated:
	  	void torrent_handle::filter_piece(int index, bool filter) const;
	  	void torrent_handle::filter_pieces(std::vector<bool> const& pieces) const;
	  	bool torrent_handle::is_piece_filtered(int index) const;
	  	std::vector<bool> torrent_handle::filtered_pieces() const;
	  	void torrent_handle::filter_files(std::vector<bool> const& files) const;

	  instead, use the piece_priority functions.

	* added support for NAT-PMP
	* added support for piece priorities. Piece filtering is now set as
	  a priority
	* Fixed crash when last piece was smaller than one block and reading
	  fastresume data for that piece
	* Makefiles should do a better job detecting boost
	* Fixed crash when all tracker urls are removed
	* Log files can now be created at user supplied path
	* Log files failing to create is no longer fatal
	* Fixed dead-lock in torrent_handle
	* Made it build with boost 1.34 on windows
	* Fixed bug in URL parser that failed to parse IPv6 addresses
	* Fixed bug in DHT, related to IPv6 nodes
	* DHT accepts transaction IDs that have garbage appended to them
	* DHT logs messages that it fails to decode

release 0.12

	* fixes to make the DHT more compatible
	* http seed improvements including error reporting and url encoding issues.
	* fixed bug where directories would be left behind when moving storage
	  in some cases.
	* fixed crashing bug when restarting or stopping the DHT.
	* added python binding, using boost.python
	* improved character conversion on windows when strings are not utf-8.
	* metadata extension now respects the private flag in the torrent.
	* made the DHT to only be used as a fallback to trackers by default.
	* added support for HTTP redirection support for web seeds.
	* fixed race condition when accessing a torrent that was checking its
	  fast resume data.
	* fixed a bug in the DHT which could be triggered if the network was
	  dropped or extremely rare cases.
	* if the download rate is limited, web seeds will now only use left-over
	  bandwidth after all bt peers have used up as much bandwidth as they can.
	* added the possibility to have libtorrent resolve the countries of
	  the peers in torrents.
	* improved the bandwidth limiter (it now implements a leaky bucket/node bucket).
	* improved the HTTP seed downloader to report accurate progress.
	* added more client peer-id signatures to be recognized.
	* added support for HTTP servers that skip the CR before the NL at line breaks.
	* fixed bug in the HTTP code that only accepted headers case sensitive.
	* fixed bug where one of the session constructors didn't initialize boost.filesystem.
	* fixed bug when the initial checking of a torrent fails with an exception.
	* fixed bug in DHT code which would send incorrect announce messages.
	* fixed bug where the http header parser was case sensitive to the header
	  names.
	* Implemented an optmization which frees the piece_picker once a torrent
	  turns into a seed.
	* Added support for uT peer exchange extension, implemented by Massaroddel.
	* Modified the quota management to offer better bandwidth balancing
	  between peers.
	* logging now supports multiple sessions (different sessions now log
	  to different directories).
	* fixed random number generator seed problem, generating the same
	  peer-id for sessions constructed the same second.
	* added an option to accept multiple connections from the same IP.
	* improved tracker logging.
	* moved the file_pool into session. The number of open files is now
	  limited per session.
	* fixed uninitialized private flag in torrent_info
	* fixed long standing issue with file.cpp on windows. Replaced the low level
	  io functions used on windows.
	* made it possible to associate a name with torrents without metadata.
	* improved http-downloading performance by requesting entire pieces via
	  http.
	* added plugin interface for extensions. And changed the interface for
	  enabling extensions.

release 0.11

	* added support for incorrectly encoded paths in torrent files
	  (assumes Latin-1 encoding and converts to UTF-8).
	* added support for destructing session objects asynchronously.
	* fixed bug with file_progress() with files = 0 bytes
	* fixed a race condition bug in udp_tracker_connection that could
	  cause a crash.
	* fixed bug occuring when increasing the sequenced download threshold
	  with max availability lower than previous threshold.
	* fixed an integer overflow bug occuring when built with gcc 4.1.x
	* fixed crasing bug when closing while checking a torrent
	* fixed bug causing a crash with a torrent with piece length 0
	* added an extension to the DHT network protocol to support the
	  exchange of nodes with IPv6 addresses.
	* modified the ip_filter api slightly to support IPv6
	* modified the api slightly to make sequenced download threshold
	  a per torrent-setting.
	* changed the address type to support IPv6
	* fixed bug in piece picker which would not behave as
	  expected with regard to sequenced download threshold.
	* fixed bug with file_progress() with files > 2 GB.
	* added --enable-examples option to configure script.
	* fixed problem with the resource distribution algorithm
	  (controlling e.g upload/download rates).
	* fixed incorrect asserts in storage related to torrents with
	  zero-sized files.
	* added support for trackerless torrents (with kademlia DHT).
	* support for torrents with the private flag set.
	* support for torrents containing bootstrap nodes for the
	  DHT network.
	* fixed problem with the configure script on FreeBSD.
	* limits the pipelining used on url-seeds.
	* fixed problem where the shutdown always would delay for
	  session_settings::stop_tracker_timeout seconds.
	* session::listen_on() won't reopen the socket in case the port and
	  interface is the same as the one currently in use.
	* added http proxy support for web seeds.
	* fixed problem where upload and download stats could become incorrect
	  in case of high cpu load.
	* added more clients to the identifiable list.
	* fixed fingerprint parser to cope with latest Mainline versions.

release 0.10

	* fixed a bug where the requested number of peers in a tracker request could
	  be too big.
	* fixed a bug where empty files were not created in full allocation mode.
	* fixed a bug in storage that would, in rare cases, fail to do a
	  complete check.
	* exposed more settings for tweaking parameters in the piece-picker,
	  downloader and uploader (http_settings replaced by session_settings).
	* tweaked default settings to improve high bandwidth transfers.
	* improved the piece picker performance and made it possible to download
	  popular pieces in sequence to improve disk performance.
	* added the possibility to control upload and download limits per peer.
	* fixed problem with re-requesting skipped pieces when peer was sending pieces
	  out of fifo-order.
	* added support for http seeding (the GetRight protocol)
	* renamed identifiers called 'id' in the public interface to support linking
	  with Objective.C++
	* changed the extensions protocol to use the new one, which is also
	  implemented by uTorrent.
	* factorized the peer_connection and added web_peer_connection which is
	  able to download from http-sources.
	* converted the network code to use asio (resulted in slight api changes
	  dealing with network addresses).
	* made libtorrent build in vc7 (patches from Allen Zhao)
	* fixed bug caused when binding outgoing connections to a non-local interface.
	* add_torrent() will now throw if called while the session object is
	  being closed.
	* added the ability to limit the number of simultaneous half-open
	  TCP connections. Flags in peer_info has been added.

release 0.9.1

	* made the session disable file name checks within the boost.filsystem library
	* fixed race condition in the sockets
	* strings that are invalid utf-8 strings are now decoded with the
	  local codepage on windows
	* added the ability to build libtorrent both as a shared library
	* client_test can now monitor a directory for torrent files and automatically
	  start and stop downloads while running
	* fixed problem with file_size() when building on windows with unicode support
	* added a new torrent state, allocating
	* added a new alert, metadata_failed_alert
	* changed the interface to session::add_torrent for some speed optimizations.
	* greatly improved the command line control of the example client_test.
	* fixed bug where upload rate limit was not being applied.
	* files that are being checked will no longer stall files that don't need
	  checking.
	* changed the way libtorrent identifies support for its excentions
	  to look for 'ext' at the end of the peer-id.
	* improved performance by adding a circle buffer for the send buffer.
	* fixed bugs in the http tracker connection when using an http proxy.
	* fixed problem with storage's file pool when creating torrents and then
	  starting to seed them.
	* hard limit on remote request queue and timeout on requests (a timeout
	  triggers rerequests). This makes libtorrent work much better with
	  "broken" clients like BitComet which may ignore requests.

Initial release 0.9

	* multitracker support
	* serves multiple torrents on a single port and a single thread
	* supports http proxies and proxy authentication
	* gzipped tracker-responses
	* block level piece picker
	* queues torrents for file check, instead of checking all of them in parallel
	* uses separate threads for checking files and for main downloader
	* upload and download rate limits
	* piece-wise, unordered, incremental file allocation
	* fast resume support
	* supports files > 2 gigabytes
	* supports the no_peer_id=1 extension
	* support for udp-tracker protocol
	* number of connections limit
	* delays sending have messages
	* can resume pieces downloaded in any order
	* adjusts the length of the request queue depending on download rate
	* supports compact=1
	* selective downloading
	* ip filter
<|MERGE_RESOLUTION|>--- conflicted
+++ resolved
@@ -1,4 +1,3 @@
-<<<<<<< HEAD
 2.0 release
 
 	* dropped depenency on iconv
@@ -29,10 +28,9 @@
 	* overhauled disk I/O subsystem to use memory mapped files (where available)
 	* libtorrent now requires C++14 to build
 	* added support for GnuTLS for HTTPS and torrents over SSL
-=======
+
 	* fix issue with loading invalid torrents with only 0-sized files
 	* fix to avoid large stack allocations
->>>>>>> d44cc21c
 
 1.2.9 released
 
