--- conflicted
+++ resolved
@@ -1,4 +1,3 @@
-<<<<<<< HEAD
 	* removed deprecated support for file_base in file_storage
 	* added support for running separate DHT nodes on each network interface
 	* added support for establishing UTP connections on any network interface
@@ -74,10 +73,8 @@
 	* require C++11 to build libtorrent
 
 
-=======
 	* fix python3 portability issue in python binding
 	* delay 5 seconds before reconnecting socks5 proxy for UDP ASSOCIATE
->>>>>>> aed1f4ef
 	* fix NAT-PMP crash when removing a mapping at the wrong time
 	* improve path sanitization (filter unicode text direction characters)
 	* deprecate partial_piece_info::piece_state
