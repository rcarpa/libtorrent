<<<<<<< HEAD
2.0 release

	* update userdata in add_torrent_params to be type-safe and add to torrent_handle
	* add ip_filter to session_params
	* added support for wolfSSL for SHA-1 hash and HTTPS (no Torrents over SSL)
	* requires OpenSSL minimum version 1.0.0 with SNI support
	* deprecated save_state() and load_state() on session in favour of new
	  write_session_params() and read_session_params()
	* added support for BitTorrent v2 (see docs/upgrade_to_2.0.html)
	* create_torrent() pad_file_limit parameter removed
	* create_torrent() merkle- and optimize-alignment flags removed
	* merkle_tree removed from add_torrent_params
	* announce_entry expose information per v1 and v2 info-hash announces
	* torrent_removed_alert, torrent_deleted_alert, torrent_delete_failed_alert: info_hash member is no longer a sha-1 hash, but (deprecated) implicitly convertible to one
	* undeprecate error_file_metadata for torrent errors related to its metadata
	* remove support for adding a torrent under a UUID (used for previous RSS support)
	* remove deprecated feature to add torrents by file:// URL
	* remove deprecated feature to download .torrent file from URL
	* requires boost >= 1.66 to build
	* update networking API to networking TS compatible boost.asio
	* overhauled disk I/O subsystem to use memory mapped files (where available)
	* libtorrent now requires C++14 to build

=======
1.2.5 release

	* announce port=1 instead of port=0, when there is no listen port
	* fix LSD over IPv6
>>>>>>> 0f337b9c
	* support TCP_NOTSENT_LOWAT on Linux
	* fix correct interface binding of local service discovery multicast
	* fix issue with knowing which interfaces to announce to trackers and DHT
	* undeprecate settings_pack::dht_upload_rate_limit

1.2.4 release

	* fix binding TCP and UDP sockets to the same port, when specifying port 0
	* fix announce_to_all_trackers and announce_to_all_tiers behavior
	* fix suggest_read_cache setting
	* back-off tracker hostname looksups resulting in NXDOMAIN
	* lower SOCKS5 UDP keepalive timeout
	* fix external IP voting for multi-homed DHT nodes
	* deprecate broadcast_lsd setting. Just use multicast
	* deprecate upnp_ignore_nonrouters setting
	* don't attempt sending event=stopped if event=start never succeeded
	* make sure &key= stays consistent between different source IPs (as mandated by BEP7)
	* fix binding sockets to outgoing interface
	* add new socks5_alert to trouble shoot SOCKS5 proxies

1.2.3 release

	* fix erroneous event=completed tracker announce when checking files
	* promote errors in parsing listen_interfaces to post listen_failed_alert
	* fix bug in protocol encryption/obfuscation
	* fix buffer overflow in SOCKS5 UDP logic
	* fix issue of rapid calls to file_priority() clobbering each other
	* clear tracker errors on success
	* optimize setting with unlimited unchoke slots
	* fixed restoring of trackers, comment, creation date and created-by in resume data
	* fix handling of torrents with too large pieces
	* fixed division by zero in anti-leech choker
	* fixed bug in torrent_info::swap

1.2.2 release

	* fix cases where the disable_hash_checks setting was not honored
	* fix updating of is_finished torrent status, when changing piece priorities
	* fix regression in &left= reporting when adding a seeding torrent
	* fix integer overflow in http parser
	* improve sanitation of symlinks, to support more complex link targets
	* add DHT routing table affinity for BEP 42 nodes
	* add torrent_info constructor overloads to control torrent file limits
	* feature to disable DHT, PEX and LSD per torrent
	* fix issue where trackers from magnet links were not included in create_torrent()
	* make peer_info::client a byte array in python binding
	* pick contiguous pieces from peers with high download rate
	* fix error handling of moving storage to a drive letter that isn't mounted
	* fix HTTP Host header when using proxy

1.2.1 release

	* add dht_pkt_alert and alerts_dropped_alert to python bindings
	* fix python bindins for block_uploaded_alert
	* optimize resolving duplicate filenames in loading torrent files
	* fix python binding of dht_settings
	* tighten up various input validation checks
	* fix create_torrent python binding
	* update symlinks to conform to BEP 47
	* fix python bindings for peer_info
	* support creating symlinks, for torrents with symlinks in them
	* fix error in seed_mode flag
	* support magnet link parameters with number siffixes
	* consistently use "lt" namespace in examples and documentation
	* fix Mingw build to use native cryptoAPI
	* uPnP/NAT-PMP errors no longer set the client's advertised listen port to zero

1.2 release

	* requires boost >= 1.58 to build
	* tweak heuristic of how to interpret url seeds in multi-file torrents
	* support &ipv4= tracker argument for private torrents
	* renamed debug_notification to connect_notification
	* when updating listen sockets, only post alerts for new ones
	* deprecate anonymous_mode_alert
	* deprecated force_proxy setting (when set, the proxy is always used)
	* add support for Port Control Protocol (PCP)
	* deliver notification of alerts being dropped via alerts_dropped_alert
	* deprecated alert::progress_notification alert category, split into
	  finer grained categories
	* update plugin interface functions for improved type-safety
	* implemented support magnet URI extension, select specific file indices
	  for download, BEP53
	* make tracker keys multi-homed. remove set_key() function on session.
	* add flags()/set_flags()/unset_flags() to torrent_handle, deprecate individual functions
	* added alert for block being sent to the send buffer
	* drop support for windows compilers without std::wstring
	* implemented support for DHT info hash indexing, BEP51
	* removed deprecated support for file_base in file_storage
	* added support for running separate DHT nodes on each network interface
	* added support for establishing UTP connections on any network interface
	* added support for sending tracker announces on every network interface
	* introduce "lt" namespace alias
	* need_save_resume_data() will no longer return true every 15 minutes
	* make the file_status interface explicitly public types
	* added resolver_cache_timeout setting for internal host name resolver
	* make parse_magnet_uri take a string_view instead of std::string
	* deprecate add_torrent_params::url field. use parse_magnet_uri instead
	* optimize download queue management
	* deprecated (undocumented) file:// urls
	* add limit for number of web seed connections
	* added support for retrieval of DHT live nodes
	* complete UNC path support
	* add packets pool allocator
	* remove disk buffer pool allocator
	* fix last_upload and last_download overflow after 9 hours in past
	* python binding add more add_torrent_params fields and an invalid key check
	* introduce introduce distinct types for peer_class_t, piece_index_t and
	  file_index_t.
	* fix crash caused by empty bitfield
	* removed disk-access-log build configuration
	* removed mmap_cache feature
	* strengthened type safety in handling of piece and file indices
	* deprecate identify_client() and fingerprint type
	* make sequence number for mutable DHT items backed by std::int64_t
	* tweaked storage_interface to have stronger type safety
	* deprecate relative times in torrent_status, replaced by std::chrono::time_point
	* refactor in alert types to use more const fields and more clear API
	* changed session_stats_alert counters type to signed (std::int64_t)
	* remove torrent eviction/ghost torrent feature
	* include target in DHT lookups, when queried from the session
	* improve support for HTTP redirects for web seeds
	* use string_view in entry interface
	* deprecate "send_stats" property on trackers (since lt_tracker extension has
	  been removed)
	* remove deprecate session_settings API (use settings_pack instead)
	* improve file layout optimization when creating torrents with padfiles
	* remove remote_dl_rate feature
	* source code migration from boost::shared_ptr to std::shared_ptr
	* storage_interface API changed to use span and references
	* changes in public API to work with std::shared_ptr<torrent_info>
	* extensions API changed to use span and std::shared_ptr
	* plugin API changed to handle DHT requests using string_view
	* removed support for lt_trackers and metadata_transfer extensions
	  (pre-dating ut_metadata)
	* support windows' CryptoAPI for SHA-1
	* separated ssl and crypto options in build
	* remove lazy-bitfield feature
	* simplified suggest-read-cache feature to not depend on disk threads
	* removed option to disable contiguous receive buffers
	* deprecated public to_hex() and from_hex() functions
	* separated address and port fields in listen alerts
	* added support for parsing new x.pe parameter from BEP 9
	* peer_blocked_alert now derives from peer_alert
	* transitioned exception types to system_error
	* made alerts move-only
	* move files one-by-one when moving storage for a torrent
	* removed RSS support
	* removed feature to resolve country for peers
	* added support for BEP 32, "IPv6 extension for DHT"
	* overhauled listen socket and UDP socket handling, improving multi-home
	  support and bind-to-device
	* resume data is now communicated via add_torrent_params objects
	* added new read_resume_data()/write_resume_data functions to write bencoded,
	  backwards compatible resume files
	* removed deprecated fields from add_torrent_params
	* deprecate "resume_data" field in add_torrent_params
	* improved support for bind-to-device
	* deprecated ssl_listen, SSL sockets are specified in listen_interfaces now
	* improved support for listening on multiple sockets and interfaces
	* resume data no longer has timestamps of files
	* require C++11 to build libtorrent

	* replace use of boost-endian with boost-predef

1.1.12 release

	* uTP performance fixes

1.1.11 release

	* fix move_storage with save_path with a trailing slash
	* fix tracker announce issue, advertising port 0 in secondary IPv6 announce
	* fix missing boost/noncopyable.hpp includes
	* fix python binding for torrent_info::creation_date()

1.1.10 release

	* fix issue in udp_socket with unusual socket failure
	* split progress_notification alert category into file-, piece- and block progress
	* utp close-reason fix
	* exposed default add_torrent_params flags to python bindings
	* fix redundant flushes of partfile metadata
	* add option to ignore min-interval from trackers on force-reannounce
	* raise default setting for active_limit
	* fall back to copy+remove if rename_file fails
	* improve handling of filesystems not supporting fallocate()
	* force-proxy no longer disables DHT
	* improve connect-boost feature, to make new torrents quickly connect peers

1.1.9 release

	* save both file and piece priorities in resume file
	* added missing stats_metric python binding
	* uTP connections are no longer exempt from rate limits by default
	* fix exporting files from partfile while seeding
	* fix potential deadlock on Windows, caused by performing restricted
	  tasks from within DllMain
	* fix issue when subsequent file priority updates cause torrent to stop

1.1.8 release

	* coalesce reads and writes by default on windows
	* fixed disk I/O performance of checking hashes and creating torrents
	* fix race condition in part_file
	* fix part_file open mode compatibility test
	* fixed race condition in random number generator
	* fix race condition in stat_cache (disk storage)
	* improve error handling of failing to change file priority
	  The API for custom storage implementations was altered
	* set the hidden attribute when creating the part file
	* fix tracker announces reporting more data downloaded than the size of the torrent
	* fix recent regression with force_proxy setting

1.1.7 release

	* don't perform DNS lookups for the DHT bootstrap unless DHT is enabled
	* fix issue where setting file/piece priority would stop checking
	* expose post_dht_stats() to python binding
	* fix backwards compatibility to downloads without partfiles
	* improve part-file related error messages
	* fix reporting &redundant= in tracker announces
	* fix tie-break in duplicate peer connection disconnect logic
	* fix issue with SSL tracker connections left in CLOSE_WAIT state
	* defer truncating existing files until the first time we write to them
	* fix issue when receiving a torrent with 0-sized padfiles as magnet link
	* fix issue resuming 1.0.x downloads with a file priority 0
	* fix torrent_status::next_announce
	* fix pad-file scalability issue
	* made coalesce_reads/coalesce_writes settings take effect on linux and windows
	* use unique peer_ids per connection
	* fix iOS build on recent SDK
	* fix tracker connection bind issue for IPv6 trackers
	* fix error handling of some merkle torrents
	* fix error handling of unsupported hard-links

1.1.6 release

	* deprecate save_encryption_settings (they are part of the normal settings)
	* add getters for peer_class_filter and peer_class_type_filter
	* make torrent_handler::set_priority() to use peer_classes
	* fix support for boost-1.66 (requires C++11)
	* fix i2p support
	* fix loading resume data when in seed mode
	* fix part-file creation race condition
	* fix issue with initializing settings on session construction
	* fix issue with receiving interested before metadata
	* fix IPv6 tracker announce issue
	* restore path sanitization behavior of ":"
	* fix listen socket issue when disabling "force_proxy" mode
	* fix full allocation failure on APFS

1.1.5 release

	* fix infinite loop when parsing certain invalid magnet links
	* fix parsing of torrents with certain invalid filenames
	* fix leak of torrent_peer objecs (entries in peer_list)
	* fix leak of peer_class objects (when setting per-torrent rate limits)
	* expose peer_class API to python binding
	* fix integer overflow in whole_pieces_threshold logic
	* fix uTP path MTU discovery issue on windows (DF bit was not set correctly)
	* fix python binding for torrent_handle, to be hashable
	* fix IPv6 tracker support by performing the second announce in more cases
	* fix utf-8 encoding check in torrent parser
	* fix infinite loop when parsing maliciously crafted torrents
	* fix invalid read in parse_int in bdecoder (CVE-2017-9847)
	* fix issue with very long tracker- and web seed URLs
	* don't attempt to create empty files on startup, if they already exist
	* fix force-recheck issue (new files would not be picked up)
	* fix inconsistency in file_priorities and override_resume_data behavior
	* fix paused torrents not generating a state update when their ul/dl rate
	  transitions to zero

1.1.4 release

	* corrected missing const qualifiers on bdecode_node
	* fix changing queue position of paused torrents (1.1.3 regression)
	* fix re-check issue after move_storage
	* handle invalid arguments to set_piece_deadline()
	* move_storage did not work for torrents without metadata
	* improve shutdown time by only announcing to trackers whose IP we know
	* fix python3 portability issue in python binding
	* delay 5 seconds before reconnecting socks5 proxy for UDP ASSOCIATE
	* fix NAT-PMP crash when removing a mapping at the wrong time
	* improve path sanitization (filter unicode text direction characters)
	* deprecate partial_piece_info::piece_state
	* bind upnp requests to correct local address
	* save resume data when removing web seeds
	* fix proxying of https connections
	* fix race condition in disk I/O storage class
	* fix http connection timeout on multi-homed hosts
	* removed depdendency on boost::uintptr_t for better compatibility
	* fix memory leak in the disk cache
	* fix double free in disk cache
	* forward declaring libtorrent types is discouraged. a new fwd.hpp header is provided

1.1.3 release

	* removed (broken) support for incoming connections over socks5
	* restore announce_entry's timestamp fields to posix time in python binding
	* deprecate torrent_added_alert (in favor of add_torrent_alert)
	* fix python binding for parse_magnet_uri
	* fix minor robustness issue in DHT bootstrap logic
	* fix issue where torrent_status::num_seeds could be negative
	* document deprecation of dynamic loading/unloading of torrents
	* include user-agent in tracker announces in anonymous_mode for private torrents
	* add support for IPv6 peers from udp trackers
	* correctly URL encode the IPv6 argument to trackers
	* fix default file pool size on windows
	* fix bug where settings_pack::file_pool_size setting was not being honored
	* add feature to periodically close files (to make windows clear disk cache)
	* fix bug in torrent_handle::file_status
	* fix issue with peers not updated on metadata from magnet links

1.1.2 release

	* default TOS marking to 0x20
	* fix invalid access when leaving seed-mode with outstanding hash jobs
	* fix ABI compatibility issue introduced with preformatted entry type
	* add web_seed_name_lookup_retry to session_settings
	* slightly improve proxy settings backwards compatibility
	* add function to get default settings
	* updating super seeding would include the torrent in state_update_alert
	* fix issue where num_seeds could be greater than num_peers in torrent_status
	* finished non-seed torrents can also be in super-seeding mode
	* fix issue related to unloading torrents
	* fixed finished-time calculation
	* add missing min_memory_usage() and high_performance_seed() settings presets to python
	* fix stat cache issue that sometimes would produce incorrect resume data
	* storage optimization to peer classes
	* fix torrent name in alerts of builds with deprecated functions
	* make torrent_info::is_valid() return false if torrent failed to load
	* fix per-torrent rate limits for >256 peer classes
	* don't load user_agent and peer_fingerprint from session_state
	* fix file rename issue with name prefix matching torrent name
	* fix division by zero when setting tick_interval > 1000
	* fix move_storage() to its own directory (would delete the files)
	* fix socks5 support for UDP
	* add setting urlseed_max_request_bytes to handle large web seed requests
	* fix python build with CC/CXX environment
	* add trackers from add_torrent_params/magnet links to separate tiers
	* fix resumedata check issue with files with priority 0
	* deprecated mmap_cache feature
	* add utility function for generating peer ID fingerprint
	* fix bug in last-seen-complete
	* remove file size limit in torrent_info filename constructor
	* fix tail-padding for last file in create_torrent
	* don't send user-agent in metadata http downloads or UPnP requests when
	  in anonymous mode
	* fix internal resolve links lookup for mutable torrents
	* hint DHT bootstrap nodes of actual bootstrap request

1.1.1 release

	* update puff.c for gzip inflation (CVE-2016-7164)
	* add dht_bootstrap_node a setting in settings_pack (and add default)
	* make pad-file and symlink support conform to BEP47
	* fix piece picker bug that could result in division by zero
	* fix value of current_tracker when all tracker failed
	* deprecate lt_trackers extension
	* remove load_asnum_db and load_country_db from python bindings
	* fix crash in session::get_ip_filter when not having set one
	* fix filename escaping when repairing torrents with broken web seeds
	* fix bug where file_completed_alert would not be posted unless file_progress
	  had been queries by the client
	* move files one-by-one when moving storage for a torrent
	* fix bug in enum_net() for BSD and Mac
	* fix bug in python binding of announce_entry
	* fixed bug related to flag_merge_resume_http_seeds flag in add_torrent_params
	* fixed inverted priority of incoming piece suggestions
	* optimize allow-fast logic
	* fix issue where FAST extension messages were not used during handshake
	* fixed crash on invalid input in http_parser
	* upgraded to libtommath 1.0
	* fixed parsing of IPv6 endpoint with invalid port character separator
	* added limited support for new x.pe parameter from BEP 9
	* fixed dht stats counters that weren't being updated
	* make sure add_torrent_alert is always posted before other alerts for
	  the torrent
	* fixed peer-class leak when settings per-torrent rate limits
	* added a new "preformatted" type to bencode entry variant type
	* improved Socks5 support and test coverage
	* fix set_settings in python binding
	* Added missing alert categories in python binding
	* Added dht_get_peers_reply_alert alert in python binding
	* fixed updating the node id reported to peers after changing IPs

1.1.0 release

	* improve robustness and performance of uTP PMTU discovery
	* fix duplicate ACK issue in uTP
	* support filtering which parts of session state are loaded by load_state()
	* deprecate support for adding torrents by HTTP URL
	* allow specifying which tracker to scrape in scrape_tracker
	* tracker response alerts from user initiated announces/scrapes are now
	  posted regardless of alert mask
	* improve DHT performance when changing external IP (primarily affects
	  bootstrapping).
	* add feature to stop torrents immediately after checking files is done
	* make all non-auto managed torrents exempt from queuing logic, including
	  checking torrents.
	* add option to not proxy tracker connections through proxy
	* removed sparse-regions feature
	* support using 0 disk threads (to perform disk I/O in network thread)
	* removed deprecated handle_alert template
	* enable logging build config by default (but alert mask disabled by default)
	* deprecated RSS API
	* experimental support for BEP 38, "mutable torrents"
	* replaced lazy_bdecode with a new bdecoder that's a lot more efficient
	* deprecate time functions, expose typedefs of boost::chrono in the
	  libtorrent namespace instead
	* deprecate file_base feature in file_storage/torrent_info
	* changed default piece and file priority to 4 (previously 1)
	* improve piece picker support for reverse picking (used for snubbed peers)
	  to not cause priority inversion for regular peers
	* improve piece picker to better support torrents with very large pieces
	  and web seeds. (request large contiguous ranges, but not necessarily a
	  whole piece).
	* deprecated session_status and session::status() in favor of performance
	  counters.
	* improve support for HTTP where one direction of the socket is shut down.
	* remove internal fields from web_seed_entry
	* separate crypto library configuration <crypto> and whether to support
	  bittorrent protocol encryption <encryption>
	* simplify bittorrent protocol encryption by just using internal RC4
	  implementation.
	* optimize copying torrent_info and file_storage objects
	* cancel non-critical DNS lookups when shutting down, to cut down on
	  shutdown delay.
	* greatly simplify the debug logging infrastructure. logs are now delivered
	  as alerts, and log level is controlled by the alert mask.
	* removed auto_expand_choker. use rate_based_choker instead
	* optimize UDP tracker packet handling
	* support SSL over uTP connections
	* support web seeds that resolve to multiple IPs
	* added auto-sequential feature. download well-seeded torrents in-order
	* removed built-in GeoIP support (this functionality is orthogonal to
	  libtorrent)
	* deprecate proxy settings in favor of regular settings
	* deprecate separate settings for peer protocol encryption
	* support specifying listen interfaces and outgoing interfaces as device
	  names (eth0, en2, tun0 etc.)
	* support for using purgrable memory as disk cache on Mac OS.
	* be more aggressive in corking sockets, to coalesce messages into larger
	  packets.
	* pre-emptively unchoke peers to save one round-trip at connection start-up.
	* add session constructor overload that takes a settings_pack
	* torrent_info is no longer an intrusive_ptr type. It is held by shared_ptr.
	  This is a non-backwards compatible change
	* move listen interface and port to the settings
	* move use_interfaces() to be a setting
	* extend storage interface to allow deferred flushing and flush the part-file
	  metadata periodically
	* make statistics propagate instantly rather than on the second tick
	* support for partfiles, where partial pieces belonging to skipped files are
	  put
	* support using multiple threads for socket operations (especially useful for
	  high performance SSL connections)
	* allow setting rate limits for arbitrary peer groups. Generalizes
	  per-torrent rate limits, and local peer limits
	* improved disk cache complexity O(1) instead of O(log(n))
	* add feature to allow storing disk cache blocks in an mmapped file
	  (presumably on an SSD)
	* optimize peer connection distribution logic across torrents to scale
	  better with many torrents
	* replaced std::map with boost::unordered_map for torrent list, to scale
	  better with many torrents
	* optimized piece picker
	* optimized disk cache
	* optimized .torrent file parsing
	* optimized initialization of storage when adding a torrent
	* added support for adding torrents asynchronously (for improved startup
	  performance)
	* added support for asynchronous disk I/O
	* almost completely changed the storage interface (for custom storage)
	* added support for hashing pieces in multiple threads

	* fix padfile issue
	* fix PMTUd bug
	* update puff to fix gzip crash

1.0.10 release

	* fixed inverted priority of incoming piece suggestions
	* fixed crash on invalid input in http_parser
	* added a new "preformatted" type to bencode entry variant type
	* fix division by zero in super-seeding logic

1.0.9 release

	* fix issue in checking outgoing interfaces (when that option is enabled)
	* python binding fix for boost-1.60.0
	* optimize enumeration of network interfaces on windows
	* improve reliability of binding listen sockets
	* support SNI in https web seeds and trackers
	* fix unhandled exception in DHT when receiving a DHT packet over IPv6

1.0.8 release

	* fix bug where web seeds were not used for torrents added by URL
	* fix support for symlinks on windows
	* fix long filename issue (on unixes)
	* fixed performance bug in DHT torrent eviction
	* fixed win64 build (GetFileAttributesEx)
	* fixed bug when deleting files for magnet links before they had metadata

1.0.7 release

	* fix bug where loading settings via load_state() would not trigger all
	  appropriate actions
	* fix bug where 32 bit builds could use more disk cache than the virtual
	  address space (when set to automatic)
	* fix support for torrents with > 500'000 pieces
	* fix ip filter bug when banning peers
	* fix IPv6 IP address resolution in URLs
	* introduce run-time check for torrent info-sections beeing too large
	* fix web seed bug when using proxy and proxy-peer-connections=false
	* fix bug in magnet link parser
	* introduce add_torrent_params flags to merge web seeds with resume data
	  (similar to trackers)
	* fix bug where dont_count_slow_torrents could not be disabled
	* fix fallocate hack on linux (fixes corruption on some architectures)
	* fix auto-manage bug with announce to tracker/lsd/dht limits
	* improve DHT routing table to not create an unbalanced tree
	* fix bug in uTP that would cause any connection taking more than one second
	  to connect be timed out (introduced in the vulnerability path)
	* fixed falling back to sending UDP packets direct when socks proxy fails
	* fixed total_wanted bug (when setting file priorities in add_torrent_params)
	* fix python3 compatibility with sha1_hash

1.0.6 release

	* fixed uTP vulnerability
	* make utf8 conversions more lenient
	* fix loading of piece priorities from resume data
	* improved seed-mode handling (seed-mode will now automatically be left when
	  performing operations implying it's not a seed)
	* fixed issue with file priorities and override resume data
	* fix request queue size performance issue
	* slightly improve UDP tracker performance
	* fix http scrape
	* add missing port mapping functions to python binding
	* fix bound-checking issue in bdecoder
	* expose missing dht_settings fields to python
	* add function to query the DHT settings
	* fix bug in 'dont_count_slow_torrents' feature, which would start too many
	  torrents

1.0.5 release

	* improve ip_voter to avoid flapping
	* fixed bug when max_peerlist_size was set to 0
	* fix issues with missing exported symbols when building dll
	* fix division by zero bug in edge case while connecting peers

1.0.4 release

	* fix bug in python binding for file_progress on torrents with no metadata
	* fix assert when removing a connected web seed
	* fix bug in tracker timeout logic
	* switch UPnP post back to HTTP 1.1
	* support conditional DHT get
	* OpenSSL build fixes
	* fix DHT scrape bug

1.0.3 release

	* python binding build fix for boost-1.57.0
	* add --enable-export-all option to configure script, to export all symbols
	  from libtorrent
	* fix if_nametoindex build error on windows
	* handle overlong utf-8 sequences
	* fix link order bug in makefile for python binding
	* fix bug in interest calculation, causing premature disconnects
	* tweak flag_override_resume_data semantics to make more sense (breaks
	  backwards compatibility of edge-cases)
	* improve DHT bootstrapping and periodic refresh
	* improve DHT maintanence performance (by pinging instead of full lookups)
	* fix bug in DHT routing table node-id prefix optimization
	* fix incorrect behavior of flag_use_resume_save_path
	* fix protocol race-condition in super seeding mode
	* support read-only DHT nodes
	* remove unused partial hash DHT lookups
	* remove potentially privacy leaking extension (non-anonymous mode)
	* peer-id connection ordering fix in anonymous mode
	* mingw fixes

1.0.2 release

	* added missing force_proxy to python binding
	* anonymous_mode defaults to false
	* make DHT DOS detection more forgiving to bursts
	* support IPv6 multicast in local service discovery
	* simplify CAS function in DHT put
	* support IPv6 traffic class (via the TOS setting)
	* made uTP re-enter slow-start after time-out
	* fixed uTP upload performance issue
	* fix missing support for DHT put salt

1.0.1 release

	* fix alignment issue in bitfield
	* improved error handling of gzip
	* fixed crash when web seeds redirect
	* fix compiler warnings

1.0 release

	* fix bugs in convert_to/from_native() on windows
	* fix support for web servers not supporting keepalive
	* support storing save_path in resume data
	* don't use full allocation on network drives (on windows)
	* added clear_piece_deadlines() to remove all piece deadlines
	* improve queuing logic of inactive torrents (dont_count_slow_torrents)
	* expose optimistic unchoke logic to plugins
	* fix issue with large UDP packets on windows
	* remove set_ratio() feature
	* improve piece_deadline/streaming
	* honor pieces with priority 7 in sequential download mode
	* simplified building python bindings
	* make ignore_non_routers more forgiving in the case there are no UPnP
	  devices at a known router. Should improve UPnP compatibility.
	* include reason in peer_blocked_alert
	* support magnet links wrapped in .torrent files
	* rate limiter optimization
	* rate limiter overflow fix (for very high limits)
	* non-auto-managed torrents no longer count against the torrent limits
	* handle DHT error responses correctly
	* allow force_announce to only affect a single tracker
	* add moving_storage field to torrent_status
	* expose UPnP and NAT-PMP mapping in session object
	* DHT refactoring and support for storing arbitrary data with put and get
	* support building on android
	* improved support for web seeds that don't support keep-alive
	* improve DHT routing table to return better nodes (lower RTT and closer
	  to target)
	* don't use pointers to resume_data and file_priorities in
	  add_torrent_params
	* allow moving files to absolute paths, out of the download directory
	* make move_storage more generic to allow both overwriting files as well
	  as taking existing ones
	* fix choking issue at high upload rates
	* optimized rate limiter
	* make disk cache pool allocator configurable
	* fix library ABI to not depend on logging being enabled
	* use hex encoding instead of base32 in create_magnet_uri
	* include name, save_path and torrent_file in torrent_status, for
	  improved performance
	* separate anonymous mode and force-proxy mode, and tighten it up a bit
	* add per-tracker scrape information to announce_entry
	* report errors in read_piece_alert
	* DHT memory optimization
	* improve DHT lookup speed
	* improve support for windows XP and earlier
	* introduce global connection priority for improved swarm performance
	* make files deleted alert non-discardable
	* make built-in sha functions not conflict with libcrypto
	* improve web seed hash failure case
	* improve DHT lookup times
	* uTP path MTU discovery improvements
	* optimized the torrent creator optimizer to scale significantly better
	  with more files
	* fix uTP edge case where udp socket buffer fills up
	* fix nagle implementation in uTP

	* fix bug in error handling in protocol encryption

0.16.18 release

	* fix uninitialized values in DHT DOS mitigation
	* fix error handling in file::phys_offset
	* fix bug in HTTP scrape response parsing
	* enable TCP keepalive for socks5 connection for UDP associate
	* fix python3 support
	* fix bug in lt_donthave extension
	* expose i2p_alert to python. cleaning up of i2p connection code
	* fixed overflow and download performance issue when downloading at high rates
	* fixed bug in add_torrent_alert::message for magnet links
	* disable optimistic disconnects when connection limit is low
	* improved error handling of session::listen_on
	* suppress initial 'completed' announce to trackers added with replace_trackers
	  after becoming a seed
	* SOCKS4 fix for trying to connect over IPv6
	* fix saving resume data when removing all trackers
	* fix bug in udp_socket when changing socks5 proxy quickly

0.16.17 release

	* don't fall back on wildcard port in UPnP
	* fix local service discovery for magnet links
	* fix bitfield issue in file_storage
	* added work-around for MingW issue in file I/O
	* fixed sparse file detection on windows
	* fixed bug in gunzip
	* fix to use proxy settings when adding .torrent file from URL
	* fix resume file issue related to daylight savings time on windows
	* improve error checking in lazy_bdecode

0.16.16 release

	* add missing add_files overload to the python bindings
	* improve error handling in http gunzip
	* fix debug logging for banning web seeds
	* improve support for de-selected files in full allocation mode
	* fix dht_bootstrap_alert being posted
	* SetFileValidData fix on windows (prevents zero-fill)
	* fix minor lock_files issue on unix

0.16.15 release

	* fix mingw time_t 64 bit issue
	* fix use of SetFileValidData on windows
	* fix crash when using full allocation storage mode
	* improve error_code and error_category support in python bindings
	* fix python binding for external_ip_alert

0.16.14 release

	* make lt_tex more robust against bugs and malicious behavior
	* HTTP chunked encoding fix
	* expose file_granularity flag to python bindings
	* fix DHT memory error
	* change semantics of storage allocation to allocate on first write rather
	  than on startup (behaves better with changing file priorities)
	* fix resend logic in response to uTP SACK messages
	* only act on uTP RST packets with correct ack_nr
	* make uTP errors log in normal log mode (not require verbose)
	* deduplicate web seed entries from torrent files
	* improve error reporting from lazy_decode()

0.16.13 release

	* fix auto-manage issue when pausing session
	* fix bug in non-sparse mode on windows, causing incorrect file errors to
	  be generated
	* fix set_name() on file_storage actually affecting save paths
	* fix large file support issue on mingw
	* add some error handling to set_piece_hashes()
	* fix completed-on timestamp to not be clobbered on each startup
	* fix deadlock caused by some UDP tracker failures
	* fix potential integer overflow issue in timers on windows
	* minor fix to peer_proportional mixed_mode algorithm (TCP limit could go
	  too low)
	* graceful pause fix
	* i2p fixes
	* fix issue when loading certain malformed .torrent files
	* pass along host header with http proxy requests and possible
	  http_connection shutdown hang

0.16.12 release

	* fix building with C++11
	* fix IPv6 support in UDP socket (uTP)
	* fix mingw build issues
	* increase max allowed outstanding piece requests from peers
	* uTP performance improvement. only fast retransmit one packet at a time
	* improve error message for 'file too short'
	* fix piece-picker stat bug when only selecting some files for download
	* fix bug in async_add_torrent when settings file_priorities
	* fix boost-1.42 support for python bindings
	* fix memory allocation issue (virtual addres space waste) on windows

0.16.11 release

	* fix web seed URL double escape issue
	* fix string encoding issue in alert messages
	* fix SSL authentication issue
	* deprecate std::wstring overloads. long live utf-8
	* improve time-critical pieces feature (streaming)
	* introduce bandwidth exhaustion attack-mitigation in allowed-fast pieces
	* python binding fix issue where torrent_info objects where destructing when
	  their torrents were deleted
	* added missing field to scrape_failed_alert in python bindings
	* GCC 4.8 fix
	* fix proxy failure semantics with regards to anonymous mode
	* fix round-robin seed-unchoke algorithm
	* add bootstrap.sh to generage configure script and run configure
	* fix bug in SOCK5 UDP support
	* fix issue where torrents added by URL would not be started immediately

0.16.10 release

	* fix encryption level handle invalid values
	* add a number of missing functions to the python binding
	* fix typo in Jamfile for building shared libraries
	* prevent tracker exchange for magnet links before metadata is received
	* fix crash in make_magnet_uri when generating links longer than 1024
	  characters
	* fix hanging issue when closing files on windows (completing a download)
	* fix piece picking edge case that could cause torrents to get stuck at
	  hash failure
	* try unencrypted connections first, and fall back to encryption if it
	  fails (performance improvement)
	* add missing functions to python binding (flush_cache(), remap_files()
	  and orig_files())
	* improve handling of filenames that are invalid on windows
	* support 'implied_port' in DHT announce_peer
	* don't use pool allocator for disk blocks (cache may now return pages
	  to the kernel)

0.16.9 release

	* fix long filename truncation on windows
	* distinguish file open mode when checking files and downloading/seeding
	  with bittorrent. updates storage interface
	* improve file_storage::map_file when dealing with invalid input
	* improve handling of invalid utf-8 sequences in strings in torrent files
	* handle more cases of broken .torrent files
	* fix bug filename collision resolver
	* fix bug in filename utf-8 verification
	* make need_save_resume() a bit more robust
	* fixed sparse flag manipulation on windows
	* fixed streaming piece picking issue

0.16.8 release

	* make rename_file create missing directories for new filename
	* added missing python function: parse_magnet_uri
	* fix alerts.all_categories in python binding
	* fix torrent-abort issue which would cancel name lookups of other torrents
	* make torrent file parser reject invalid path elements earlier
	* fixed piece picker bug when using pad-files
	* fix read-piece response for cancelled deadline-pieces
	* fixed file priority vector-overrun
	* fix potential packet allocation alignment issue in utp
	* make 'close_redudnant_connections' cover more cases
	* set_piece_deadline() also unfilters the piece (if its priority is 0)
	* add work-around for bug in windows vista and earlier in
	  GetOverlappedResult
	* fix traversal algorithm leak in DHT
	* fix string encoding conversions on windows
	* take torrent_handle::query_pieces into account in torrent_handle::statue()
	* honor trackers responding with 410
	* fixed merkle tree torrent creation bug
	* fixed crash with empty url-lists in torrent files
	* added missing max_connections() function to python bindings

0.16.7 release

	* fix string encoding in error messages
	* handle error in read_piece and set_piece_deadline when torrent is removed
	* DHT performance improvement
	* attempt to handle ERROR_CANT_WAIT disk error on windows
	* improve peers exchanged over PEX
	* fixed rare crash in ut_metadata extension
	* fixed files checking issue
	* added missing pop_alerts() to python bindings
	* fixed typos in configure script, inversing some feature-enable/disable flags
	* added missing flag_update_subscribe to python bindings
	* active_dht_limit, active_tracker_limit and active_lsd_limit now
	  interpret -1 as infinite

0.16.6 release

	* fixed verbose log error for NAT holepunching
	* fix a bunch of typos in python bindings
	* make get_settings available in the python binding regardless of
	  deprecated functions
	* fix typo in python settings binding
	* fix possible dangling pointer use in peer list
	* fix support for storing arbitrary data in the DHT
	* fixed bug in uTP packet circle buffer
	* fix potential crash when using torrent_handle::add_piece
	* added missing add_torrent_alert to python binding

0.16.5 release

	* udp socket refcounter fix
	* added missing async_add_torrent to python bindings
	* raised the limit for bottled http downloads to 2 MiB
	* add support for magnet links and URLs in python example client
	* fixed typo in python bindings' add_torrent_params
	* introduce a way to add built-in plugins from python
	* consistently disconnect the same peer when two peers simultaneously connect
	* fix local endpoint queries for uTP connections
	* small optimization to local peer discovery to ignore our own broadcasts
	* try harder to bind the udp socket (uTP, DHT, UDP-trackers, LSD) to the
	  same port as TCP
	* relax file timestamp requirements for accepting resume data
	* fix performance issue in web seed downloader (coalescing of blocks
	  sometimes wouldn't work)
	* web seed fixes (better support for torrents without trailing / in
	  web seeds)
	* fix some issues with SSL over uTP connections
	* fix UDP trackers trying all endpoints behind the hostname

0.16.4 release

	* raise the default number of torrents allowed to announce to trackers
	  to 1600
	* improve uTP slow start behavior
	* fixed UDP socket error causing it to fail on Win7
	* update use of boost.system to not use deprecated functions
	* fix GIL issue in python bindings. Deprecated extension support in python
	* fixed bug where setting upload slots to -1 would not mean infinite
	* extend the UDP tracker protocol to include the request string from the
	  tracker URL
	* fix mingw build for linux crosscompiler

0.16.3 release

	* fix python binding backwards compatibility in replace_trackers
	* fix possible starvation in metadata extension
	* fix crash when creating torrents and optimizing file order with pad files
	* disable support for large MTUs in uTP until it is more reliable
	* expose post_torrent_updates and state_update_alert to python bindings
	* fix incorrect SSL error messages
	* fix windows build of shared library with openssl
	* fix race condition causing shutdown hang

0.16.2 release

	* fix permissions issue on linux with noatime enabled for non-owned files
	* use random peer IDs in anonymous mode
	* fix move_storage bugs
	* fix unnecessary dependency on boost.date_time when building boost.asio as separate compilation
	* always use SO_REUSEADDR and deprecate the flag to turn it on
	* add python bindings for SSL support
	* minor uTP tweaks
	* fix end-game mode issue when some files are selected to not be downloaded
	* improve uTP slow start
	* make uTP less aggressive resetting cwnd when idle

0.16.1 release

	* fixed crash when providing corrupt resume data
	* fixed support for boost-1.44
	* fixed reversed semantics of queue_up() and queue_down()
	* added missing functions to python bindings (file_priority(), set_dht_settings())
	* fixed low_prio_disk support on linux
	* fixed time critical piece accounting in the request queue
	* fixed semantics of rate_limit_utp to also ignore per-torrent limits
	* fixed piece sorting bug of deadline pieces
	* fixed python binding build on Mac OS and BSD
	* fixed UNC path normalization (on windows, unless UNC paths are disabled)
	* fixed possible crash when enabling multiple connections per IP
	* fixed typo in win vista specific code, breaking the build
	* change default of rate_limit_utp to true
	* fixed DLL export issue on windows (when building a shared library linking statically against boost)
	* fixed FreeBSD build
	* fixed web seed performance issue with pieces > 1 MiB
	* fixed unchoke logic when using web seeds
	* fixed compatibility with older versions of boost (down to boost 1.40)

0.16 release

	* support torrents with more than 262000 pieces
	* make tracker back-off configurable
	* don't restart the swarm after downloading metadata from magnet links
	* lower the default tracker retry intervals
	* support banning web seeds sending corrupt data
	* don't let hung outgoing connection attempts block incoming connections
	* improve SSL torrent support by using SNI and a single SSL listen socket
	* improved peer exchange performance by sharing incoming connections which advertize listen port 
	* deprecate set_ratio(), and per-peer rate limits
	* add web seed support for torrents with pad files
	* introduced a more scalable API for torrent status updates (post_torrent_updates()) and updated client_test to use it
	* updated the API to add_torrent_params turning all bools into flags of a flags field
	* added async_add_torrent() function to significantly improve performance when
	  adding many torrents
	* change peer_states to be a bitmask (bw_limit, bw_network, bw_disk)
	* changed semantics of send_buffer_watermark_factor to be specified as a percentage
	* add incoming_connection_alert for logging all successful incoming connections
	* feature to encrypt peer connections with a secret AES-256 key stored in .torrent file
	* deprecated compact storage allocation
	* close files in separate thread on systems where close() may block (Mac OS X for instance)
	* don't create all directories up front when adding torrents
	* support DHT scrape
	* added support for fadvise/F_RDADVISE for improved disk read performance
	* introduced pop_alerts() which pops the entire alert queue in a single call
	* support saving metadata in resume file, enable it by default for magnet links
	* support for receiving multi announce messages for local peer discovery
	* added session::listen_no_system_port flag to prevent libtorrent from ever binding the listen socket to port 0
	* added option to not recheck on missing or incomplete resume data
	* extended stats logging with statistics=on builds
	* added new session functions to more efficiently query torrent status
	* added alerts for added and removed torrents
	* expanded plugin interface to support session wide states
	* made the metadata block requesting algorithm more robust against hash check failures
	* support a separate option to use proxies for peers or not
	* pausing the session now also pauses checking torrents
	* moved alert queue size limit into session_settings
	* added support for DHT rss feeds (storing only)
	* added support for RSS feeds
	* fixed up some edge cases in DHT routing table and improved unit test of it
	* added error category and error codes for HTTP errors
	* made the DHT implementation slightly more robust against routing table poisoning and node ID spoofing
	* support chunked encoding in http downloads (http_connection)
	* support adding torrents by url to the .torrent file
	* support CDATA tags in xml parser
	* use a python python dictionary for settings instead of session_settings object (in python bindings)
	* optimized metadata transfer (magnet link) startup time (shaved off about 1 second)
	* optimized swarm startup time (shaved off about 1 second)
	* support DHT name lookup
	* optimized memory usage of torrent_info and file_storage, forcing some API changes
	  around file_storage and file_entry
	* support trackerid tracker extension
	* graceful peer disconnect mode which finishes transactions before disconnecting peers
	* support chunked encoding for web seeds
	* uTP protocol support
	* resistance towards certain flood attacks
	* support chunked encoding for web seeds (only for BEP 19, web seeds)
	* optimized session startup time
	* support SSL for web seeds, through all proxies
	* support extending web seeds with custom authorization and extra headers
	* settings that are not changed from the default values are not saved
	  in the session state
	* made seeding choking algorithm configurable
	* deprecated setters for max connections, max half-open, upload and download
	  rates and unchoke slots. These are now set through session_settings
	* added functions to query an individual peer's upload and download limit
	* full support for BEP 21 (event=paused)
	* added share-mode feature for improving share ratios
	* merged all proxy settings into a single one
	* improved SOCKS5 support by proxying hostname lookups
	* improved support for multi-homed clients
	* added feature to not count downloaded bytes from web seeds in stats
	* added alert for incoming local service discovery messages
	* added option to set file priorities when adding torrents
	* removed the session mutex for improved performance
	* added upload and download activity timer stats for torrents
	* made the reuse-address flag configurable on the listen socket
	* moved UDP trackers over to use a single socket
	* added feature to make asserts log to a file instead of breaking the process
	  (production asserts)
	* optimized disk I/O cache clearing
	* added feature to ask a torrent if it needs to save its resume data or not
	* added setting to ignore file modification time when loading resume files
	* support more fine-grained torrent states between which peer sources it
	  announces to
	* supports calculating sha1 file-hashes when creating torrents
	* made the send_buffer_watermark performance warning more meaningful
	* supports complete_ago extension
	* dropped zlib as a dependency and builds using puff.c instead
	* made the default cache size depend on available physical RAM
	* added flags to torrent::status() that can filter which values are calculated
	* support 'explicit read cache' which keeps a specific set of pieces
	  in the read cache, without implicitly caching other pieces
	* support sending suggest messages based on what's in the read cache
	* clear sparse flag on files that complete on windows
	* support retry-after header for web seeds
	* replaced boost.filesystem with custom functions
	* replaced dependency on boost.thread by asio's internal thread primitives
	* added support for i2p torrents
	* cleaned up usage of MAX_PATH and related macros
	* made it possible to build libtorrent without RTTI support
	* added support to build with libgcrypt and a shipped version of libtommath
	* optimized DHT routing table memory usage
	* optimized disk cache to work with large caches
	* support variable number of optimistic unchoke slots and to dynamically
	  adjust based on the total number of unchoke slots
	* support for BitTyrant choker algorithm
	* support for automatically start torrents when they receive an
	  incoming connection
	* added more detailed instrumentation of the disk I/O thread

0.15.11 release

	* fixed web seed bug, sometimes causing infinite loops
	* fixed race condition when setting session_settings immediately after creating session
	* give up immediately when failing to open a listen socket (report the actual error)
	* restored ABI compatibility with 0.15.9
	* added missing python bindings for create_torrent and torrent_info

0.15.10 release

	* fix 'parameter incorrect' issue when using unbuffered IO on windows
	* fixed UDP socket error handling on windows
	* fixed peer_tos (type of service) setting
	* fixed crash when loading resume file with more files than the torrent in it
	* fix invalid-parameter error on windows when disabling filesystem disk cache
	* fix connection queue issue causing shutdown delays
	* fixed mingw build
	* fix overflow bug in progress_ppm field
	* don't filter local peers received from a non-local tracker
	* fix python deadlock when using python extensions
	* fixed small memory leak in DHT

0.15.9 release

	* added some functions missing from the python binding
	* fixed rare piece picker bug
	* fixed invalid torrent_status::finished_time
	* fixed bugs in dont-have and upload-only extension messages
	* don't open files in random-access mode (speeds up hashing)

0.15.8 release

	* allow NULL to be passed to create_torrent::set_comment and create_torrent::set_creator
	* fix UPnP issue for routers with multiple PPPoE connections
	* fix issue where event=stopped announces wouldn't be sent when closing session
	* fix possible hang in file::readv() on windows
	* fix CPU busy loop issue in tracker announce logic
	* honor IOV_MAX when using writev and readv
	* don't post 'operation aborted' UDP errors when changing listen port
	* fix tracker retry logic, where in some configurations the next tier would not be tried
	* fixed bug in http seeding logic (introduced in 0.15.7)
	* add support for dont-have extension message
	* fix for set_piece_deadline
	* add reset_piece_deadline function
	* fix merkle tree torrent assert

0.15.7 release

	* exposed set_peer_id to python binding
	* improve support for merkle tree torrent creation
	* exposed comparison operators on torrent_handle to python
	* exposed alert error_codes to python
	* fixed bug in announce_entry::next_announce_in and min_announce_in
	* fixed sign issue in set_alert_mask signature
	* fixed unaligned disk access for unbuffered I/O in windows
	* support torrents whose name is empty
	* fixed connection limit to take web seeds into account as well
	* fixed bug when receiving a have message before having the metadata
	* fixed python bindings build with disabled DHT support
	* fixed BSD file allocation issue
	* fixed bug in session::delete_files option to remove_torrent

0.15.6 release

	* fixed crash in udp trackers when using SOCKS5 proxy
	* fixed reconnect delay when leaving upload only mode
	* fixed default values being set incorrectly in add_torrent_params through add_magnet_uri in python bindings
	* implemented unaligned write (for unbuffered I/O)
	* fixed broadcast_lsd option
	* fixed udp-socket race condition when using a proxy
	* end-game mode optimizations
	* fixed bug in udp_socket causing it to issue two simultaneous async. read operations
	* fixed mingw build
	* fixed minor bug in metadata block requester (for magnet links)
	* fixed race condition in iconv string converter
	* fixed error handling in torrent_info constructor
	* fixed bug in torrent_info::remap_files
	* fix python binding for wait_for_alert
	* only apply privileged port filter to DHT-only peers

0.15.5 release

	* support DHT extension to report external IPs
	* fixed rare crash in http_connection's error handling
	* avoid connecting to peers listening on ports < 1024
	* optimized piece picking to not cause busy loops in some end-game modes
	* fixed python bindings for tcp::endpoint
	* fixed edge case of pad file support
	* limit number of torrents tracked by DHT
	* fixed bug when allow_multiple_connections_per_ip was enabled
	* potential WOW64 fix for unbuffered I/O (windows)
	* expose set_alert_queue_size_limit to python binding
	* support dht nodes in magnet links
	* support 100 Continue HTTP responses
	* changed default choker behavior to use 8 unchoke slots (instead of being rate based)
	* fixed error reporting issue in disk I/O thread
	* fixed file allocation issues on linux
	* fixed filename encoding and decoding issue on platforms using iconv
	* reports redundant downloads to tracker, fixed downloaded calculation to
	  be more stable when not including redundant. Improved redundant data accounting
	  to be more accurate
	* fixed bugs in http seed connection and added unit test for it
	* fixed error reporting when fallocate fails
	* deprecate support for separate proxies for separate kinds of connections

0.15.4 release

	* fixed piece picker issue triggered by hash failure and timed out requests to the piece
	* fixed optimistic unchoke issue when setting per torrent unchoke limits
	* fixed UPnP shutdown issue
	* fixed UPnP DeletePortmapping issue
	* fixed NAT-PMP issue when adding the same mapping multiple times
	* no peers from tracker when stopping is no longer an error
	* improved web seed retry behavior
	* fixed announce issue

0.15.3 release

	* fixed announce bug where event=completed would not be sent if it violated the
	  min-announce of the tracker
	* fixed limitation in rate limiter
	* fixed build error with boost 1.44

0.15.2 release

	* updated compiler to msvc 2008 for python binding
	* restored default fail_limit to unlimited on all trackers
	* fixed rate limit bug for DHT
	* fixed SOCKS5 bug for routing UDP packets
	* fixed bug on windows when verifying resume data for a torrent where
	  one of its directories had been removed
	* fixed race condition in peer-list with DHT
	* fix force-reannounce and tracker retry issue

0.15.1 release

	* fixed rare crash when purging the peer list
	* fixed race condition around m_abort in session_impl
	* fixed bug in web_peer_connection which could cause a hang when downloading
	  from web servers
	* fixed bug in metadata extensions combined with encryption
	* refactored socket reading code to not use async. operations unnecessarily
	* some timer optimizations
	* removed the reuse-address flag on the listen socket
	* fixed bug where local peer discovery and DHT wouldn't be announced to without trackers
	* fixed bug in bdecoder when decoding invalid messages
	* added build warning when building with UNICODE but the standard library
	  doesn't provide std::wstring
	* fixed add_node python binding
	* fixed issue where trackers wouldn't tried immediately when the previous one failed
	* fixed synchronization issue between download queue and piece picker
	* fixed bug in udp tracker scrape response parsing
	* fixed bug in the disk thread that could get triggered under heavy load
	* fixed bug in add_piece() that would trigger asserts
	* fixed vs 2010 build
	* recognizes more clients in identify_client()
	* fixed bug where trackers wouldn't be retried if they failed
	* slight performance fix in disk elevator algorithm
	* fixed potential issue where a piece could be checked twice
	* fixed build issue on windows related to GetCompressedSize()
	* fixed deadlock when starting torrents with certain invalid tracker URLs
	* fixed iterator bug in disk I/O thread
	* fixed FIEMAP support on linux
	* fixed strict aliasing warning on gcc
	* fixed inconsistency when creating torrents with symlinks
	* properly detect windows version to initialize half-open connection limit
	* fixed bug in url encoder where $ would not be encoded

0.15 release

	* introduced a session state save mechanism. load_state() and save_state().
	  this saves all session settings and state (except torrents)
	* deprecated dht_state functions and merged it with the session state
	* added support for multiple trackers in magnet links
	* added support for explicitly flushing the disk cache
	* added torrent priority to affect bandwidth allocation for its peers
	* reduced the number of floating point operations (to better support
	  systems without FPU)
	* added new alert when individual files complete
	* added support for storing symbolic links in .torrent files
	* added support for uTorrent interpretation of multi-tracker torrents
	* handle torrents with duplicate filenames
	* piece timeouts are adjusted to download rate limits
	* encodes urls in torrent files that needs to be encoded
	* fixed not passing &supportcrypto=1 when encryption is disabled
	* introduced an upload mode, which torrents are switched into when
	  it hits a disk write error, instead of stopping the torrent.
	  this lets libtorrent keep uploading the parts it has when it
	  encounters a disk-full error for instance
	* improved disk error handling and expanded use of error_code in
	  error reporting. added a bandwidth state, bw_disk, when waiting
	  for the disk io thread to catch up writing buffers
	* improved read cache memory efficiency
	* added another cache flush algorithm to write the largest
	  contiguous blocks instead of the least recently used
	* introduced a mechanism to be lighter on the disk when checking torrents
	* applied temporary memory storage optimization to when checking
	  a torrent as well
	* removed hash_for_slot() from storage_interface. It is now implemented
	  by using the readv() function from the storage implementation
	* improved IPv6 support by announcing twice when necessary
	* added feature to set a separate global rate limit for local peers
	* added preset settings for low memory environments and seed machines
	  min_memory_usage() and high_performance_seeder()
	* optimized overall memory usage for DHT nodes and requests, peer
	  entries and disk buffers
	* change in API for block_info in partial_piece_info, instead of
	  accessing 'peer', call 'peer()'
	* added support for fully automatic unchoker (no need to specify
	  number of upload slots). This is on by default
	* added support for changing socket buffer sizes through
	  session_settings
	* added support for merkle hash tree torrents (.merkle.torrent)
	* added 'seed mode', which assumes that all files are complete
	  and checks hashes lazily, as blocks are requested
	* added new extension for file attributes (executable and hidden)
	* added support for unbuffered I/O for aligned files
	* added workaround for sparse file issue on Windows Vista
	* added new lt_trackers extension to exchange trackers between
	  peers
	* added support for BEP 17 http seeds
	* added read_piece() to read pieces from torrent storage
	* added option for udp tracker preference
	* added super seeding
	* added add_piece() function to inject data from external sources
	* add_tracker() function added to torrent_handle
	* if there is no working tracker, current_tracker is the
	  tracker that is currently being tried
	* torrents that are checking can now be paused, which will
	  pause the checking
	* introduced another torrent state, checking_resume_data, which
	  the torrent is in when it's first added, and is comparing
	  the files on disk with the resume data
	* DHT bandwidth usage optimizations
	* rate limited DHT send socket
	* tracker connections are now also subject to IP filtering
	* improved optimistic unchoke logic
	* added monitoring of the DHT lookups
	* added bandwidth reports for estimated TCP/IP overhead and DHT
	* includes DHT traffic in the rate limiter
	* added support for bitcomet padding files
	* improved support for sparse files on windows
	* added ability to give seeding torrents preference to active slots
	* added torrent_status::finished_time
	* automatically caps files and connections by default to rlimit
	* added session::is_dht_running() function
	* added torrent_handle::force_dht_announce()
	* added torrent_info::remap_files()
	* support min_interval tracker extension
	* added session saving and loading functions
	* added support for min-interval in tracker responses
	* only keeps one outstanding duplicate request per peer
	  reduces waste download, specifically when streaming
	* added support for storing per-peer rate limits across reconnects
	* improved fallocate support
	* fixed magnet link issue when using resume data
	* support disk I/O priority settings
	* added info_hash to torrent_deleted_alert
	* improved LSD performance and made the interval configurable
	* improved UDP tracker support by caching connect tokens
	* fast piece optimization

release 0.14.10

	* fixed udp tracker race condition
	* added support for torrents with odd piece sizes
	* fixed issue with disk read cache not being cleared when removing torrents
	* made the DHT socket bind to the same interface as the session
	* fixed issue where an http proxy would not be used on redirects
	* Solaris build fixes
	* disabled buggy disconnect_peers feature

release 0.14.9

	* disabled feature to drop requests after having been skipped too many times
	* fixed range request bug for files larger than 2 GB in web seeds
	* don't crash when trying to create torrents with 0 files
	* fixed big_number __init__ in python bindings
	* fixed optimistic unchoke timer
	* fixed bug where torrents with incorrectly formatted web seed URLs would be
	  connected multiple times
	* fixed MinGW support
	* fixed DHT bootstrapping issue
	* fixed UDP over SOCKS5 issue
	* added support for "corrupt" tracker announce
	* made end-game mode less aggressive

release 0.14.8

	* ignore unkown metadata messages
	* fixed typo that would sometimes prevent queued torrents to be checked
	* fixed bug in auto-manager where active_downloads and active_seeds would
	  sometimes be used incorrectly
	* force_recheck() no longer crashes on torrents with no metadata
	* fixed broadcast socket regression from 0.14.7
	* fixed hang in NATPMP when shut down while waiting for a response
	* fixed some more error handling in bdecode

release 0.14.7

	* fixed deadlock in natpmp
	* resume data alerts are always posted, regardless of alert mask
	* added wait_for_alert to python binding
	* improved invalid filename character replacement
	* improved forward compatibility in DHT
	* added set_piece_hashes that takes a callback to the python binding
	* fixed division by zero in get_peer_info()
	* fixed bug where pieces may have been requested before the metadata
	  was received
	* fixed incorrect error when deleting files from a torrent where
	  not all files have been created
	* announces torrents immediately to the DHT when it's started
	* fixed bug in add_files that would fail to recurse if the path
	  ended with a /
	* fixed bug in error handling when parsing torrent files
	* fixed file checking bug when renaming a file before checking the torrent
	* fixed race conditon when receiving metadata from swarm
	* fixed assert in ut_metadata plugin
	* back-ported some fixes for building with no exceptions
	* fixed create_torrent when passing in a path ending with /
	* fixed move_storage when source doesn't exist
	* fixed DHT state save bug for node-id
	* fixed typo in python binding session_status struct
	* broadcast sockets now join every network interface (used for UPnP and
	  local peer discovery)

release 0.14.6

	* various missing include fixes to be buildable with boost 1.40
	* added missing functions to python binding related to torrent creation
	* fixed to add filename on web seed urls that lack it
	* fixed BOOST_ASIO_HASH_MAP_BUCKETS define for boost 1.39
	* fixed checking of fast and suggest messages when used with magnet links
	* fixed bug where web seeds would not disconnect if being resolved when
	  the torrent was paused
	* fixed download piece performance bug in piece picker
	* fixed bug in connect candidate counter
	* replaces invalid filename characters with .
	* added --with-libgeoip option to configure script to allow building and
	  linking against system wide library
	* fixed potential pure virtual function call in extensions on shutdown
	* fixed disk buffer leak in smart_ban extension

release 0.14.5

	* fixed bug when handling malformed webseed urls and an http proxy
	* fixed bug when setting unlimited upload or download rates for torrents
	* fix to make torrent_status::list_peers more accurate.
	* fixed memory leak in disk io thread when not using the cache
	* fixed bug in connect candidate counter
	* allow 0 upload slots
	* fixed bug in rename_file(). The new name would not always be saved in
	  the resume data
	* fixed resume data compatibility with 0.13
	* fixed rare piece-picker bug
	* fixed bug where one allowed-fast message would be sent even when
	  disabled
	* fixed race condition in UPnP which could lead to crash
	* fixed inversed seed_time ratio logic
	* added get_ip_filter() to session

release 0.14.4

	* connect candidate calculation fix
	* tightened up disk cache memory usage
	* fixed magnet link parser to accept hex-encoded info-hashes
	* fixed inverted logic when picking which peers to connect to
	  (should mean a slight performance improvement)
	* fixed a bug where a failed rename_file() would leave the storage
	  in an error state which would pause the torrent
	* fixed case when move_storage() would fail. Added a new alert
	  to be posted when it does
	* fixed crash bug when shutting down while checking a torrent
	* fixed handling of web seed urls that didn't end with a
	  slash for multi-file torrents
	* lowered the default connection speed to 10 connection attempts
	  per second
	* optimized memory usage when checking files fails
	* fixed bug when checking a torrent twice
	* improved handling of out-of-memory conditions in disk I/O thread
	* fixed bug when force-checking a torrent with partial pieces
	* fixed memory leak in disk cache
	* fixed torrent file path vulnerability
	* fixed upnp
	* fixed bug when dealing with clients that drop requests (i.e. BitComet)
	  fixes assert as well

release 0.14.3

	* added python binding for create_torrent
	* fixed boost-1.38 build
	* fixed bug where web seeds would be connected before the files
	  were checked
	* fixed filename bug when using wide characters
	* fixed rare crash in peer banning code
	* fixed potential HTTP compatibility issue
	* fixed UPnP crash
	* fixed UPnP issue where the control url contained the base url
	* fixed a replace_trackers bug
	* fixed bug where the DHT port mapping would not be removed when
	  changing DHT port
	* fixed move_storage bug when files were renamed to be moved out
	  of the root directory
	* added error handling for set_piece_hashes
	* fixed missing include in enum_if.cpp
	* fixed dual IP stack issue
	* fixed issue where renamed files were sometimes not saved in resume data
	* accepts tracker responses with no 'peers' field, as long as 'peers6'
	  is present
	* fixed CIDR-distance calculation in the precense of IPv6 peers
	* save partial resume data for torrents that are queued for checking
	  or checking, to maintain stats and renamed files
	* Don't try IPv6 on windows if it's not installed
	* move_storage fix
	* fixed potential crash on shutdown
	* fixed leaking exception from bdecode on malformed input
	* fixed bug where connection would hang when receiving a keepalive
	* fixed bug where an asio exception could be thrown when resolving
	  peer countries
	* fixed crash when shutting down while checking a torrent
	* fixed potential crash in connection_queue when a peer_connection
	  fail to open its socket

release 0.14.2

	* added missing functions to the python bindings torrent_info::map_file,
	  torrent_info::map_block and torrent_info::file_at_offset.
	* removed support for boost-1.33 and earlier (probably didn't work)
	* fixed potential freezes issues at shutdown
	* improved error message for python setup script
	* fixed bug when torrent file included announce-list, but no valid
	  tracker urls
	* fixed bug where the files requested from web seeds would be the
	  renamed file names instead of the original file names in the torrent.
	* documentation fix of queing section
	* fixed potential issue in udp_socket (affected udp tracker support)
	* made name, comment and created by also be subject to utf-8 error
	  correction (filenames already were)
	* fixed dead-lock when settings DHT proxy
	* added missing export directives to lazy_entry
	* fixed disk cache expiry settings bug (if changed, it would be set
	  to the cache size)
	* fixed bug in http_connection when binding to a particular IP
	* fixed typo in python binding (torrent_handle::piece_prioritize should
	  be torrent_handle::piece_priorities)
	* fixed race condition when saving DHT state
	* fixed bugs related to lexical_cast being locale dependent
	* added support for SunPro C++ compiler
	* fixed bug where messeges sometimes could be encrypted in the
	  wrong order, for encrypted connections.
	* fixed race condition where torrents could get stuck waiting to
	  get checked
	* fixed mapped files bug where it wouldn't be properly restored
	  from resume data properly
	* removed locale dependency in xml parser (caused asserts on windows)
	* fixed bug when talking to https 1.0 servers
	* fixed UPnP bug that could cause stack overflow

release 0.14.1

	* added converter for python unicode strings to utf-8 paths
	* fixed bug in http downloader where the host field did not
	  include the port number
	* fixed headers to not depend on NDEBUG, which would prohibit
	  linking a release build of libtorrent against a debug application
	* fixed bug in disk I/O thread that would make the thread
	  sometimes quit when an error occurred
	* fixed DHT bug
	* fixed potential shutdown crash in disk_io_thread
	* fixed usage of deprecated boost.filsystem functions
	* fixed http_connection unit test
	* fixed bug in DHT when a DHT state was loaded
	* made rate limiter change in 0.14 optional (to take estimated
	  TCP/IP overhead into account)
	* made the python plugin buildable through the makefile
	* fixed UPnP bug when url base ended with a slash and
	  path started with a slash
	* fixed various potentially leaking exceptions
	* fixed problem with removing torrents that are checking
	* fixed documentation bug regarding save_resume_data()
	* added missing documentation on torrent creation
	* fixed bugs in python client examples
	* fixed missing dependency in package-config file
	* fixed shared geoip linking in Jamfile
	* fixed python bindings build on windows and made it possible
	  to generate a windows installer
	* fixed bug in NAT-PMP implementation

release 0.14

	* deprecated add_torrent() in favor of a new add_torrent()
	  that takes a struct with parameters instead. Torrents
	  are paused and auto managed by default.
	* removed 'connecting_to_tracker' torrent state. This changes
	  the enum values for the other states.
	* Improved seeding and choking behavior.
	* Fixed rare buffer overrun bug when calling get_download_queue
	* Fixed rare bug where torrent could be put back into downloading
	  state even though it was finished, after checking files.
	* Fixed rename_file to work before the file on disk has been
	  created.
	* Fixed bug in tracker connections in case of errors caused
	  in the connection constructor.
	* Updated alert system to be filtered by category instead of
	  severity level. Alerts can generate a message through
	  alert::message().
	* Session constructor will now start dht, upnp, natpmp, lsd by
	  default. Flags can be passed in to the constructor to not
	  do this, if these features are to be enabled and disabled
	  at a later point.
	* Removed 'connecting_to_tracker' torrent state
	* Fix bug where FAST pieces were cancelled on choke
	* Fixed problems with restoring piece states when hash failed.
	* Minimum peer reconnect time fix. Peers with no failures would
	  reconnect immediately.
	* Improved web seed error handling
	* DHT announce fixes and off-by-one loop fix
	* Fixed UPnP xml parse bug where it would ignore the port number
	  for the control url.
	* Fixed bug in torrent writer where the private flag was added
	  outside of the info dictionary
	* Made the torrent file parser less strict of what goes in the
	  announce-list entry
	* Fixed type overflow bug where some statistics was incorrectly
	  reported for file larger than 2 GB
	* boost-1.35 support
	* Fixed bug in statistics from web server peers where it sometimes
	  could report too many bytes downloaded.
	* Fixed bug where statistics from the last second was lost when
	  disconnecting a peer.
	* receive buffer optimizations (memcpy savings and memory savings)
	* Support for specifying the TOS byte for peer traffic.
	* Basic support for queueing of torrents.
	* Better bias to give connections to downloading torrents
	  with fewer peers.
	* Optimized resource usage (removed the checking thread)
	* Support to bind outgoing connections to specific ports
	* Disk cache support.
	* New, more memory efficient, piece picker with sequential download
	  support (instead of the more complicated sequential download threshold).
	* Auto Upload slots. Automtically opens up more slots if
	  upload limit is not met.
	* Improved NAT-PMP support by querying the default gateway
	* Improved UPnP support by ignoring routers not on the clients subnet.

release 0.13
	
	* Added scrape support
	* Added add_extension() to torrent_handle. Can instantiate
	  extensions for torrents while downloading
	* Added support for remove_torrent to delete the files as well
	* Fixed issue with failing async_accept on windows
	* DHT improvements, proper error messages are now returned when
	  nodes sends bad packets
	* Optimized the country table used to resolve country of peers
	* Copying optimization for sending data. Data is no longer copied from
	  the disk I/O buffer to the send buffer.
	* Buffer optimization to use a raw buffer instead of std::vector<char>
	* Improved file storage to use sparse files
	* Updated python bindings
	* Added more clients to the identifiable clients list.
	* Torrents can now be started in paused state (to better support queuing)
	* Improved IPv6 support (support for IPv6 extension to trackers and
	  listens on both IPv6 and IPv4 interfaces).
	* Improved asserts used. Generates a stacktrace on linux
	* Piece picker optimizations and improvements
	* Improved unchoker, connection limit and rate limiter
	* Support for FAST extension
	* Fixed invalid calculation in DHT node distance
	* Fixed bug in URL parser that failed to parse IPv6 addresses
	* added peer download rate approximation
	* added port filter for outgoing connection (to prevent
	  triggering firewalls)
	* made most parameters configurable via session_settings
	* added encryption support
	* added parole mode for peers whose data fails the hash check.
	* optimized heap usage in piece-picker and web seed downloader.
	* fixed bug in DHT where older write tokens weren't accepted.
	* added support for sparse files.
	* introduced speed categories for peers and pieces, to separate
	  slow and fast peers.
	* added a half-open tcp connection limit that takes all connections
	  in to account, not just peer connections.
	* added alerts for filtered IPs.
	* added support for SOCKS4 and 5 proxies and HTTP CONNECT proxies.
	* fixed proper distributed copies calculation.
	* added option to use openssl for sha-1 calculations.
	* optimized the piece picker in the case where a peer is a seed.
	* added support for local peer discovery
	* removed the dependency on the compiled boost.date_time library
	* deprecated torrent_info::print()
	* added UPnP support
	* fixed problem where peer interested flags were not updated correctly
	  when pieces were filtered
	* improvements to ut_pex messages, including support for seed flag
	* prioritizes upload bandwidth to peers that might send back data
	* the following functions have been deprecated:
	  	void torrent_handle::filter_piece(int index, bool filter) const;
	  	void torrent_handle::filter_pieces(std::vector<bool> const& pieces) const;
	  	bool torrent_handle::is_piece_filtered(int index) const;
	  	std::vector<bool> torrent_handle::filtered_pieces() const;
	  	void torrent_handle::filter_files(std::vector<bool> const& files) const;
	  
	  instead, use the piece_priority functions.
	  
	* added support for NAT-PMP
	* added support for piece priorities. Piece filtering is now set as
	  a priority
	* Fixed crash when last piece was smaller than one block and reading
	  fastresume data for that piece
	* Makefiles should do a better job detecting boost
	* Fixed crash when all tracker urls are removed
	* Log files can now be created at user supplied path
	* Log files failing to create is no longer fatal
	* Fixed dead-lock in torrent_handle
	* Made it build with boost 1.34 on windows
	* Fixed bug in URL parser that failed to parse IPv6 addresses
	* Fixed bug in DHT, related to IPv6 nodes
	* DHT accepts transaction IDs that have garbage appended to them
	* DHT logs messages that it fails to decode

release 0.12

	* fixes to make the DHT more compatible
	* http seed improvements including error reporting and url encoding issues.
	* fixed bug where directories would be left behind when moving storage
	  in some cases.
	* fixed crashing bug when restarting or stopping the DHT.
	* added python binding, using boost.python
	* improved character conversion on windows when strings are not utf-8.
	* metadata extension now respects the private flag in the torrent.
	* made the DHT to only be used as a fallback to trackers by default.
	* added support for HTTP redirection support for web seeds.
	* fixed race condition when accessing a torrent that was checking its
	  fast resume data.
	* fixed a bug in the DHT which could be triggered if the network was
	  dropped or extremely rare cases.
	* if the download rate is limited, web seeds will now only use left-over
	  bandwidth after all bt peers have used up as much bandwidth as they can.
	* added the possibility to have libtorrent resolve the countries of
	  the peers in torrents.
	* improved the bandwidth limiter (it now implements a leaky bucket/node bucket).
	* improved the HTTP seed downloader to report accurate progress.
	* added more client peer-id signatures to be recognized.
	* added support for HTTP servers that skip the CR before the NL at line breaks.
	* fixed bug in the HTTP code that only accepted headers case sensitive.
	* fixed bug where one of the session constructors didn't initialize boost.filesystem. 
	* fixed bug when the initial checking of a torrent fails with an exception.
	* fixed bug in DHT code which would send incorrect announce messages.
	* fixed bug where the http header parser was case sensitive to the header
	  names.
	* Implemented an optmization which frees the piece_picker once a torrent
	  turns into a seed.
	* Added support for uT peer exchange extension, implemented by Massaroddel.
	* Modified the quota management to offer better bandwidth balancing
	  between peers.
	* logging now supports multiple sessions (different sessions now log
	  to different directories).
	* fixed random number generator seed problem, generating the same
	  peer-id for sessions constructed the same second.
	* added an option to accept multiple connections from the same IP.
	* improved tracker logging.
	* moved the file_pool into session. The number of open files is now
	  limited per session.
	* fixed uninitialized private flag in torrent_info
	* fixed long standing issue with file.cpp on windows. Replaced the low level
	  io functions used on windows.
	* made it possible to associate a name with torrents without metadata.
	* improved http-downloading performance by requesting entire pieces via
	  http.
	* added plugin interface for extensions. And changed the interface for
	  enabling extensions.

release 0.11

	* added support for incorrectly encoded paths in torrent files
	  (assumes Latin-1 encoding and converts to UTF-8).
	* added support for destructing session objects asynchronously.
	* fixed bug with file_progress() with files = 0 bytes
	* fixed a race condition bug in udp_tracker_connection that could
	  cause a crash.
	* fixed bug occuring when increasing the sequenced download threshold
	  with max availability lower than previous threshold.
	* fixed an integer overflow bug occuring when built with gcc 4.1.x
	* fixed crasing bug when closing while checking a torrent
	* fixed bug causing a crash with a torrent with piece length 0
	* added an extension to the DHT network protocol to support the
	  exchange of nodes with IPv6 addresses.
	* modified the ip_filter api slightly to support IPv6
	* modified the api slightly to make sequenced download threshold
	  a per torrent-setting.
	* changed the address type to support IPv6
	* fixed bug in piece picker which would not behave as
	  expected with regard to sequenced download threshold.
	* fixed bug with file_progress() with files > 2 GB.
	* added --enable-examples option to configure script.
	* fixed problem with the resource distribution algorithm
	  (controlling e.g upload/download rates).
	* fixed incorrect asserts in storage related to torrents with
	  zero-sized files.
	* added support for trackerless torrents (with kademlia DHT).
	* support for torrents with the private flag set.
	* support for torrents containing bootstrap nodes for the
	  DHT network.
	* fixed problem with the configure script on FreeBSD.
	* limits the pipelining used on url-seeds.
	* fixed problem where the shutdown always would delay for
	  session_settings::stop_tracker_timeout seconds.
	* session::listen_on() won't reopen the socket in case the port and
	  interface is the same as the one currently in use.
	* added http proxy support for web seeds.
	* fixed problem where upload and download stats could become incorrect
	  in case of high cpu load.
	* added more clients to the identifiable list.
	* fixed fingerprint parser to cope with latest Mainline versions.

release 0.10

	* fixed a bug where the requested number of peers in a tracker request could
	  be too big.
	* fixed a bug where empty files were not created in full allocation mode.
	* fixed a bug in storage that would, in rare cases, fail to do a
	  complete check.
	* exposed more settings for tweaking parameters in the piece-picker,
	  downloader and uploader (http_settings replaced by session_settings).
	* tweaked default settings to improve high bandwidth transfers.
	* improved the piece picker performance and made it possible to download
	  popular pieces in sequence to improve disk performance.
	* added the possibility to control upload and download limits per peer.
	* fixed problem with re-requesting skipped pieces when peer was sending pieces
	  out of fifo-order.
	* added support for http seeding (the GetRight protocol)
	* renamed identifiers called 'id' in the public interface to support linking
	  with Objective.C++
	* changed the extensions protocol to use the new one, which is also
	  implemented by uTorrent.
	* factorized the peer_connection and added web_peer_connection which is
	  able to download from http-sources.
	* converted the network code to use asio (resulted in slight api changes
	  dealing with network addresses).
	* made libtorrent build in vc7 (patches from Allen Zhao)
	* fixed bug caused when binding outgoing connections to a non-local interface.
	* add_torrent() will now throw if called while the session object is
	  being closed.
	* added the ability to limit the number of simultaneous half-open
	  TCP connections. Flags in peer_info has been added.

release 0.9.1

	* made the session disable file name checks within the boost.filsystem library
	* fixed race condition in the sockets
	* strings that are invalid utf-8 strings are now decoded with the
	  local codepage on windows
	* added the ability to build libtorrent both as a shared library
	* client_test can now monitor a directory for torrent files and automatically
	  start and stop downloads while running
	* fixed problem with file_size() when building on windows with unicode support
	* added a new torrent state, allocating
	* added a new alert, metadata_failed_alert
	* changed the interface to session::add_torrent for some speed optimizations.
	* greatly improved the command line control of the example client_test.
	* fixed bug where upload rate limit was not being applied.
	* files that are being checked will no longer stall files that don't need
	  checking.
	* changed the way libtorrent identifies support for its excentions
	  to look for 'ext' at the end of the peer-id.
	* improved performance by adding a circle buffer for the send buffer.
	* fixed bugs in the http tracker connection when using an http proxy.
	* fixed problem with storage's file pool when creating torrents and then
	  starting to seed them.
	* hard limit on remote request queue and timeout on requests (a timeout
	  triggers rerequests). This makes libtorrent work much better with
	  "broken" clients like BitComet which may ignore requests.

Initial release 0.9

	* multitracker support
	* serves multiple torrents on a single port and a single thread
	* supports http proxies and proxy authentication
	* gzipped tracker-responses
	* block level piece picker
	* queues torrents for file check, instead of checking all of them in parallel
	* uses separate threads for checking files and for main downloader
	* upload and download rate limits
	* piece-wise, unordered, incremental file allocation
	* fast resume support
	* supports files > 2 gigabytes
	* supports the no_peer_id=1 extension
	* support for udp-tracker protocol
	* number of connections limit
	* delays sending have messages
	* can resume pieces downloaded in any order
	* adjusts the length of the request queue depending on download rate
	* supports compact=1
	* selective downloading
	* ip filter
<|MERGE_RESOLUTION|>--- conflicted
+++ resolved
@@ -1,4 +1,3 @@
-<<<<<<< HEAD
 2.0 release
 
 	* update userdata in add_torrent_params to be type-safe and add to torrent_handle
@@ -22,12 +21,10 @@
 	* overhauled disk I/O subsystem to use memory mapped files (where available)
 	* libtorrent now requires C++14 to build
 
-=======
 1.2.5 release
 
 	* announce port=1 instead of port=0, when there is no listen port
 	* fix LSD over IPv6
->>>>>>> 0f337b9c
 	* support TCP_NOTSENT_LOWAT on Linux
 	* fix correct interface binding of local service discovery multicast
 	* fix issue with knowing which interfaces to announce to trackers and DHT
