--- conflicted
+++ resolved
@@ -1,4 +1,3 @@
-<<<<<<< HEAD
 	* optimize resume data format to use less space
 	* add a simpler overload to bencode() returning a vector<char>
 	* introduced a new API for creating torrents, enabling file_storage optimizations
@@ -11,10 +10,8 @@
 	* added support for WebTorrent
 
 
-=======
 	* add async tracker status query, post_trackers()
 	* add async torrent status query, post_status()
->>>>>>> be7e72bf
 	* support loading version 2 of resume data format
 	* fix issue with odd piece sizes
 	* add async piece availability query, post_piece_availability()
