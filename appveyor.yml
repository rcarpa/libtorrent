version: "{build}"
branches:
  only:
    - master
    - RC_2_0
    - RC_1_2
    - RC_1_1
image: Visual Studio 2017
clone_depth: 1
environment:
  matrix:
    - variant: debug
      compiler: gcc
      model: 32
      crypto: openssl
      ssl_lib: /usr/local/include
      ssl_include: /usr/local/lib
      lib: 1
    - cmake: 1
    - variant: release
      compiler: msvc-14.1
      model: 64
      crypto: openssl
      ssl_lib: c:\OpenSSL-v111-Win64\lib
      ssl_include: c:\OpenSSL-v111-Win64\include
      tests: 1

artifacts:
  - path: bindings/python/dist/*
    name: python-module

install:
  - git submodule update --init --recursive
  - set ROOT_DIRECTORY=%CD%
  - cd %ROOT_DIRECTORY%
  - if not defined api ( set api="desktop" )
  - if not defined compiler ( set compiler="" )
  - if not defined crypto ( set crypto=built-in )
  - if not defined ssl_lib ( set ssl_lib=c:\ )
  - if not defined ssl_include ( set ssl_include=c:\ )
  - cd %ROOT_DIRECTORY%
  - set BOOST_ROOT=c:\Libraries\boost_1_69_0
  - set BOOST_BUILD_PATH=%BOOST_ROOT%\tools\build
  - echo %BOOST_ROOT%
  - echo %BOOST_BUILD_PATH%
  - set PATH=%PATH%;%BOOST_BUILD_PATH%
<<<<<<< HEAD
  - ps: '"using msvc : 14.1 ;`nusing gcc ;`nusing python : 3.6 : c:\\Python36-x64 : c:\\Python36-x64\\include : c:\\Python36-x64\\libs ;`n" | Set-Content $env:HOMEDRIVE\$env:HOMEPATH\user-config.jam'
=======
  - ps: '"using msvc : 14.0 ;`nusing gcc : : : <cxxflags>-std=c++11 ;`nusing python : 3.7 : c:\\Python37-x64 : c:\\Python37-x64\\include : c:\\Python37-x64\\libs ;`n" | Set-Content $env:HOMEDRIVE\$env:HOMEPATH\user-config.jam'
>>>>>>> 544b617d
  - type %HOMEDRIVE%%HOMEPATH%\user-config.jam
  - cd %ROOT_DIRECTORY%
  - set PATH=c:\msys64\mingw32\bin;%PATH%
  - g++ --version
  - set PATH=c:\Python37-x64;%PATH%
  - set PYTHON_INTERPRETER=c:\Python37-x64\python.exe
  - python --version
  - echo %ROOT_DIRECTORY%
  - cd %BOOST_BUILD_PATH%
  - bootstrap.bat >nul
  - cd %ROOT_DIRECTORY%

build_script:

  # just the library
  - cd %ROOT_DIRECTORY%
  - if defined lib (
    b2.exe --hash openssl-lib=%ssl_lib% openssl-include=%ssl_include% warnings=all warnings-as-errors=on %compiler% address-model=%model% picker-debugging=on invariant-checks=full variant=%variant% link=shared crypto=%crypto% asserts=on export-extra=on windows-api=%api% windows-version=win10 cxxstd=14
    )

  # test
  - cd %ROOT_DIRECTORY%\test
  - if defined tests (
    b2.exe --hash openssl-lib=%ssl_lib% openssl-include=%ssl_include% warnings=all warnings-as-errors=on %compiler% address-model=%model% picker-debugging=on invariant-checks=full variant=%variant% link=shared crypto=%crypto% asserts=on export-extra=on windows-api=%api% windows-version=win10 testing.execute=off
    )

  # python binding
  - cd %ROOT_DIRECTORY%\bindings\python
  # we use 64 bit python builds
  # boost.python itself doesn't build warning free, so we can't build
  # with warnings-as-errors
  - if defined python (
    b2.exe --hash openssl-lib=%ssl_lib% openssl-include=%ssl_include% warnings=all %compiler% address-model=%model% picker-debugging=on invariant-checks=full variant=%variant% link=shared crypto=%crypto% asserts=on export-extra=on windows-api=%api% windows-version=win10 libtorrent-link=shared stage_module stage_dependencies
    )
  - if defined python_dist (
    c:\Python36-x64\python.exe setup.py bdist --format=msi
    )

  # minimal support for cmake build
  # we need to build the boost libraries we use with C++14
  # and stage it for cmake to pick up
  - if defined cmake (
    cd %BOOST_ROOT% &&
    bjam cxxstd=14 release --with-python --with-system --layout=system address-model=64 link=shared stage &&
    cd %ROOT_DIRECTORY% &&
    mkdir build &&
    cd build &&
    cmake -DBOOST_LIBRARYDIR=%BOOST_ROOT%\stage\lib -DCMAKE_CXX_STANDARD=14 -Dbuild_tests=ON -Dbuild_examples=ON -Dbuild_tools=ON -Dpython-bindings=%python% -Dboost-python-module-name="python" -Dskip-python-runtime-test=true -DPython_ADDITIONAL_VERSIONS="2.7" -G "Visual Studio 15 2017" -A x64 .. &&
    cmake --build . --config Release --parallel %NUMBER_OF_PROCESSORS% -- -verbosity:minimal
    )

test_script:
  - cd %ROOT_DIRECTORY%\test
<<<<<<< HEAD
  - if defined tests (
    appveyor-retry b2.exe -l500 --hash openssl-lib=%ssl_lib% openssl-include=%ssl_include% warnings=all warnings-as-errors=on %compiler% address-model=%model% picker-debugging=on invariant-checks=full variant=%variant% link=shared crypto=%crypto% asserts=on export-extra=on windows-api=%api% windows-version=win10
=======
  - if defined bjam (
    appveyor-retry b2.exe -l500 --hash openssl-version=pre1.1 warnings=all warnings-as-errors=on -j %NUMBER_OF_PROCESSORS% %compiler% address-model=%model% picker-debugging=on invariant-checks=full variant=%variant% %linkflags% %include% link=shared crypto=%crypto% asserts=on export-extra=on openssl-lib="c:\\OpenSSL-Win%model%\\lib" openssl-include="c:\\OpenSSL-Win%model%\\include"
    )

  - cd %ROOT_DIRECTORY%\bindings\python
  # we use 64 bit python build
  - if defined python (
    copy dependencies\*.* .
    & c:\Python37-x64\python.exe test.py -b
>>>>>>> 544b617d
    )

  - if defined cmake (
    appveyor-retry ctest
    )<|MERGE_RESOLUTION|>--- conflicted
+++ resolved
@@ -44,11 +44,7 @@
   - echo %BOOST_ROOT%
   - echo %BOOST_BUILD_PATH%
   - set PATH=%PATH%;%BOOST_BUILD_PATH%
-<<<<<<< HEAD
-  - ps: '"using msvc : 14.1 ;`nusing gcc ;`nusing python : 3.6 : c:\\Python36-x64 : c:\\Python36-x64\\include : c:\\Python36-x64\\libs ;`n" | Set-Content $env:HOMEDRIVE\$env:HOMEPATH\user-config.jam'
-=======
-  - ps: '"using msvc : 14.0 ;`nusing gcc : : : <cxxflags>-std=c++11 ;`nusing python : 3.7 : c:\\Python37-x64 : c:\\Python37-x64\\include : c:\\Python37-x64\\libs ;`n" | Set-Content $env:HOMEDRIVE\$env:HOMEPATH\user-config.jam'
->>>>>>> 544b617d
+  - ps: '"using msvc : 14.1 ;`nusing gcc ;`nusing python : 3.7 : c:\\Python37-x64 : c:\\Python37-x64\\include : c:\\Python37-x64\\libs ;`n" | Set-Content $env:HOMEDRIVE\$env:HOMEPATH\user-config.jam'
   - type %HOMEDRIVE%%HOMEPATH%\user-config.jam
   - cd %ROOT_DIRECTORY%
   - set PATH=c:\msys64\mingw32\bin;%PATH%
@@ -84,7 +80,7 @@
     b2.exe --hash openssl-lib=%ssl_lib% openssl-include=%ssl_include% warnings=all %compiler% address-model=%model% picker-debugging=on invariant-checks=full variant=%variant% link=shared crypto=%crypto% asserts=on export-extra=on windows-api=%api% windows-version=win10 libtorrent-link=shared stage_module stage_dependencies
     )
   - if defined python_dist (
-    c:\Python36-x64\python.exe setup.py bdist --format=msi
+    c:\Python37-x64\python.exe setup.py bdist --format=msi
     )
 
   # minimal support for cmake build
@@ -102,20 +98,8 @@
 
 test_script:
   - cd %ROOT_DIRECTORY%\test
-<<<<<<< HEAD
   - if defined tests (
     appveyor-retry b2.exe -l500 --hash openssl-lib=%ssl_lib% openssl-include=%ssl_include% warnings=all warnings-as-errors=on %compiler% address-model=%model% picker-debugging=on invariant-checks=full variant=%variant% link=shared crypto=%crypto% asserts=on export-extra=on windows-api=%api% windows-version=win10
-=======
-  - if defined bjam (
-    appveyor-retry b2.exe -l500 --hash openssl-version=pre1.1 warnings=all warnings-as-errors=on -j %NUMBER_OF_PROCESSORS% %compiler% address-model=%model% picker-debugging=on invariant-checks=full variant=%variant% %linkflags% %include% link=shared crypto=%crypto% asserts=on export-extra=on openssl-lib="c:\\OpenSSL-Win%model%\\lib" openssl-include="c:\\OpenSSL-Win%model%\\include"
-    )
-
-  - cd %ROOT_DIRECTORY%\bindings\python
-  # we use 64 bit python build
-  - if defined python (
-    copy dependencies\*.* .
-    & c:\Python37-x64\python.exe test.py -b
->>>>>>> 544b617d
     )
 
   - if defined cmake (
