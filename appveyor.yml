--- conflicted
+++ resolved
@@ -10,14 +10,8 @@
   matrix:
   - variant: test_debug
     compiler: msvc-14.0
-<<<<<<< HEAD
     model: 64
     sim: 1
-=======
-    sim: 1
-    linkflags: '"/LIBPATH:C:\\openssl-1.0.1p-vs2015\\lib"'
-    include: '"c:\\openssl-1.0.1p-vs2015\\include"'
->>>>>>> eeb91cb8
   - variant: test_debug
     compiler: msvc-14.0
     model: 32
@@ -63,14 +57,7 @@
 - echo %BOOST_ROOT%
 - echo %BOOST_BUILD_PATH%
 - set PATH=%PATH%;%BOOST_BUILD_PATH%\src\engine\bin.ntx86
-<<<<<<< HEAD
 - ps: '"using msvc : 14.0 ;`nusing gcc : : : <cxxflags>-std=c++11 ;`nusing python : 3.5 : c:\\Python35-x64 : c:\\Python35-x64\\include : c:\\Python35-x64\\libs ;`n" | Set-Content $env:HOMEDRIVE\$env:HOMEPATH\user-config.jam'
-=======
-- 'echo using msvc : 10.0 ; >%HOMEDRIVE%%HOMEPATH%/user-config.jam'
-- 'echo using msvc : 14.0 ; >>%HOMEDRIVE%%HOMEPATH%/user-config.jam'
-- 'echo using msvc : 12.0 ; >>%HOMEDRIVE%%HOMEPATH%/user-config.jam'
-- 'echo using msvc : 9.0 ; >>%HOMEDRIVE%%HOMEPATH%/user-config.jam'
->>>>>>> eeb91cb8
 - type %HOMEDRIVE%%HOMEPATH%\user-config.jam
 - cd %ROOT_DIRECTORY%
 - set PATH=c:\msys64\mingw32\bin;%PATH%
@@ -85,24 +72,9 @@
 - openssl-1.0.1p-vs2015.7z
 
 build_script:
-<<<<<<< HEAD
 # examples
 - cd %ROOT_DIRECTORY%\examples
-- b2.exe --hash warnings-as-errors=on -j2 %compiler% ssl=%ssl% crypto=%crypto% address-model=%model% variant=%variant% picker-debugging=on %linkflags% %include% link=shared
-=======
-- if not defined x64 (
-  cd %ROOT_DIRECTORY%\examples
-  & if %compiler% == msvc-14.0 (
-    b2.exe --hash -j2 address-model=32 %compiler% variant=%variant%  debug-iterators=on picker-debugging=on invariant-checks=full linkflags=%linkflags% include=%include% link=shared bt-get bt-get2
-  ) else (
-    b2.exe --hash -j2 address-model=32 %compiler% variant=%variant% debug-iterators=on picker-debugging=on invariant-checks=full linkflags=%linkflags% include=%include% link=shared
-  )
-  & cd %ROOT_DIRECTORY%\bindings\python
-  & b2.exe --hash -j2 %compiler% stage_module install-dependencies=on variant=%variant% libtorrent-link=shared linkflags=%linkflags% include=%include%
-  & python test.py
-  & if defined python_package ( python setup.py --bjam bdist_msi )
-  )
->>>>>>> eeb91cb8
+- b2.exe --hash warnings-as-errors=on -j2 %compiler% ssl=%ssl% crypto=%crypto% address-model=%model% debug-iterators=on picker-debugging=on invariant-checks=full variant=%variant% picker-debugging=on %linkflags% %include% link=shared
 
 # tools
 - cd %ROOT_DIRECTORY%\tools
