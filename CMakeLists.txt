--- conflicted
+++ resolved
@@ -679,8 +679,6 @@
 feature_option(python-egg-info "generate python egg info" OFF)
 feature_option(python-install-system-dir "Install python bindings to the system installation directory rather than the CMake installation prefix" OFF)
 
-feature_option(iconv "build libtorrent with iconv support" ON)
-
 # these options require existing target
 feature_option(dht "enable support for Mainline DHT" ON)
 target_optional_compile_definitions(torrent-rasterbar PUBLIC FEATURE NAME deprecated-functions DEFAULT ON
@@ -699,7 +697,6 @@
 target_optional_compile_definitions(torrent-rasterbar PUBLIC FEATURE NAME streaming DEFAULT ON
 	DESCRIPTION "Enables support for piece deadline" DISABLED TORRENT_DISABLE_STREAMING)
 
-<<<<<<< HEAD
 if(NOT gnutls)
 	find_public_dependency(OpenSSL)
 	set_package_properties(OpenSSL
@@ -709,38 +706,6 @@
 			TYPE RECOMMENDED
 			PURPOSE "Provides HTTPS support to libtorrent"
 	)
-=======
-if(iconv)
-	find_public_dependency(Iconv)
-	if(MSVC)
-		set(iconv_package_type OPTIONAL)
-	else()
-		set(iconv_package_type RECOMMENDED)
-	endif()
-
-	set_package_properties(Iconv
-		PROPERTIES
-			URL "https://www.gnu.org/software/libiconv/"
-			DESCRIPTION "GNU encoding conversion library"
-			TYPE ${iconv_package_type}
-			PURPOSE "Convert strings between various encodings"
-	)
-endif()
-
-if(Iconv_FOUND)
-	target_compile_definitions(torrent-rasterbar PUBLIC TORRENT_USE_ICONV)
-	target_link_libraries(torrent-rasterbar PRIVATE Iconv::Iconv)
-endif()
-
-find_public_dependency(OpenSSL)
-set_package_properties(OpenSSL
-	PROPERTIES
-		URL "https://www.openssl.org/"
-		DESCRIPTION "Full-strength general purpose cryptography library"
-		TYPE RECOMMENDED
-		PURPOSE "Provides HTTPS support to libtorrent"
-)
->>>>>>> 850753e7
 
 	if(TARGET OpenSSL::SSL)
 		# TODO: needed until https://gitlab.kitware.com/cmake/cmake/issues/19263 is fixed
