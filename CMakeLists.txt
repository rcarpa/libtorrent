--- conflicted
+++ resolved
@@ -475,32 +475,18 @@
 find_public_dependency(Threads REQUIRED)
 
 if(CMAKE_CXX_COMPILER_ID MATCHES Clang)
-<<<<<<< HEAD
 	set(CMAKE_CXX_FLAGS "${CMAKE_CXX_FLAGS} \
 		-Weverything \
 		-Wno-documentation \
 		-Wno-c++98-compat-pedantic \
 		-Wno-c++11-compat-pedantic \
 		-Wno-padded \
+		-Wno-alloca \
 		-Wno-global-constructors \
 		-Wno-exit-time-destructors \
 		-Wno-weak-vtables \
 		-Wno-return-std-move-in-c++11 \
 		-Wno-unknown-warning-option")
-=======
-	add_compile_options(
-		-Weverything
-		-Wno-documentation
-		-Wno-c++98-compat-pedantic
-		-Wno-c++11-compat-pedantic
-		-Wno-padded
-		-Wno-alloca
-		-Wno-global-constructors
-		-Wno-exit-time-destructors
-		-Wno-weak-vtables
-		-Wno-return-std-move-in-c++11
-		-Wno-unknown-warning-option)
->>>>>>> 7d620424
 elseif(CMAKE_CXX_COMPILER_ID MATCHES GNU)
 	set(CMAKE_CXX_FLAGS "${CMAKE_CXX_FLAGS} \
 		-Wall \
