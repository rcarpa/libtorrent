--- conflicted
+++ resolved
@@ -2620,13 +2620,8 @@
 	void peer_connection::incoming_piece_fragment(int const bytes)
 	{
 		TORRENT_ASSERT(is_single_thread());
-<<<<<<< HEAD
 		m_last_piece.set(m_connect, aux::time_now());
-		TORRENT_ASSERT(m_outstanding_bytes >= bytes);
-=======
-		m_last_piece = aux::time_now();
 		TORRENT_ASSERT_VAL(m_outstanding_bytes >= bytes, m_outstanding_bytes - bytes);
->>>>>>> 6522fc46
 		m_outstanding_bytes -= bytes;
 		if (m_outstanding_bytes < 0) m_outstanding_bytes = 0;
 		std::shared_ptr<torrent> t = associated_torrent().lock();
