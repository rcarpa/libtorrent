/*

Copyright (c) 2020, Alden Torres
Copyright (c) 2020-2022, Arvid Norberg
All rights reserved.

You may use, distribute and modify this code under the terms of the BSD license,
see LICENSE file.
*/

#include "libtorrent/aux_/merkle_tree.hpp"
#include "libtorrent/aux_/merkle.hpp"
#include "libtorrent/aux_/vector.hpp"
#include "libtorrent/aux_/ffs.hpp"
#include "libtorrent/aux_/numeric_cast.hpp"
#include "libtorrent/aux_/invariant_check.hpp"

namespace libtorrent {
namespace aux {

	merkle_tree::merkle_tree(int const num_blocks, int const blocks_per_piece, char const* r)
		: m_root(r)
		, m_num_blocks(num_blocks)
		, m_blocks_per_piece_log(numeric_cast<std::uint8_t>(
			log2p1(numeric_cast<std::uint32_t>(blocks_per_piece))))
		, m_mode(mode_t::empty_tree)
	{
		INVARIANT_CHECK;

		// blocks per piece must be an even power of 2
		TORRENT_ASSERT(((blocks_per_piece - 1) & blocks_per_piece) == 0);
		TORRENT_ASSERT(m_root != nullptr);
		TORRENT_ASSERT(this->blocks_per_piece() == blocks_per_piece);
	}

	sha256_hash merkle_tree::root() const { return sha256_hash(m_root); }

	void merkle_tree::load_verified_bits(bitfield const& verified)
	{
<<<<<<< HEAD
		TORRENT_ASSERT(verified.size() <= m_num_blocks);
=======
>>>>>>> 765b304f
		TORRENT_ASSERT(m_block_verified.size() == m_num_blocks);

		// The verified bitfield may be invalid. If so, correct it to
		// maintain the invariant of this class
		int block_index = block_layer_start();
<<<<<<< HEAD
		for (int i = 0; i < verified.size(); ++i)
=======
		for (int i = 0; i < std::min(int(verified.size()), m_num_blocks); ++i)
>>>>>>> 765b304f
		{
			if (verified.get_bit(i) && has_node(block_index))
				m_block_verified.set_bit(i);
			++block_index;
		}
	}

	void merkle_tree::load_tree(span<sha256_hash const> t, bitfield const& verified)
	{
		INVARIANT_CHECK;
		if (t.empty()) return;
		if (root() != t[0]) return;
		if (size() != static_cast<std::size_t>(t.size())) return;

		if (t.size() == 1)
		{
			// don't fully allocate a tree of 1 node. It's just the root and we
			// have a special case representation for this
			optimize_storage();
			return;
		}

		allocate_full();

		merkle_validate_copy(t, m_tree, root(), m_block_verified);

		load_verified_bits(verified);

		optimize_storage();
		optimize_storage_piece_layer();
	}

	void merkle_tree::clear()
	{
		m_tree.clear();
		m_tree.shrink_to_fit();
		m_block_verified.clear();
		m_mode = mode_t::empty_tree;
	}

namespace {

	// TODO: in C++20, use std::identity
	struct identity
	{
		bool operator()(bool b) const { return b; }
	};
}

	void merkle_tree::load_sparse_tree(span<sha256_hash const> t
		, bitfield const& mask
		, bitfield const& verified)
	{
		INVARIANT_CHECK;
		TORRENT_ASSERT(mask.size() == int(size()));
		if (int(size()) != mask.size()) return;

		int const first_block = block_layer_start();
		int const end_block = first_block + m_num_blocks;

		TORRENT_ASSERT(first_block < int(mask.size()));
		TORRENT_ASSERT(end_block <= int(mask.size()));

		// if the mask covers all blocks, go straight to block_layer
		// mode, and validate
		if (std::all_of(mask.begin() + first_block, mask.begin() + end_block, identity()))
		{
			// the index in t that points to first_block
			auto const block_index = std::count_if(mask.begin(), mask.begin() + first_block, identity());

			// discrepancy
			if (t.size() < block_index + m_num_blocks)
				return clear();

			m_tree.assign(t.begin() + block_index, t.begin() + block_index + m_num_blocks);
			m_mode = mode_t::block_layer;

			sha256_hash const r = merkle_root(m_tree);
			// validation failed!
			if (r != root()) clear();
			return;
		}

		// if the piece layer is the same as the block layer, skip this next
		// check
		if (m_blocks_per_piece_log > 0)
		{
			int const first_piece = piece_layer_start();
			int const piece_count = num_pieces();
			int const end_piece = first_piece + piece_count;

			TORRENT_ASSERT(first_piece < int(mask.size()));
			TORRENT_ASSERT(end_piece <= int(mask.size()));

			// if the mask convers all pieces, and nothing below that layer, go
			// straight to piece_layer mode and validate
			if (std::all_of(mask.begin() + first_piece, mask.begin() + end_piece, identity())

				&& std::all_of(mask.begin() + end_piece, mask.end(), std::logical_not<>()))
			{
				// the index in t that points to first_piece
				auto const piece_index = std::count_if(mask.begin(), mask.begin() + first_piece, identity());
				// discrepancy
				if (t.size() < piece_index + piece_count)
					return clear();

				m_tree.assign(t.begin() + piece_index, t.begin() + piece_index + piece_count);
				m_mode = mode_t::piece_layer;

				sha256_hash const piece_layer_pad = merkle_pad(1 << m_blocks_per_piece_log, 1);
				sha256_hash const r = merkle_root(m_tree, piece_layer_pad);
				// validation failed!
				if (r != root()) clear();
				return;
			}
		}

		// if the mask has only zeros, go straight to empty tree mode
		if (t.empty() || mask.none_set())
			return clear();

		allocate_full();
		int cursor = 0;
		for (int i = 0, end = mask.size(); i < end; ++i)
		{
			if (!mask[i]) continue;
			if (cursor >= t.size()) break;
			m_tree[int(i)] = t[cursor++];
		}
		merkle_fill_partial_tree(m_tree);

		// this suggests that none of the hashes in the tree can be
		// validated against the root. We effectively have an empty tree.
		if (m_tree[0] != root())
			return clear();

		load_verified_bits(verified);

		optimize_storage();
	}

	aux::vector<sha256_hash> merkle_tree::get_piece_layer() const
	{
		aux::vector<sha256_hash> ret;

		switch (m_mode)
		{
			case mode_t::uninitialized_tree: break;
			case mode_t::empty_tree: break;
			case mode_t::full_tree:
				ret.assign(m_tree.begin() + piece_layer_start()
					, m_tree.begin() + piece_layer_start() + num_pieces());
				break;
			case mode_t::piece_layer:
			{
				ret = m_tree;
				break;
			}
			case mode_t::block_layer:
			{
				ret.reserve(num_pieces());
				std::vector<sha256_hash> scratch_space;

				int const blocks_in_piece = blocks_per_piece();
				for (int b = 0; b < int(m_tree.size()); b += blocks_in_piece)
				{
					auto const leafs = span<sha256_hash const>(m_tree).subspan(b);
					ret.push_back(merkle_root_scratch(leafs, blocks_in_piece, sha256_hash{}, scratch_space));
				}
				break;
			}
		}
		return ret;
	}

	// returns false if the piece layer fails to validate against the root hash
	bool merkle_tree::load_piece_layer(span<char const> piece_layer)
	{
		INVARIANT_CHECK;
		if (m_mode == mode_t::block_layer) return true;

		int const npieces = num_pieces();
		if (piece_layer.size() != npieces * sha256_hash::size()) return false;

		if (m_num_blocks == 1)
		{
			// special case for trees that only have a root hash
			if (sha256_hash(piece_layer.data()) != root())
				return false;
			m_mode = mode_t::empty_tree;
			m_tree.clear();
			m_block_verified.clear();
			return true;
		}

		sha256_hash const pad_hash = merkle_pad(1 << m_blocks_per_piece_log, 1);

		aux::vector<sha256_hash> pieces(npieces);
		for (int n = 0; n < npieces; ++n)
			pieces[n].assign(piece_layer.data() + n * sha256_hash::size());

		if (merkle_root(pieces, pad_hash) != root())
			return false;

		// if there's only 1 block per piece, the piece layer is the same as the
		// block layer, record that so we know there's no more work to do for
		// this file
		m_mode = m_blocks_per_piece_log == 0 ? mode_t::block_layer : mode_t::piece_layer;
		m_tree = std::move(pieces);

		return true;
	}

	// dest_start_idx points to the first *leaf* to be added.
	// For example, T is the sub-tree to insert into the larger tree
	// the uncle hashes are specified as 0, 1, providing proof that the subtree
	// is valid, since the root node can be computed and validated.
	// The root of the tree, R, is always known.
	//                         R
	//            _                          _
	//     _              1           _              _
	//  _     _        _     _     T     0        _     _
	//_   _ _   _    _   _ _   _ T   T _   _    _   _ _   _
	//                           ^
	//                           |
	//                           dest_start_idx
	std::optional<add_hashes_result_t> merkle_tree::add_hashes(
		int const dest_start_idx
		, piece_index_t::diff_type const file_piece_offset
		, span<sha256_hash const> hashes
		, span<sha256_hash const> uncle_hashes)
	{
		INVARIANT_CHECK;

		// as we set the hashes of interior nodes, we may be able to validate
		// block hashes that we had since earlier. Any blocks that can be
		// validated, and failed, are added to this list
		add_hashes_result_t ret;

		// we already have all hashes
		if (m_mode == mode_t::block_layer)
		{
			// since we're already on the block layer mode, we have the whole
			// tree, and we've already reported any pieces as passing that may
			// have existed in the tree when we completed it. At this point no
			// more pieces should be reported as passed
			return ret;
		}

		allocate_full();

		// TODO: this can be optimized by using m_tree as storage to fill this
		// tree into, and then clear it if the hashes fail
		int const leaf_count = merkle_num_leafs(int(hashes.size()));
		aux::vector<sha256_hash> tree(merkle_num_nodes(leaf_count));
		std::copy(hashes.begin(), hashes.end(), tree.end() - leaf_count);

		// the end of a file is a special case, we may need to pad the leaf layer
		if (leaf_count > hashes.size())
		{
			int const leaf_layer_size = num_leafs();
			// assuming uncle_hashes lead all the way to the root, they tell us
			// how many layers down we are
			int const insert_layer_size = leaf_count << uncle_hashes.size();
			if (leaf_layer_size != insert_layer_size)
			{
				sha256_hash const pad_hash = merkle_pad(leaf_layer_size, insert_layer_size);
				for (int i = int(hashes.size()); i < leaf_count; ++i)
					tree[tree.end_index() - leaf_count + i] = pad_hash;
			}
		}

		merkle_fill_tree(tree, leaf_count);

		int const base_num_layers = merkle_num_layers(leaf_count);

		// this is the index of the node where we'll insert the root of the
		// subtree (tree). It's also the hash the uncle_hashes are here to prove
		// is valid.
		int const insert_root_idx = dest_start_idx >> base_num_layers;

		// start with validating the proofs, and inserting them as we go.
		if (!merkle_validate_and_insert_proofs(m_tree, insert_root_idx, tree[0], uncle_hashes))
			return {};

		// first fill in the subtree of known hashes from the base layer
		auto const num_leafs = merkle_num_leafs(m_num_blocks);
		auto const first_leaf = merkle_first_leaf(num_leafs);

		// this is the start of the leaf layer of "tree". We'll use this
		// variable to step upwards towards the root
		int source_cursor = int(tree.size()) - leaf_count;
		// the running index in the loop
		int dest_cursor = dest_start_idx;

		// the number of tree levels in a piece hash. 0 means the block layer is
		// the same as the piece layer
		int const base = piece_levels();

		// TODO: a piece outside of this range may also fail, if one of the uncle
		// hashes is at the layer right above the block hashes
		for (int layer_size = leaf_count; layer_size != 0; layer_size /= 2)
		{
			for (int i = 0; i < layer_size; ++i)
			{
				int const dst_idx = dest_cursor + i;
				int const src_idx = source_cursor + i;
				if (has_node(dst_idx))
				{
					if (m_tree[dst_idx] != tree[src_idx])
					{
						// this must be a block hash because inner nodes are not filled in until
						// they can be verified. This assert ensures we're at the
						// leaf layer of the file tree
						TORRENT_ASSERT(dst_idx >= first_leaf);

						int const pos = dst_idx - first_leaf;
						auto const piece = piece_index_t{pos >> m_blocks_per_piece_log} + file_piece_offset;
						int const block = pos & ((1 << m_blocks_per_piece_log) - 1);

						TORRENT_ASSERT(pos < m_num_blocks);
						if (!ret.failed.empty() && ret.failed.back().first == piece)
							ret.failed.back().second.push_back(block);
						else
							ret.failed.emplace_back(piece, std::vector<int>{block});

						// now that this hash has been reported as failing, we
						// can clear it. This will prevent it from being
						// reported as failing again.
						m_tree[dst_idx].clear();
					}
					else if (dst_idx >= first_leaf)
					{
						// this covers the case where pieces are a single block.
						// The common case is covered below
						auto const piece = piece_index_t{(dst_idx - first_leaf) >> m_blocks_per_piece_log} + file_piece_offset;

						if (ret.passed.empty() || ret.passed.back() != piece)
							ret.passed.push_back(piece);
					}
				}

				if (dst_idx >= first_leaf && dst_idx - first_leaf < m_num_blocks)
					m_block_verified.set_bit(dst_idx - first_leaf);

				m_tree[dst_idx] = tree[src_idx];
			}
			if (layer_size == 1) break;
			dest_cursor = merkle_get_parent(dest_cursor);
			source_cursor = merkle_get_parent(source_cursor);
		}

		// if the piece layer and the block layer is the same, we have already
		// identified all the failing hashes in the loop above. This is covering
		// the cases where we just learned about piece level hashes and we can
		// validate the block hashes for those pieces.
		int const first_piece_idx = piece_layer_start();
		if (base != 0
			&& dest_start_idx >= first_piece_idx
			&& dest_start_idx < first_piece_idx + num_pieces())
		{
			int const blocks_in_piece = 1 << base;

			// it may now be possible to verify the hashes of previously received blocks
			// try to verify as many child nodes of the received hashes as possible
			for (int i = 0; i < int(hashes.size()); ++i)
			{
				int const piece = dest_start_idx + i;
				if (piece - first_piece_idx >= num_pieces())
					break;
				// the first block in this piece
				int const block_idx = merkle_get_first_child(piece, base);

				int const block_end_idx = std::min(block_idx + blocks_in_piece, first_leaf + m_num_blocks);
				if (std::any_of(m_tree.begin() + block_idx
					, m_tree.begin() + block_end_idx
					, [](sha256_hash const& h) { return h.is_all_zeros(); }))
					continue;

				// TODO: instead of overwriting the root and comparing it
				// against hashes[], write a functions that *validates* a tree
				// by just filling it up to the level below the root and then
				// validates it.
				merkle_fill_tree(m_tree, blocks_in_piece, block_idx);
				if (m_tree[piece] != hashes[i])
				{
					merkle_clear_tree(m_tree, blocks_in_piece, block_idx);
					// write back the correct hash
					m_tree[piece] = hashes[i];
					TORRENT_ASSERT(blocks_in_piece == blocks_per_piece());

					// an empty blocks vector indicates that we don't have the
					// block hashes, and we can't know which block failed
					// this will cause the block hashes to be requested
					ret.failed.emplace_back(piece_index_t{piece - first_piece_idx} + file_piece_offset
						, std::vector<int>());
				}
				else
				{
					ret.passed.push_back(piece_index_t{piece - first_piece_idx} + file_piece_offset);
					// record that these block hashes are correct!
					int const leafs_start = block_idx - block_layer_start();
					int const leafs_end = std::min(m_num_blocks, leafs_start + blocks_in_piece);
					// TODO: this could be done more efficiently if bitfield had a function
					// to set a range of bits
					for (int k = leafs_start; k < leafs_end; ++k)
						m_block_verified.set_bit(k);
				}
				TORRENT_ASSERT((piece - first_piece_idx) >= 0);
			}
		}

		optimize_storage();

		return ret;
	}

	std::tuple<merkle_tree::set_block_result, int, int> merkle_tree::set_block(int const block_index
		, sha256_hash const& h)
	{
		INVARIANT_CHECK;
		TORRENT_ASSERT(block_index < m_num_blocks);

		auto const num_leafs = merkle_num_leafs(m_num_blocks);
		auto const first_leaf = merkle_first_leaf(num_leafs);
		auto const block_tree_index = first_leaf + block_index;

		if (blocks_verified(block_index, 1))
		{
			// if this blocks's hash is already known, check the passed-in hash against it
			if (compare_node(block_tree_index, h))
				return std::make_tuple(set_block_result::ok, block_index, 1);
			else
				return std::make_tuple(set_block_result::block_hash_failed, block_index, 1);
		}

		allocate_full();

		m_tree[block_tree_index] = h;

		// to avoid wasting a lot of time hashing nodes only to discover they
		// cannot be verified, check first to see if the root of the largest
		// computable subtree is known

		auto const [leafs_start, leafs_size, root_index] =
			merkle_find_known_subtree(m_tree, block_index, m_num_blocks);

		// if the root node is unknown the hashes cannot be verified yet
		if (m_tree[root_index].is_all_zeros())
			return std::make_tuple(set_block_result::unknown, leafs_start, leafs_size);

		// save the root hash because merkle_fill_tree will overwrite it
		sha256_hash const root = m_tree[root_index];
		merkle_fill_tree(m_tree, leafs_size, first_leaf + leafs_start);

		if (root != m_tree[root_index])
		{
			int const first_piece_idx = piece_layer_start();
			// hash failure, clear all the internal nodes
			// not the block hashes though, except for the one we just added
			if (root_index >= first_piece_idx)
			{
				// the whole piece failed the hash check. Clear all block hashes
				// in this piece and report a hash failure
				merkle_clear_tree(m_tree, leafs_size, first_leaf + leafs_start);
				m_tree[root_index] = root;
				return std::make_tuple(set_block_result::hash_failed, leafs_start, leafs_size);
			}
			else
			{
				// in this case, the root that we validated these hashes against
				// were above the piece layer, so we don't really know whether
				// this piece is invalid, or some other piece. So, just clear
				// the internal nodes
				merkle_clear_tree(m_tree, leafs_size / 2, merkle_get_parent(first_leaf + leafs_start));
				m_tree[root_index] = root;
				return std::make_tuple(set_block_result::unknown, leafs_start, leafs_size);
			}
		}

		// TODO: this could be done more efficiently if bitfield had a function
		// to set a range of bits
		int const leafs_end = std::min(m_num_blocks, leafs_start + leafs_size);
		for (int i = leafs_start; i < leafs_end; ++i)
			m_block_verified.set_bit(i);

		// attempting to optimize storage is quite costly, only do it if we have
		// a reason to believe it might have an effect
		if (block_index == m_num_blocks - 1 || !m_tree[block_tree_index + 1].is_all_zeros())
			optimize_storage();

		return std::make_tuple(set_block_result::ok, leafs_start, leafs_size);
	}

	std::size_t merkle_tree::size() const
	{
		return static_cast<std::size_t>(merkle_num_nodes(merkle_num_leafs(m_num_blocks)));
	}

	int merkle_tree::num_pieces() const
	{
		int const ps = blocks_per_piece();
		TORRENT_ASSERT(ps > 0);
		return (m_num_blocks + ps - 1) >> m_blocks_per_piece_log;
	}

	int merkle_tree::block_layer_start() const
	{
		int const num_leafs = merkle_num_leafs(m_num_blocks);
		TORRENT_ASSERT(num_leafs > 0);
		return merkle_first_leaf(num_leafs);
	}

	int merkle_tree::piece_layer_start() const
	{
		int const piece_layer_size = merkle_num_leafs(num_pieces());
		TORRENT_ASSERT(piece_layer_size > 0);
		return merkle_first_leaf(piece_layer_size);
	}

	int merkle_tree::num_leafs() const
	{
		return merkle_num_leafs(m_num_blocks);
	}

	bool merkle_tree::has_node(int const idx) const
	{
		TORRENT_ASSERT(idx >= 0);
		TORRENT_ASSERT(idx < int(size()));
		switch (m_mode)
		{
			case mode_t::uninitialized_tree:
				TORRENT_ASSERT_FAIL();
				return false;
			case mode_t::empty_tree: return idx == 0;
			case mode_t::full_tree: return !m_tree[idx].is_all_zeros();
			case mode_t::piece_layer: return idx < merkle_get_first_child(piece_layer_start());
			case mode_t::block_layer: return idx < block_layer_start() + m_num_blocks;
		}
		TORRENT_ASSERT_FAIL();
		return false;
	}

	bool merkle_tree::compare_node(int const idx, sha256_hash const& h) const
	{
		switch (m_mode)
		{
			case mode_t::uninitialized_tree:
				TORRENT_ASSERT_FAIL();
				return h.is_all_zeros();
			case mode_t::empty_tree:
				return idx == 0 ? root() == h : h.is_all_zeros();
			case mode_t::full_tree:
				return m_tree[idx] == h;
			case mode_t::piece_layer:
			{
				int const first = piece_layer_start();
				int const piece_count = num_pieces();
				int const pieces_end = first + piece_count;
				int const piece_layer_size = merkle_num_leafs(piece_count);
				int const end = first + piece_layer_size;
				if (idx >= end)
					return h.is_all_zeros();
				if (idx >= pieces_end)
					return h == merkle_pad(1 << m_blocks_per_piece_log, 1);
				if (idx >= first)
					return m_tree[idx - first] == h;
				return (*this)[idx] == h;
			}
			case mode_t::block_layer:
			{
				int const first = block_layer_start();
				int const end = first + m_num_blocks;
				if (idx >= end)
					return h.is_all_zeros();
				if (idx >= first)
					return m_tree[idx - first] == h;
				return (*this)[idx] == h;
			}
		}
		TORRENT_ASSERT_FAIL();
		return false;
	}

	sha256_hash merkle_tree::operator[](int const idx) const
	{
		std::vector<sha256_hash> scratch;
		return get_impl(idx, scratch);
	}

	sha256_hash merkle_tree::get_impl(int idx, std::vector<sha256_hash>& scratch_space) const
	{
		switch (m_mode)
		{
			case mode_t::uninitialized_tree:
				TORRENT_ASSERT_FAIL();
				return sha256_hash{};
			case mode_t::empty_tree:
				return idx == 0 ? root() : sha256_hash{};
			case mode_t::full_tree:
				return m_tree[idx];
			case mode_t::piece_layer:
			case mode_t::block_layer:
			{
				int const start = (m_mode == mode_t::piece_layer)
					? piece_layer_start()
					: block_layer_start();

				if (m_mode == mode_t::piece_layer && idx >= merkle_get_first_child(start))
					return sha256_hash();

				int layer_size = 1;
				while (idx < start)
				{
					idx = merkle_get_first_child(idx);
					layer_size *= 2;
				}

				idx -= start;
				if (idx >= m_tree.end_index())
				{
					return merkle_pad(
						(m_mode == mode_t::piece_layer)
						? layer_size << m_blocks_per_piece_log
						: layer_size, 1);
				}

				sha256_hash const pad_hash = (m_mode == mode_t::piece_layer)
					? merkle_pad(1 << m_blocks_per_piece_log, 1)
					: sha256_hash{};
				auto const layer = span<sha256_hash const>(m_tree)
					.subspan(idx, std::min(m_tree.end_index() - idx, layer_size));

				return merkle_root_scratch(layer, layer_size, pad_hash, scratch_space);
			}
		}
		TORRENT_ASSERT_FAIL();
		return sha256_hash{};
	}

	std::vector<sha256_hash> merkle_tree::build_vector() const
	{
		INVARIANT_CHECK;
		if (m_mode == mode_t::uninitialized_tree) return {};

		std::vector<sha256_hash> ret(size());

		switch (m_mode)
		{
			case mode_t::uninitialized_tree: break;
			case mode_t::empty_tree: break;
			case mode_t::full_tree:
				ret.assign(m_tree.begin(), m_tree.end());
				break;
			case mode_t::piece_layer:
			{
				int const piece_layer_size = merkle_num_leafs(num_pieces());
				sha256_hash const pad_hash = merkle_pad(1 << m_blocks_per_piece_log, 1);
				int const start = merkle_first_leaf(piece_layer_size);
				TORRENT_ASSERT(m_tree.end_index() <= piece_layer_size);
				std::copy(m_tree.begin(), m_tree.end(), ret.begin() + start);
				std::fill(ret.begin() + start + m_tree.end_index(), ret.begin() + start + piece_layer_size, pad_hash);
				merkle_fill_tree(span<sha256_hash>(ret).subspan(0, merkle_num_nodes(piece_layer_size))
					, piece_layer_size);
				break;
			}
			case mode_t::block_layer:
			{
				int const num_leafs = merkle_num_leafs(m_num_blocks);
				sha256_hash const pad_hash{};
				int const start = merkle_first_leaf(num_leafs);
				std::copy(m_tree.begin(), m_tree.end(), ret.begin() + start);
				std::fill(ret.begin() + start + m_tree.end_index(), ret.begin() + start + num_leafs, sha256_hash{});
				merkle_fill_tree(ret, num_leafs);
				break;
			}
		}
		ret[0] = root();
		return ret;
	}

	std::pair<std::vector<sha256_hash>, bitfield> merkle_tree::build_sparse_vector() const
	{
		if (m_mode == mode_t::uninitialized_tree) return {{}, {}};

		bitfield mask{int(size())};
		std::vector<sha256_hash> ret;
		switch (m_mode)
		{
			case mode_t::uninitialized_tree: break;
			case mode_t::empty_tree: break;
			case mode_t::full_tree:
				for (int i = 0, end = m_tree.end_index(); i < end; ++i)
				{
					if (m_tree[i].is_all_zeros()) continue;
					ret.push_back(m_tree[i]);
					mask.set_bit(i);
				}
				break;
			case mode_t::piece_layer:
			{
				int const piece_layer_size = merkle_num_leafs(num_pieces());
				for (int i = merkle_first_leaf(piece_layer_size), end = i + m_tree.end_index(); i < end; ++i)
					mask.set_bit(i);
				ret = m_tree;
				break;
			}
			case mode_t::block_layer:
			{
				int const num_leafs = merkle_num_leafs(m_num_blocks);
				for (int i = merkle_first_leaf(num_leafs), end = i + m_tree.end_index(); i < end; ++i)
					mask.set_bit(i);
				ret = m_tree;
				break;
			}
		}
		return {std::move(ret), std::move(mask)};
	}

	bitfield merkle_tree::verified_leafs() const
	{
		// note that for an empty tree (where the root is the full tree) and a
		// tree where we have the piece layer, we also know all leaves in case
		// the piece size is a single block.
		switch (m_mode)
		{
			case mode_t::uninitialized_tree:
			case mode_t::empty_tree:
				return bitfield(m_num_blocks, m_num_blocks == 1);
			case mode_t::piece_layer:
				return bitfield(m_num_blocks, piece_levels() == 0);
			case mode_t::block_layer:
				return bitfield(m_num_blocks, true);
			case mode_t::full_tree:
				return m_block_verified;
		}
		TORRENT_ASSERT_FAIL();
		return bitfield();
	}

	bool merkle_tree::is_complete() const
	{
		switch (m_mode)
		{
			case mode_t::uninitialized_tree:
				return false;
			case mode_t::empty_tree:
				return m_num_blocks == 1;
			case mode_t::piece_layer:
				return piece_levels() == 0;
			case mode_t::block_layer:
				return true;
			case mode_t::full_tree:
				return !m_block_verified.empty() && m_block_verified.all_set();
		}
		TORRENT_ASSERT_FAIL();
		return false;
	}

	bool merkle_tree::blocks_verified(int block_idx, int num_blocks) const
	{
		TORRENT_ASSERT(num_blocks > 0);
		TORRENT_ASSERT(block_idx < m_num_blocks);
		TORRENT_ASSERT(block_idx + num_blocks <= m_num_blocks);
		switch (m_mode)
		{
			case mode_t::uninitialized_tree:
				return false;
			case mode_t::empty_tree:
				return m_num_blocks == 1;
			case mode_t::piece_layer:
				return piece_levels() == 0;
			case mode_t::block_layer:
				return true;
			case mode_t::full_tree:
				for (int i = block_idx; i < block_idx + num_blocks; ++i)
					if (!m_block_verified.get_bit(i)) return false;
				return true;
		}
		TORRENT_ASSERT_FAIL();
		return false;
	}

	void merkle_tree::allocate_full()
	{
		INVARIANT_CHECK;
		if (m_mode == mode_t::full_tree) return;
		// if we already have the complete tree, we shouldn't be allocating it
		// again.
		TORRENT_ASSERT(m_mode != mode_t::block_layer);
		m_tree = aux::vector<sha256_hash>(build_vector());
		m_mode = mode_t::full_tree;
		m_block_verified.resize(m_num_blocks, false);
	}

	void merkle_tree::optimize_storage()
	{
		INVARIANT_CHECK;
		if (m_mode != mode_t::full_tree) return;

		if (m_num_blocks == 1)
		{
			// if this tree *just* has a root, no need to use any storage for
			// nodes
			m_tree.clear();
			m_tree.shrink_to_fit();
			m_mode = mode_t::empty_tree;
			m_block_verified.clear();
			return;
		}

		int const start = block_layer_start();
		if (m_block_verified.all_set())
		{
			aux::vector<sha256_hash> new_tree(m_tree.begin() + start, m_tree.begin() + start + m_num_blocks);

			m_tree = std::move(new_tree);
			m_mode = mode_t::block_layer;
			m_block_verified.clear();
			return;
		}
	}

	void merkle_tree::optimize_storage_piece_layer()
	{
		INVARIANT_CHECK;
		if (m_mode != mode_t::full_tree) return;

		// if we have *any* blocks, we can't transition into piece layer mode,
		// since we would lose those hashes
		int const piece_layer_size = merkle_num_leafs(num_pieces());
		if (m_blocks_per_piece_log > 0
			&& merkle_validate_single_layer(span<sha256_hash const>(m_tree).subspan(0, merkle_num_nodes(piece_layer_size)))
			&& std::all_of(m_tree.begin() + block_layer_start(), m_tree.end(), [](sha256_hash const& h) { return h.is_all_zeros(); })
			)
		{
			int const start = piece_layer_start();
			aux::vector<sha256_hash> new_tree(m_tree.begin() + start, m_tree.begin() + start + num_pieces());

			m_tree = std::move(new_tree);
			m_mode = mode_t::piece_layer;
			m_block_verified.clear();
			return;
		}
	}

	std::vector<sha256_hash> merkle_tree::get_hashes(int const base
		, int const index, int const count, int const proof_layers) const
	{
		// given the full size of the tree, half of it, rounded up, are leaf nodes
		int const base_layer_idx = merkle_num_layers(num_leafs()) - base;
		int const base_start_idx = merkle_to_flat_index(base_layer_idx, index);

		int const layer_start_idx = base_start_idx;

		std::vector<sha256_hash> ret;
		ret.reserve(std::size_t(count));

		std::vector<sha256_hash> scratch_space;

		if (base == 0 && m_mode == mode_t::block_layer)
		{
			// this is an optimization
			int const blocks_end = std::min(index + count, m_num_blocks);
			for (int i = index; i < blocks_end; ++i)
				ret.push_back(m_tree[i]);
			// if fill the rest with padding
			ret.resize(std::size_t(count));
		}
		else
		{
			for (int i = layer_start_idx; i < layer_start_idx + count; ++i)
			{
				// the pad hashes are expected to be zero, they should not fail
				// the request
				if ((base != 0 || i < m_num_blocks + layer_start_idx - index)
					&& !has_node(i))
					return {};
				ret.push_back(get_impl(i, scratch_space));
			}
		}

		// the number of layers up the tree which can be computed from the base layer hashes
		// subtract one because the base layer doesn't count
		int const base_tree_layers = merkle_num_layers(merkle_num_leafs(count)) - 1;

		int proof_idx = layer_start_idx;
		for (int i = 0; i < proof_layers; ++i)
		{
			proof_idx = merkle_get_parent(proof_idx);

			// if this assert fire, the requester set proof_layers too high
			// and it wasn't correctly validated
			TORRENT_ASSERT(proof_idx > 0);

			if (i >= base_tree_layers)
			{
				int const sibling = merkle_get_sibling(proof_idx);
				if (!has_node(proof_idx) || !has_node(sibling))
					return {};

				ret.push_back(get_impl(sibling, scratch_space));
			}
		}

		return ret;
	}

#if TORRENT_USE_INVARIANT_CHECKS
	void merkle_tree::check_invariant() const
	{
		if (m_num_blocks == 1 && m_mode != mode_t::uninitialized_tree)
		{
			// a tree with only a single block is implicitly verified since we
			// have the root hash (unless the tree is uninitialized)
			TORRENT_ASSERT(blocks_verified(0, 1));
		}
		switch (m_mode)
		{
			case mode_t::uninitialized_tree:
				TORRENT_ASSERT(m_tree.empty());
				TORRENT_ASSERT(m_block_verified.empty());
				break;
			case mode_t::empty_tree:
				TORRENT_ASSERT(m_tree.empty());
				TORRENT_ASSERT(m_block_verified.empty());
				break;
			case mode_t::full_tree:
			{
				TORRENT_ASSERT(m_tree[0] == root());
				TORRENT_ASSERT(m_block_verified.size() == m_num_blocks);

				auto const num_leafs = merkle_num_leafs(m_num_blocks);

				if (m_tree.size() == 1) break;

				// In all layers, except the block layer, all non-zero hashes
				// must have a non-zero sibling and they must validate with
				// their parent.
				for (int i = 1; i < int(m_tree.size()) - num_leafs; i += 2)
				{
					if (m_tree[i].is_all_zeros())
					{
						TORRENT_ASSERT(m_tree[i + 1].is_all_zeros());
						continue;
					}
					TORRENT_ASSERT(merkle_validate_node(m_tree[i], m_tree[i+1], m_tree[merkle_get_parent(i)]));
				}

				// the block layer may contain invalid hashes, but if the
				// corresponding bit in m_block_verified is 1, they must be
				// correct, and match the block hashes.
				// validate all blocks (that can be validated)
				// since these are checked in pairs, we skip 2, to always
				// consider the left side of the pair
				auto const first_block = merkle_first_leaf(num_leafs);
				for (int i = first_block, b = 0; i < first_block + m_num_blocks; i += 2, b += 2)
				{
					if (i + 1 == first_block + m_num_blocks)
					{
						// the edge case where there's an odd number of blocks
						// and this is the last one
						if (!m_block_verified.get_bit(b)) continue;
						TORRENT_ASSERT(has_node(i));
						int const parent = merkle_get_parent(i);
						TORRENT_ASSERT(merkle_validate_node(m_tree[i], sha256_hash(), m_tree[parent]));
					}
					else
					{
						TORRENT_ASSERT(m_block_verified.get_bit(b) == m_block_verified.get_bit(b + 1));
						if (!m_block_verified.get_bit(b)) continue;
						TORRENT_ASSERT(has_node(i));

						if (i + 1 < block_layer_start() + m_num_blocks)
							TORRENT_ASSERT(has_node(i + 1));
						int const parent = merkle_get_parent(i);
						TORRENT_ASSERT(merkle_validate_node(m_tree[i], m_tree[i + 1], m_tree[parent]));
					}
				}
				// ensure padding is all zeros
				for (int i = first_block + m_num_blocks; i < int(m_tree.size()); ++i)
					TORRENT_ASSERT(m_tree[i].is_all_zeros());
				break;
			}
			case mode_t::piece_layer:
			{
				TORRENT_ASSERT(merkle_root(m_tree, merkle_pad(1 << m_blocks_per_piece_log, 1)) == root());
				TORRENT_ASSERT(m_block_verified.empty());
				break;
			}
			case mode_t::block_layer:
			{
				TORRENT_ASSERT(merkle_root(m_tree) == root());
				TORRENT_ASSERT(m_block_verified.empty());
				break;
			}
		}
	}
#endif
}
}<|MERGE_RESOLUTION|>--- conflicted
+++ resolved
@@ -37,20 +37,12 @@
 
 	void merkle_tree::load_verified_bits(bitfield const& verified)
 	{
-<<<<<<< HEAD
-		TORRENT_ASSERT(verified.size() <= m_num_blocks);
-=======
->>>>>>> 765b304f
 		TORRENT_ASSERT(m_block_verified.size() == m_num_blocks);
 
 		// The verified bitfield may be invalid. If so, correct it to
 		// maintain the invariant of this class
 		int block_index = block_layer_start();
-<<<<<<< HEAD
-		for (int i = 0; i < verified.size(); ++i)
-=======
 		for (int i = 0; i < std::min(int(verified.size()), m_num_blocks); ++i)
->>>>>>> 765b304f
 		{
 			if (verified.get_bit(i) && has_node(block_index))
 				m_block_verified.set_bit(i);
