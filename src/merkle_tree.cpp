/*

Copyright (c) 2020-2021, Arvid Norberg
Copyright (c) 2020, Alden Torres
All rights reserved.

You may use, distribute and modify this code under the terms of the BSD license,
see LICENSE file.
*/

#include "libtorrent/aux_/merkle_tree.hpp"
#include "libtorrent/aux_/merkle.hpp"
#include "libtorrent/aux_/vector.hpp"
#include "libtorrent/aux_/ffs.hpp"
#include "libtorrent/aux_/numeric_cast.hpp"
#include "libtorrent/aux_/invariant_check.hpp"

namespace libtorrent {
namespace aux {

	merkle_tree::merkle_tree(int const num_blocks, int const blocks_per_piece, char const* r)
		: m_root(r)
		, m_num_blocks(num_blocks)
		, m_blocks_per_piece_log(numeric_cast<std::uint8_t>(
			log2p1(numeric_cast<std::uint32_t>(blocks_per_piece))))
		, m_mode(mode_t::empty_tree)
	{
		INVARIANT_CHECK;

		// blocks per piece must be an even power of 2
		TORRENT_ASSERT(((blocks_per_piece - 1) & blocks_per_piece) == 0);
		TORRENT_ASSERT(m_root != nullptr);
		TORRENT_ASSERT(this->blocks_per_piece() == blocks_per_piece);
	}

	sha256_hash merkle_tree::root() const { return sha256_hash(m_root); }

	void merkle_tree::load_verified_bits(std::vector<bool> const& verified)
	{
		TORRENT_ASSERT(int(verified.size()) <= m_num_blocks);
		TORRENT_ASSERT(m_block_verified.size() == m_num_blocks);

		// The verified bitfield may be invalid. If so, correct it to
		// maintain the invariant of this class
		int block_index = block_layer_start();
		for (int i = 0; i < int(verified.size()); ++i)
		{
			if (verified[std::size_t(i)] && has_node(block_index))
				m_block_verified.set_bit(i);
			++block_index;
		}
	}

	void merkle_tree::load_tree(span<sha256_hash const> t, std::vector<bool> const& verified)
	{
		INVARIANT_CHECK;
		if (t.empty()) return;
		if (root() != t[0]) return;
		if (size() != static_cast<std::size_t>(t.size())) return;

		if (t.size() == 1)
		{
			// don't fully allocate a tree of 1 node. It's just the root and we
			// have a special case representation for this
			optimize_storage();
			return;
		}

		allocate_full();

		merkle_validate_copy(t, m_tree, root(), m_block_verified);

		load_verified_bits(verified);

		optimize_storage();
		optimize_storage_piece_layer();
	}

	void merkle_tree::clear()
	{
		m_tree.clear();
		m_tree.shrink_to_fit();
		m_block_verified.clear();
		m_mode = mode_t::empty_tree;
	}

namespace {

	// TODO: in C++20, use std::identity
	struct identity
	{
		bool operator()(bool b) const { return b; }
	};
}

	void merkle_tree::load_sparse_tree(span<sha256_hash const> t
		, std::vector<bool> const& mask
		, std::vector<bool> const& verified)
	{
		INVARIANT_CHECK;
		TORRENT_ASSERT(mask.size() == size());
		if (size() != mask.size()) return;

		int const first_block = block_layer_start();
		int const end_block = first_block + m_num_blocks;

		TORRENT_ASSERT(first_block < int(mask.size()));
		TORRENT_ASSERT(end_block <= int(mask.size()));

		// if the mask covers all blocks, go straight to block_layer
		// mode, and validate
		if (std::all_of(mask.begin() + first_block, mask.begin() + end_block, identity()))
		{
			// the index in t that points to first_block
			auto const block_index = std::count_if(mask.begin(), mask.begin() + first_block, identity());

			// discrepancy
			if (t.size() < block_index + m_num_blocks)
				return clear();

			m_tree.assign(t.begin() + block_index, t.begin() + block_index + m_num_blocks);
			m_mode = mode_t::block_layer;

			sha256_hash const r = merkle_root(m_tree);
			// validation failed!
			if (r != root()) clear();
			return;
		}

		// if the piece layer is the same as the block layer, skip this next
		// check
		if (m_blocks_per_piece_log > 0)
		{
			int const first_piece = piece_layer_start();
			int const piece_count = num_pieces();
			int const end_piece = first_piece + piece_count;

			TORRENT_ASSERT(first_piece < int(mask.size()));
			TORRENT_ASSERT(end_piece <= int(mask.size()));

			// if the mask convers all pieces, and nothing below that layer, go
			// straight to piece_layer mode and validate
			if (std::all_of(mask.begin() + first_piece, mask.begin() + end_piece, identity())

				&& std::all_of(mask.begin() + end_piece, mask.end(), std::logical_not<>()))
			{
				// the index in t that points to first_piece
				auto const piece_index = std::count_if(mask.begin(), mask.begin() + first_piece, identity());
				// discrepancy
				if (t.size() < piece_index + piece_count)
					return clear();

				m_tree.assign(t.begin() + piece_index, t.begin() + piece_index + piece_count);
				m_mode = mode_t::piece_layer;

				sha256_hash const piece_layer_pad = merkle_pad(1 << m_blocks_per_piece_log, 1);
				sha256_hash const r = merkle_root(m_tree, piece_layer_pad);
				// validation failed!
				if (r != root()) clear();
				return;
			}
		}

		// if the mask has only zeros, go straight to empty tree mode
		if (t.empty() || std::none_of(mask.begin(), mask.end(), identity()))
			return clear();

		allocate_full();
		int cursor = 0;
		for (std::size_t i = 0, end = mask.size(); i < end; ++i)
		{
			if (!mask[i]) continue;
			if (cursor >= t.size()) break;
			m_tree[int(i)] = t[cursor++];
		}
		merkle_fill_partial_tree(m_tree);

		// this suggests that none of the hashes in the tree can be
		// validated against the root. We effectively have an empty tree.
		if (m_tree[0] != root())
			return clear();

		load_verified_bits(verified);

		optimize_storage();
	}

	aux::vector<sha256_hash> merkle_tree::get_piece_layer() const
	{
		aux::vector<sha256_hash> ret;

		switch (m_mode)
		{
			case mode_t::uninitialized_tree: break;
			case mode_t::empty_tree: break;
			case mode_t::full_tree:
				ret.assign(m_tree.begin() + piece_layer_start()
					, m_tree.begin() + piece_layer_start() + num_pieces());
				break;
			case mode_t::piece_layer:
			{
				ret = m_tree;
				break;
			}
			case mode_t::block_layer:
			{
				ret.reserve(num_pieces());
				std::vector<sha256_hash> scratch_space;

				int const blocks_in_piece = blocks_per_piece();
				for (int b = 0; b < int(m_tree.size()); b += blocks_in_piece)
				{
					auto const leafs = span<sha256_hash const>(m_tree).subspan(b);
					ret.push_back(merkle_root_scratch(leafs, blocks_in_piece, sha256_hash{}, scratch_space));
				}
				break;
			}
		}
		return ret;
	}

	// returns false if the piece layer fails to validate against the root hash
	bool merkle_tree::load_piece_layer(span<char const> piece_layer)
	{
		INVARIANT_CHECK;
		if (m_mode == mode_t::block_layer) return true;

		int const npieces = num_pieces();
		if (piece_layer.size() != npieces * sha256_hash::size()) return false;

		if (m_num_blocks == 1)
		{
			// special case for trees that only have a root hash
			if (sha256_hash(piece_layer.data()) != root())
				return false;
			m_mode = mode_t::empty_tree;
			m_tree.clear();
			m_block_verified.clear();
			return true;
		}

		sha256_hash const pad_hash = merkle_pad(1 << m_blocks_per_piece_log, 1);

		aux::vector<sha256_hash> pieces(npieces);
		for (int n = 0; n < npieces; ++n)
			pieces[n].assign(piece_layer.data() + n * sha256_hash::size());

		if (merkle_root(pieces, pad_hash) != root())
			return false;

		// if there's only 1 block per piece, the piece layer is the same as the
		// block layer, record that so we know there's no more work to do for
		// this file
		m_mode = m_blocks_per_piece_log == 0 ? mode_t::block_layer : mode_t::piece_layer;
		m_tree = std::move(pieces);

		return true;
	}

	// dest_start_idx points to the first *leaf* to be added.
	// For example, T is the sub-tree to insert into the larger tree
	// the uncle hashes are specified as 0, 1, providing proof that the subtree
	// is valid, since the root node can be computed and validated.
	// The root of the tree, R, is always known.
	//                         R
	//            _                          _
	//     _              1           _              _
	//  _     _        _     _     T     0        _     _
	//_   _ _   _    _   _ _   _ T   T _   _    _   _ _   _
	//                           ^
	//                           |
	//                           dest_start_idx
<<<<<<< HEAD
	std::optional<std::map<piece_index_t, std::vector<int>>> merkle_tree::add_hashes(
=======
	boost::optional<add_hashes_result_t> merkle_tree::add_hashes(
>>>>>>> d2813015
		int const dest_start_idx
		, piece_index_t::diff_type const file_piece_offset
		, span<sha256_hash const> hashes
		, span<sha256_hash const> uncle_hashes)
	{
		INVARIANT_CHECK;

		// as we set the hashes of interior nodes, we may be able to validate
		// block hashes that we had since earlier. Any blocks that can be
		// validated, and failed, are added to this list
		add_hashes_result_t ret;

		// we already have all hashes
		if (m_mode == mode_t::block_layer)
		{
			// since we're already on the block layer mode, we have the whole
			// tree, and we've already reported any pieces as passing that may
			// have existed in the tree when we completed it. At this point no
			// more pieces should be reported as passed
			return ret;
		}

		allocate_full();

		// TODO: this can be optimized by using m_tree as storage to fill this
		// tree into, and then clear it if the hashes fail
		int const leaf_count = merkle_num_leafs(int(hashes.size()));
		aux::vector<sha256_hash> tree(merkle_num_nodes(leaf_count));
		std::copy(hashes.begin(), hashes.end(), tree.end() - leaf_count);

		// the end of a file is a special case, we may need to pad the leaf layer
		if (leaf_count > hashes.size())
		{
			int const leaf_layer_size = num_leafs();
			// assuming uncle_hashes lead all the way to the root, they tell us
			// how many layers down we are
			int const insert_layer_size = leaf_count << uncle_hashes.size();
			if (leaf_layer_size != insert_layer_size)
			{
				sha256_hash const pad_hash = merkle_pad(leaf_layer_size, insert_layer_size);
				for (int i = int(hashes.size()); i < leaf_count; ++i)
					tree[tree.end_index() - leaf_count + i] = pad_hash;
			}
		}

		merkle_fill_tree(tree, leaf_count);

		int const base_num_layers = merkle_num_layers(leaf_count);

		// this is the index of the node where we'll insert the root of the
		// subtree (tree). It's also the hash the uncle_hashes are here to prove
		// is valid.
		int const insert_root_idx = dest_start_idx >> base_num_layers;

		// start with validating the proofs, and inserting them as we go.
		if (!merkle_validate_and_insert_proofs(m_tree, insert_root_idx, tree[0], uncle_hashes))
			return {};

		// first fill in the subtree of known hashes from the base layer
		auto const num_leafs = merkle_num_leafs(m_num_blocks);
		auto const first_leaf = merkle_first_leaf(num_leafs);

		// this is the start of the leaf layer of "tree". We'll use this
		// variable to step upwards towards the root
		int source_cursor = int(tree.size()) - leaf_count;
		// the running index in the loop
		int dest_cursor = dest_start_idx;

		// the number of tree levels in a piece hash. 0 means the block layer is
		// the same as the piece layer
		int const base = piece_levels();

		// TODO: a piece outside of this range may also fail, if one of the uncle
		// hashes is at the layer right above the block hashes
		for (int layer_size = leaf_count; layer_size != 0; layer_size /= 2)
		{
			for (int i = 0; i < layer_size; ++i)
			{
				int const dst_idx = dest_cursor + i;
				int const src_idx = source_cursor + i;
				if (has_node(dst_idx))
				{
					if (m_tree[dst_idx] != tree[src_idx])
					{
						// this must be a block hash because inner nodes are not filled in until
						// they can be verified. This assert ensures we're at the
						// leaf layer of the file tree
						TORRENT_ASSERT(dst_idx >= first_leaf);

						int const pos = dst_idx - first_leaf;
						auto const piece = piece_index_t{pos >> m_blocks_per_piece_log} + file_piece_offset;
						int const block = pos & ((1 << m_blocks_per_piece_log) - 1);

						TORRENT_ASSERT(pos < m_num_blocks);
						if (!ret.failed.empty() && ret.failed.back().first == piece)
							ret.failed.back().second.push_back(block);
						else
							ret.failed.emplace_back(piece, std::vector<int>{block});

						// now that this hash has been reported as failing, we
						// can clear it. This will prevent it from being
						// reported as failing again.
						m_tree[dst_idx].clear();
					}
					else if (dst_idx >= first_leaf)
					{
						// this covers the case where pieces are a single block.
						// The common case is covered below
						auto const piece = piece_index_t{(dst_idx - first_leaf) >> m_blocks_per_piece_log} + file_piece_offset;

						if (ret.passed.empty() || ret.passed.back() != piece)
							ret.passed.push_back(piece);
					}
				}

				if (dst_idx >= first_leaf && dst_idx - first_leaf < m_num_blocks)
					m_block_verified.set_bit(dst_idx - first_leaf);

				m_tree[dst_idx] = tree[src_idx];
			}
			if (layer_size == 1) break;
			dest_cursor = merkle_get_parent(dest_cursor);
			source_cursor = merkle_get_parent(source_cursor);
		}

		// if the piece layer and the block layer is the same, we have already
		// identified all the failing hashes in the loop above. This is covering
		// the cases where we just learned about piece level hashes and we can
		// validate the block hashes for those pieces.
		int const first_piece_idx = piece_layer_start();
		if (base != 0
			&& dest_start_idx >= first_piece_idx
			&& dest_start_idx < first_piece_idx + num_pieces())
		{
			int const blocks_in_piece = 1 << base;

			// it may now be possible to verify the hashes of previously received blocks
			// try to verify as many child nodes of the received hashes as possible
			for (int i = 0; i < int(hashes.size()); ++i)
			{
				int const piece = dest_start_idx + i;
				if (piece - first_piece_idx >= num_pieces())
					break;
				// the first block in this piece
				int const block_idx = merkle_get_first_child(piece, base);

				int const block_end_idx = std::min(block_idx + blocks_in_piece, first_leaf + m_num_blocks);
				if (std::any_of(m_tree.begin() + block_idx
					, m_tree.begin() + block_end_idx
					, [](sha256_hash const& h) { return h.is_all_zeros(); }))
					continue;

				// TODO: instead of overwriting the root and comparing it
				// against hashes[], write a functions that *validates* a tree
				// by just filling it up to the level below the root and then
				// validates it.
				merkle_fill_tree(m_tree, blocks_in_piece, block_idx);
				if (m_tree[piece] != hashes[i])
				{
					merkle_clear_tree(m_tree, blocks_in_piece, block_idx);
					// write back the correct hash
					m_tree[piece] = hashes[i];
					TORRENT_ASSERT(blocks_in_piece == blocks_per_piece());

					// an empty blocks vector indicates that we don't have the
					// block hashes, and we can't know which block failed
					// this will cause the block hashes to be requested
					ret.failed.emplace_back(piece_index_t{piece - first_piece_idx} + file_piece_offset
						, std::vector<int>());
				}
				else
				{
					ret.passed.push_back(piece_index_t{piece - first_piece_idx} + file_piece_offset);
					// record that these block hashes are correct!
					int const leafs_start = block_idx - block_layer_start();
					int const leafs_end = std::min(m_num_blocks, leafs_start + blocks_in_piece);
					// TODO: this could be done more efficiently if bitfield had a function
					// to set a range of bits
					for (int k = leafs_start; k < leafs_end; ++k)
						m_block_verified.set_bit(k);
				}
				TORRENT_ASSERT((piece - first_piece_idx) >= 0);
			}
		}

		optimize_storage();

		return ret;
	}

	std::tuple<merkle_tree::set_block_result, int, int> merkle_tree::set_block(int const block_index
		, sha256_hash const& h)
	{
		INVARIANT_CHECK;
		TORRENT_ASSERT(block_index < m_num_blocks);

		auto const num_leafs = merkle_num_leafs(m_num_blocks);
		auto const first_leaf = merkle_first_leaf(num_leafs);
		auto const block_tree_index = first_leaf + block_index;

		if (blocks_verified(block_index, 1))
		{
			// if this blocks's hash is already known, check the passed-in hash against it
			if (compare_node(block_tree_index, h))
				return std::make_tuple(set_block_result::ok, block_index, 1);
			else
				return std::make_tuple(set_block_result::block_hash_failed, block_index, 1);
		}

		allocate_full();

		m_tree[block_tree_index] = h;

		// to avoid wasting a lot of time hashing nodes only to discover they
		// cannot be verified, check first to see if the root of the largest
		// computable subtree is known

		auto const [leafs_start, leafs_size, root_index] =
			merkle_find_known_subtree(m_tree, block_index, m_num_blocks);

		// if the root node is unknown the hashes cannot be verified yet
		if (m_tree[root_index].is_all_zeros())
			return std::make_tuple(set_block_result::unknown, leafs_start, leafs_size);

		// save the root hash because merkle_fill_tree will overwrite it
		sha256_hash const root = m_tree[root_index];
		merkle_fill_tree(m_tree, leafs_size, first_leaf + leafs_start);

		if (root != m_tree[root_index])
		{
			int const first_piece_idx = piece_layer_start();
			// hash failure, clear all the internal nodes
			// not the block hashes though, except for the one we just added
			if (root_index >= first_piece_idx)
			{
				// the whole piece failed the hash check. Clear all block hashes
				// in this piece and report a hash failure
				merkle_clear_tree(m_tree, leafs_size, first_leaf + leafs_start);
				m_tree[root_index] = root;
				return std::make_tuple(set_block_result::hash_failed, leafs_start, leafs_size);
			}
			else
			{
				// in this case, the root that we validated these hashes against
				// were above the piece layer, so we don't really know whether
				// this piece is invalid, or some other piece. So, just clear
				// the internal nodes
				merkle_clear_tree(m_tree, leafs_size / 2, merkle_get_parent(first_leaf + leafs_start));
				m_tree[root_index] = root;
				return std::make_tuple(set_block_result::unknown, leafs_start, leafs_size);
			}
		}

		// TODO: this could be done more efficiently if bitfield had a function
		// to set a range of bits
		int const leafs_end = std::min(m_num_blocks, leafs_start + leafs_size);
		for (int i = leafs_start; i < leafs_end; ++i)
			m_block_verified.set_bit(i);

		// attempting to optimize storage is quite costly, only do it if we have
		// a reason to believe it might have an effect
		if (block_index == m_num_blocks - 1 || !m_tree[block_tree_index + 1].is_all_zeros())
			optimize_storage();

		return std::make_tuple(set_block_result::ok, leafs_start, leafs_size);
	}

	std::size_t merkle_tree::size() const
	{
		return static_cast<std::size_t>(merkle_num_nodes(merkle_num_leafs(m_num_blocks)));
	}

	int merkle_tree::num_pieces() const
	{
		int const ps = blocks_per_piece();
		TORRENT_ASSERT(ps > 0);
		return (m_num_blocks + ps - 1) >> m_blocks_per_piece_log;
	}

	int merkle_tree::block_layer_start() const
	{
		int const num_leafs = merkle_num_leafs(m_num_blocks);
		TORRENT_ASSERT(num_leafs > 0);
		return merkle_first_leaf(num_leafs);
	}

	int merkle_tree::piece_layer_start() const
	{
		int const piece_layer_size = merkle_num_leafs(num_pieces());
		TORRENT_ASSERT(piece_layer_size > 0);
		return merkle_first_leaf(piece_layer_size);
	}

	int merkle_tree::num_leafs() const
	{
		return merkle_num_leafs(m_num_blocks);
	}

	bool merkle_tree::has_node(int const idx) const
	{
		TORRENT_ASSERT(idx >= 0);
		TORRENT_ASSERT(idx < int(size()));
		switch (m_mode)
		{
			case mode_t::uninitialized_tree:
				TORRENT_ASSERT_FAIL();
				return false;
			case mode_t::empty_tree: return idx == 0;
			case mode_t::full_tree: return !m_tree[idx].is_all_zeros();
			case mode_t::piece_layer: return idx < merkle_get_first_child(piece_layer_start());
			case mode_t::block_layer: return idx < block_layer_start() + m_num_blocks;
		}
		TORRENT_ASSERT_FAIL();
		return false;
	}

	bool merkle_tree::compare_node(int const idx, sha256_hash const& h) const
	{
		switch (m_mode)
		{
			case mode_t::uninitialized_tree:
				TORRENT_ASSERT_FAIL();
				return h.is_all_zeros();
			case mode_t::empty_tree:
				return idx == 0 ? root() == h : h.is_all_zeros();
			case mode_t::full_tree:
				return m_tree[idx] == h;
			case mode_t::piece_layer:
			{
				int const first = piece_layer_start();
				int const piece_count = num_pieces();
				int const pieces_end = first + piece_count;
				int const piece_layer_size = merkle_num_leafs(piece_count);
				int const end = first + piece_layer_size;
				if (idx >= end)
					return h.is_all_zeros();
				if (idx >= pieces_end)
					return h == merkle_pad(1 << m_blocks_per_piece_log, 1);
				if (idx >= first)
					return m_tree[idx - first] == h;
				return (*this)[idx] == h;
			}
			case mode_t::block_layer:
			{
				int const first = block_layer_start();
				int const end = first + m_num_blocks;
				if (idx >= end)
					return h.is_all_zeros();
				if (idx >= first)
					return m_tree[idx - first] == h;
				return (*this)[idx] == h;
			}
		}
		TORRENT_ASSERT_FAIL();
		return false;
	}

	sha256_hash merkle_tree::operator[](int const idx) const
	{
		std::vector<sha256_hash> scratch;
		return get_impl(idx, scratch);
	}

	sha256_hash merkle_tree::get_impl(int idx, std::vector<sha256_hash>& scratch_space) const
	{
		switch (m_mode)
		{
			case mode_t::uninitialized_tree:
				TORRENT_ASSERT_FAIL();
				return sha256_hash{};
			case mode_t::empty_tree:
				return idx == 0 ? root() : sha256_hash{};
			case mode_t::full_tree:
				return m_tree[idx];
			case mode_t::piece_layer:
			case mode_t::block_layer:
			{
				int const start = (m_mode == mode_t::piece_layer)
					? piece_layer_start()
					: block_layer_start();

				if (m_mode == mode_t::piece_layer && idx >= merkle_get_first_child(start))
					return sha256_hash();

				int layer_size = 1;
				while (idx < start)
				{
					idx = merkle_get_first_child(idx);
					layer_size *= 2;
				}

				idx -= start;
				if (idx >= m_tree.end_index())
				{
					return merkle_pad(
						(m_mode == mode_t::piece_layer)
						? layer_size << m_blocks_per_piece_log
						: layer_size, 1);
				}

				sha256_hash const pad_hash = (m_mode == mode_t::piece_layer)
					? merkle_pad(1 << m_blocks_per_piece_log, 1)
					: sha256_hash{};
				auto const layer = span<sha256_hash const>(m_tree)
					.subspan(idx, std::min(m_tree.end_index() - idx, layer_size));

				return merkle_root_scratch(layer, layer_size, pad_hash, scratch_space);
			}
		}
		TORRENT_ASSERT_FAIL();
		return sha256_hash{};
	}

	std::vector<sha256_hash> merkle_tree::build_vector() const
	{
		INVARIANT_CHECK;
		if (m_mode == mode_t::uninitialized_tree) return {};

		std::vector<sha256_hash> ret(size());

		switch (m_mode)
		{
			case mode_t::uninitialized_tree: break;
			case mode_t::empty_tree: break;
			case mode_t::full_tree:
				ret.assign(m_tree.begin(), m_tree.end());
				break;
			case mode_t::piece_layer:
			{
				int const piece_layer_size = merkle_num_leafs(num_pieces());
				sha256_hash const pad_hash = merkle_pad(1 << m_blocks_per_piece_log, 1);
				int const start = merkle_first_leaf(piece_layer_size);
				TORRENT_ASSERT(m_tree.end_index() <= piece_layer_size);
				std::copy(m_tree.begin(), m_tree.end(), ret.begin() + start);
				std::fill(ret.begin() + start + m_tree.end_index(), ret.begin() + start + piece_layer_size, pad_hash);
				merkle_fill_tree(span<sha256_hash>(ret).subspan(0, merkle_num_nodes(piece_layer_size))
					, piece_layer_size);
				break;
			}
			case mode_t::block_layer:
			{
				int const num_leafs = merkle_num_leafs(m_num_blocks);
				sha256_hash const pad_hash{};
				int const start = merkle_first_leaf(num_leafs);
				std::copy(m_tree.begin(), m_tree.end(), ret.begin() + start);
				std::fill(ret.begin() + start + m_tree.end_index(), ret.begin() + start + num_leafs, sha256_hash{});
				merkle_fill_tree(ret, num_leafs);
				break;
			}
		}
		ret[0] = root();
		return ret;
	}

	std::pair<std::vector<sha256_hash>, aux::vector<bool>> merkle_tree::build_sparse_vector() const
	{
		if (m_mode == mode_t::uninitialized_tree) return {{}, {}};

		aux::vector<bool> mask(size(), false);
		std::vector<sha256_hash> ret;
		switch (m_mode)
		{
			case mode_t::uninitialized_tree: break;
			case mode_t::empty_tree: break;
			case mode_t::full_tree:
				for (int i = 0, end = m_tree.end_index(); i < end; ++i)
				{
					if (m_tree[i].is_all_zeros()) continue;
					ret.push_back(m_tree[i]);
					mask[i] = true;
				}
				break;
			case mode_t::piece_layer:
			{
				int const piece_layer_size = merkle_num_leafs(num_pieces());
				for (int i = merkle_first_leaf(piece_layer_size), end = i + m_tree.end_index(); i < end; ++i)
					mask[i] = true;
				ret = m_tree;
				break;
			}
			case mode_t::block_layer:
			{
				int const num_leafs = merkle_num_leafs(m_num_blocks);
				for (int i = merkle_first_leaf(num_leafs), end = i + m_tree.end_index(); i < end; ++i)
					mask[i] = true;
				ret = m_tree;
				break;
			}
		}
		return {std::move(ret), std::move(mask)};
	}

	std::vector<bool> merkle_tree::verified_leafs() const
	{
		// note that for an empty tree (where the root is the full tree) and a
		// tree where we have the piece layer, we also know all leaves in case
		// the piece size is a single block.
		switch (m_mode)
		{
			case mode_t::uninitialized_tree:
			case mode_t::empty_tree:
				return std::vector<bool>(std::size_t(m_num_blocks), m_num_blocks == 1);
			case mode_t::piece_layer:
				return std::vector<bool>(std::size_t(m_num_blocks), piece_levels() == 0);
			case mode_t::block_layer:
				return std::vector<bool>(std::size_t(m_num_blocks), true);
			case mode_t::full_tree:
			{
				std::vector<bool> ret;
				ret.resize(std::size_t(m_num_blocks), false);
				for (int i = 0; i < m_block_verified.size(); ++i)
					if (m_block_verified.get_bit(i)) ret[std::size_t(i)] = true;
				return ret;
			}
		}
		TORRENT_ASSERT_FAIL();
		return std::vector<bool>();
	}

	bool merkle_tree::is_complete() const
	{
		switch (m_mode)
		{
			case mode_t::uninitialized_tree:
				return false;
			case mode_t::empty_tree:
				return m_num_blocks == 1;
			case mode_t::piece_layer:
				return piece_levels() == 0;
			case mode_t::block_layer:
				return true;
			case mode_t::full_tree:
				return !m_block_verified.empty() && m_block_verified.all_set();
		}
		TORRENT_ASSERT_FAIL();
		return false;
	}

	bool merkle_tree::blocks_verified(int block_idx, int num_blocks) const
	{
		TORRENT_ASSERT(num_blocks > 0);
		TORRENT_ASSERT(block_idx < m_num_blocks);
		TORRENT_ASSERT(block_idx + num_blocks <= m_num_blocks);
		switch (m_mode)
		{
			case mode_t::uninitialized_tree:
				return false;
			case mode_t::empty_tree:
				return m_num_blocks == 1;
			case mode_t::piece_layer:
				return piece_levels() == 0;
			case mode_t::block_layer:
				return true;
			case mode_t::full_tree:
				for (int i = block_idx; i < block_idx + num_blocks; ++i)
					if (!m_block_verified.get_bit(i)) return false;
				return true;
		}
		TORRENT_ASSERT_FAIL();
		return false;
	}

	void merkle_tree::allocate_full()
	{
		INVARIANT_CHECK;
		if (m_mode == mode_t::full_tree) return;
		// if we already have the complete tree, we shouldn't be allocating it
		// again.
		TORRENT_ASSERT(m_mode != mode_t::block_layer);
		m_tree = aux::vector<sha256_hash>(build_vector());
		m_mode = mode_t::full_tree;
		m_block_verified.resize(m_num_blocks, false);
	}

	void merkle_tree::optimize_storage()
	{
		INVARIANT_CHECK;
		if (m_mode != mode_t::full_tree) return;

		if (m_num_blocks == 1)
		{
			// if this tree *just* has a root, no need to use any storage for
			// nodes
			m_tree.clear();
			m_tree.shrink_to_fit();
			m_mode = mode_t::empty_tree;
			m_block_verified.clear();
			return;
		}

		int const start = block_layer_start();
		if (m_block_verified.all_set())
		{
			aux::vector<sha256_hash> new_tree(m_tree.begin() + start, m_tree.begin() + start + m_num_blocks);

			m_tree = std::move(new_tree);
			m_mode = mode_t::block_layer;
			m_block_verified.clear();
			return;
		}
	}

	void merkle_tree::optimize_storage_piece_layer()
	{
		INVARIANT_CHECK;
		if (m_mode != mode_t::full_tree) return;

		// if we have *any* blocks, we can't transition into piece layer mode,
		// since we would lose those hashes
		int const piece_layer_size = merkle_num_leafs(num_pieces());
		if (m_blocks_per_piece_log > 0
			&& merkle_validate_single_layer(span<sha256_hash const>(m_tree).subspan(0, merkle_num_nodes(piece_layer_size)))
			&& std::all_of(m_tree.begin() + block_layer_start(), m_tree.end(), [](sha256_hash const& h) { return h.is_all_zeros(); })
			)
		{
			int const start = piece_layer_start();
			aux::vector<sha256_hash> new_tree(m_tree.begin() + start, m_tree.begin() + start + num_pieces());

			m_tree = std::move(new_tree);
			m_mode = mode_t::piece_layer;
			m_block_verified.clear();
			return;
		}
	}

	std::vector<sha256_hash> merkle_tree::get_hashes(int const base
		, int const index, int const count, int const proof_layers) const
	{
		// given the full size of the tree, half of it, rounded up, are leaf nodes
		int const base_layer_idx = merkle_num_layers(num_leafs()) - base;
		int const base_start_idx = merkle_to_flat_index(base_layer_idx, index);

		int const layer_start_idx = base_start_idx;

		std::vector<sha256_hash> ret;
		ret.reserve(std::size_t(count));

		std::vector<sha256_hash> scratch_space;

		if (base == 0 && m_mode == mode_t::block_layer)
		{
			// this is an optimization
			int const blocks_end = std::min(index + count, m_num_blocks);
			for (int i = index; i < blocks_end; ++i)
				ret.push_back(m_tree[i]);
			// if fill the rest with padding
			ret.resize(std::size_t(count));
		}
		else
		{
			for (int i = layer_start_idx; i < layer_start_idx + count; ++i)
			{
				// the pad hashes are expected to be zero, they should not fail
				// the request
				if ((base != 0 || i < m_num_blocks + layer_start_idx - index)
					&& !has_node(i))
					return {};
				ret.push_back(get_impl(i, scratch_space));
			}
		}

		// the number of layers up the tree which can be computed from the base layer hashes
		// subtract one because the base layer doesn't count
		int const base_tree_layers = merkle_num_layers(merkle_num_leafs(count)) - 1;

		int proof_idx = layer_start_idx;
		for (int i = 0; i < proof_layers; ++i)
		{
			proof_idx = merkle_get_parent(proof_idx);

			// if this assert fire, the requester set proof_layers too high
			// and it wasn't correctly validated
			TORRENT_ASSERT(proof_idx > 0);

			if (i >= base_tree_layers)
			{
				int const sibling = merkle_get_sibling(proof_idx);
				if (!has_node(proof_idx) || !has_node(sibling))
					return {};

				ret.push_back(get_impl(sibling, scratch_space));
			}
		}

		return ret;
	}

#if TORRENT_USE_INVARIANT_CHECKS
	void merkle_tree::check_invariant() const
	{
		if (m_num_blocks == 1 && m_mode != mode_t::uninitialized_tree)
		{
			// a tree with only a single block is implicitly verified since we
			// have the root hash (unless the tree is uninitialized)
			TORRENT_ASSERT(blocks_verified(0, 1));
		}
		switch (m_mode)
		{
			case mode_t::uninitialized_tree:
				TORRENT_ASSERT(m_tree.empty());
				TORRENT_ASSERT(m_block_verified.empty());
				break;
			case mode_t::empty_tree:
				TORRENT_ASSERT(m_tree.empty());
				TORRENT_ASSERT(m_block_verified.empty());
				break;
			case mode_t::full_tree:
			{
				TORRENT_ASSERT(m_tree[0] == root());
				TORRENT_ASSERT(m_block_verified.size() == m_num_blocks);

				auto const num_leafs = merkle_num_leafs(m_num_blocks);

				if (m_tree.size() == 1) break;

				// In all layers, except the block layer, all non-zero hashes
				// must have a non-zero sibling and they must validate with
				// their parent.
				for (int i = 1; i < int(m_tree.size()) - num_leafs; i += 2)
				{
					if (m_tree[i].is_all_zeros())
					{
						TORRENT_ASSERT(m_tree[i + 1].is_all_zeros());
						continue;
					}
					TORRENT_ASSERT(merkle_validate_node(m_tree[i], m_tree[i+1], m_tree[merkle_get_parent(i)]));
				}

				// the block layer may contain invalid hashes, but if the
				// corresponding bit in m_block_verified is 1, they must be
				// correct, and match the block hashes.
				// validate all blocks (that can be validated)
				// since these are checked in pairs, we skip 2, to always
				// consider the left side of the pair
				auto const first_block = merkle_first_leaf(num_leafs);
				for (int i = first_block, b = 0; i < first_block + m_num_blocks; i += 2, b += 2)
				{
					if (i + 1 == first_block + m_num_blocks)
					{
						// the edge case where there's an odd number of blocks
						// and this is the last one
						if (!m_block_verified.get_bit(b)) continue;
						TORRENT_ASSERT(has_node(i));
						int const parent = merkle_get_parent(i);
						TORRENT_ASSERT(merkle_validate_node(m_tree[i], sha256_hash(), m_tree[parent]));
					}
					else
					{
						TORRENT_ASSERT(m_block_verified.get_bit(b) == m_block_verified.get_bit(b + 1));
						if (!m_block_verified.get_bit(b)) continue;
						TORRENT_ASSERT(has_node(i));

						if (i + 1 < block_layer_start() + m_num_blocks)
							TORRENT_ASSERT(has_node(i + 1));
						int const parent = merkle_get_parent(i);
						TORRENT_ASSERT(merkle_validate_node(m_tree[i], m_tree[i + 1], m_tree[parent]));
					}
				}
				// ensure padding is all zeros
				for (int i = first_block + m_num_blocks; i < int(m_tree.size()); ++i)
					TORRENT_ASSERT(m_tree[i].is_all_zeros());
				break;
			}
			case mode_t::piece_layer:
			{
				TORRENT_ASSERT(merkle_root(m_tree, merkle_pad(1 << m_blocks_per_piece_log, 1)) == root());
				TORRENT_ASSERT(m_block_verified.empty());
				break;
			}
			case mode_t::block_layer:
			{
				TORRENT_ASSERT(merkle_root(m_tree) == root());
				TORRENT_ASSERT(m_block_verified.empty());
				break;
			}
		}
	}
#endif
}
}<|MERGE_RESOLUTION|>--- conflicted
+++ resolved
@@ -270,11 +270,7 @@
 	//                           ^
 	//                           |
 	//                           dest_start_idx
-<<<<<<< HEAD
-	std::optional<std::map<piece_index_t, std::vector<int>>> merkle_tree::add_hashes(
-=======
-	boost::optional<add_hashes_result_t> merkle_tree::add_hashes(
->>>>>>> d2813015
+	std::optional<add_hashes_result_t> merkle_tree::add_hashes(
 		int const dest_start_idx
 		, piece_index_t::diff_type const file_piece_offset
 		, span<sha256_hash const> hashes
