--- conflicted
+++ resolved
@@ -1506,23 +1506,13 @@
 				branch.size() < target.size();
 				branch = lsplit_path(target, branch.size() + 1).first)
 			{
-				auto branch_temp = branch.to_string();
+				std::string branch_temp(branch);
 				// this is a concrete directory
-<<<<<<< HEAD
-				if (dir_map.count(branch)) continue;
-
-				auto const iter = dir_links.find(std::string(branch));
-				if (iter == dir_links.end()) goto failed;
-				if (traversed.count(std::string(branch))) goto failed;
-				traversed.insert(std::string(branch));
-=======
 				if (dir_map.count(branch_temp)) continue;
-
 				auto const iter = dir_links.find(branch_temp);
 				if (iter == dir_links.end()) goto failed;
 				if (traversed.count(branch_temp)) goto failed;
 				traversed.insert(std::move(branch_temp));
->>>>>>> 232fc062
 
 				// this path element is a symlink. substitute the branch so far by
 				// the link target
