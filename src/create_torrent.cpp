--- conflicted
+++ resolved
@@ -449,21 +449,11 @@
 			aux::throw_ex<system_error>(errors::invalid_piece_size);
 		}
 
-<<<<<<< HEAD
-		m_files.set_piece_length(piece_size);
+		fs.set_piece_length(piece_size);
 		if (!(flags & v1_only) || (flags & canonical_files))
-			m_files.canonicalize();
-		m_files.set_num_pieces(aux::calc_num_pieces(m_files));
-		TORRENT_ASSERT(m_files.piece_length() > 0);
-=======
-		fs.set_piece_length(piece_size);
-		if (flags & (optimize_alignment | mutable_torrent_support))
-			fs.optimize(pad_file_limit, alignment, bool(flags & mutable_torrent_support));
-
-		fs.set_num_pieces(static_cast<int>(
-			(fs.total_size() + fs.piece_length() - 1) / fs.piece_length()));
-		m_piece_hash.resize(fs.num_pieces());
->>>>>>> 51c25e24
+			fs.canonicalize();
+		fs.set_num_pieces(aux::calc_num_pieces(fs));
+		TORRENT_ASSERT(fs.piece_length() > 0);
 	}
 
 	create_torrent::create_torrent(torrent_info const& ti)
