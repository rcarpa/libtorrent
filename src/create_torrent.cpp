--- conflicted
+++ resolved
@@ -250,11 +250,11 @@
 namespace {
 	struct disk_aborter
 	{
-		disk_aborter(disk_io_thread& dio) : m_dio(dio) {}
+		explicit disk_aborter(disk_io_thread& dio) : m_dio(dio) {}
 		~disk_aborter() { m_dio.abort(true); }
+		disk_aborter(disk_aborter const&) = delete;
+		disk_aborter& operator=(disk_aborter const&) = delete;
 	private:
-		disk_aborter(disk_aborter const&);
-		disk_aborter& operator=(disk_aborter const);
 		disk_io_thread& m_dio;
 	};
 }
@@ -290,8 +290,8 @@
 		}
 
 		counters cnt;
-<<<<<<< HEAD
 		disk_io_thread disk_thread(ios, cnt);
+		disk_aborter da(disk_thread);
 
 		aux::vector<download_priority_t, file_index_t> priorities;
 		sha1_hash info_hash;
@@ -306,27 +306,6 @@
 
 		storage_holder storage = disk_thread.new_torrent(default_storage_constructor
 			, params, std::shared_ptr<void>());
-=======
-		disk_io_thread disk_thread(ios, cnt, 0);
-#ifdef TORRENT_BUILD_SIMULATOR
-		disk_thread.set_num_threads(0);
-#else
-		disk_thread.set_num_threads(1);
-#endif
-		disk_aborter da(disk_thread);
-
-		storage_params params;
-		params.files = &t.files();
-		params.mapped_files = NULL;
-		params.path = path;
-		params.pool = &disk_thread.files();
-		params.mode = storage_mode_sparse;
-
-		storage_interface* storage_impl = default_storage_constructor(params);
-
-		boost::shared_ptr<piece_manager> storage = boost::make_shared<piece_manager>(
-			storage_impl, dummy, const_cast<file_storage*>(&t.files()));
->>>>>>> 12c52e87
 
 		settings_pack sett;
 		sett.set_int(settings_pack::cache_size, 0);
