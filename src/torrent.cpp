--- conflicted
+++ resolved
@@ -7589,17 +7589,11 @@
 
 			aux::socket_type ret = instantiate_connection(m_ses.get_context()
 				, proxy, nullptr, nullptr, false, false);
-<<<<<<< HEAD
-			std::get<i2p_stream>(ret).set_destination(static_cast<i2p_peer*>(peerinfo)->dest());
-			std::get<i2p_stream>(ret).set_command(i2p_stream::cmd_connect);
-			std::get<i2p_stream>(ret).set_session_id(m_ses.i2p_session());
-=======
-			i2p_stream& str = boost::get<i2p_stream>(ret);
+			auto& str = std::get<i2p_stream>(ret);
 			str.set_local_i2p_endpoint(m_ses.local_i2p_endpoint());
 			str.set_destination(static_cast<i2p_peer*>(peerinfo)->dest());
 			str.set_command(i2p_stream::cmd_connect);
 			str.set_session_id(m_ses.i2p_session());
->>>>>>> 272828e1
 			return ret;
 		}
 		else
