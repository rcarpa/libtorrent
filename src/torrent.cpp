--- conflicted
+++ resolved
@@ -2896,32 +2896,22 @@
 				}
 #endif
 
-<<<<<<< HEAD
 				req.outgoing_socket = aep.socket;
-=======
+
 #ifndef TORRENT_DISABLE_LOGGING
-			debug_log("==> TRACKER REQUEST \"%s\" event: %s abort: %d ssl: %p "
-				"port: %d ssl-port: %d force-proxy: %d"
-				, req.url.c_str()
-				, (req.event==tracker_request::stopped?"stopped"
-					:req.event==tracker_request::started?"started":"-")
-				, m_abort
-#ifdef TORRENT_USE_OPENSSL
-				, static_cast<void*>(req.ssl_ctx)
-#else
-				, static_cast<void*>(0)
-#endif
-				, m_ses.listen_port()
-				, m_ses.ssl_listen_port()
-				, settings().get_bool(settings_pack::force_proxy));
->>>>>>> ba294e65
-
-#ifndef TORRENT_DISABLE_LOGGING
-				debug_log("==> TRACKER REQUEST \"%s\" event: %s abort: %d fails: %d upd: %d"
+				debug_log("==> TRACKER REQUEST \"%s\" event: %s abort: %d ssl: %p "
+					"port: %d ssl-port: %d fails: %d upd: %d"
 					, req.url.c_str()
 					, (req.event == tracker_request::stopped ? "stopped"
 						: req.event == tracker_request::started ? "started" : "")
 					, m_abort
+#ifdef TORRENT_USE_OPENSSL
+					, static_cast<void*>(req.ssl_ctx)
+#else
+					, static_cast<void*>(nullptr)
+#endif
+					, m_ses.listen_port()
+					, m_ses.ssl_listen_port()
 					, aep.fails
 					, aep.updating);
 
