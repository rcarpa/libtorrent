/*

Copyright (c) 2016-2018, Pavel Pimenov
Copyright (c) 2016-2018, Pavel Pimenov
Copyright (c) 2003-2022, Arvid Norberg
Copyright (c) 2003, Daniel Wallin
Copyright (c) 2004, Magnus Jonsson
Copyright (c) 2008, Andrew Resch
Copyright (c) 2015, Mikhail Titov
Copyright (c) 2015-2020, Steven Siloti
Copyright (c) 2016-2021, Alden Torres
Copyright (c) 2016-2017, Andrei Kurushin
Copyright (c) 2016, Jonathan McDougall
Copyright (c) 2016-2018, 2022, Pave Pimenov
Copyright (c) 2017, 2020, AllSeeingEyeTolledEweSew
Copyright (c) 2017, Falcosc
Copyright (c) 2017, ximply
Copyright (c) 2018, Fernando Rodriguez
Copyright (c) 2018, airium
Copyright (c) 2018, d-komarov
Copyright (c) 2020, Paul-Louis Ageneau
Copyright (c) 2020, Rosen Penev
Copyright (c) 2020, Viktor Elofsson
Copyright (c) 2021, AdvenT
Copyright (c) 2021, Joris CARRIER
Copyright (c) 2021, Mark Scott
Copyright (c) 2021, thrnz
All rights reserved.

You may use, distribute and modify this code under the terms of the BSD license,
see LICENSE file.
*/

#include "libtorrent/config.hpp"

#include <cstdarg> // for va_list
#include <ctime>
#include <algorithm>

#include <set>
#include <map>
#include <vector>
#include <cctype>
#include <memory>
#include <numeric>
#include <limits> // for numeric_limits
#include <cstdio> // for snprintf
#include <functional>

#include "libtorrent/aux_/torrent.hpp"

#ifdef TORRENT_SSL_PEERS
#include "libtorrent/aux_/ssl_stream.hpp"
#include "libtorrent/aux_/ssl.hpp"
#endif // TORRENT_SSL_PEERS

#include "libtorrent/torrent_handle.hpp"
#include "libtorrent/announce_entry.hpp"
#include "libtorrent/torrent_info.hpp"
#include "libtorrent/aux_/parse_url.hpp"
#include "libtorrent/bencode.hpp"
#include "libtorrent/hasher.hpp"
#include "libtorrent/entry.hpp"
#include "libtorrent/aux_/peer.hpp"
#include "libtorrent/aux_/peer_connection.hpp"
#include "libtorrent/aux_/bt_peer_connection.hpp"
#include "libtorrent/aux_/web_peer_connection.hpp"
#include "libtorrent/peer_connection_handle.hpp"
#include "libtorrent/peer_id.hpp"
#include "libtorrent/identify_client.hpp"
#include "libtorrent/alert_types.hpp"
#include "libtorrent/extensions.hpp"
#include "libtorrent/aux_/session_interface.hpp"
#include "libtorrent/aux_/instantiate_connection.hpp"
#include "libtorrent/assert.hpp"
#include "libtorrent/kademlia/dht_tracker.hpp"
#include "libtorrent/peer_info.hpp"
#include "libtorrent/aux_/http_connection.hpp"
#include "libtorrent/aux_/random.hpp"
#include "libtorrent/peer_class.hpp" // for peer_class
#include "libtorrent/aux_/socket_io.hpp" // for read_*_endpoint
#include "libtorrent/ip_filter.hpp"
#include "libtorrent/aux_/request_blocks.hpp"
#include "libtorrent/performance_counters.hpp" // for counters
#include "libtorrent/aux_/resolver_interface.hpp"
#include "libtorrent/aux_/alloca.hpp"
#include "libtorrent/aux_/resolve_links.hpp"
#include "libtorrent/aux_/file_progress.hpp"
#include "libtorrent/aux_/has_block.hpp"
#include "libtorrent/aux_/alert_manager.hpp"
#include "libtorrent/disk_interface.hpp"
#include "libtorrent/aux_/ip_helpers.hpp" // for is_ip_address
#include "libtorrent/download_priority.hpp"
#include "libtorrent/hex.hpp" // to_hex
#include "libtorrent/aux_/range.hpp"
#include "libtorrent/aux_/merkle.hpp"
#include "libtorrent/mmap_disk_io.hpp" // for hasher_thread_divisor
#include "libtorrent/aux_/numeric_cast.hpp"
#include "libtorrent/aux_/path.hpp"
#include "libtorrent/aux_/generate_peer_id.hpp"
#include "libtorrent/aux_/announce_entry.hpp"
#include "libtorrent/aux_/ssl.hpp"
#include "libtorrent/aux_/apply_pad_files.hpp"
#include "libtorrent/aux_/tracker_list.hpp"

#ifndef TORRENT_DISABLE_LOGGING
#include "libtorrent/aux_/session_impl.hpp" // for tracker_logger
#endif

#include "libtorrent/aux_/torrent_impl.hpp"

using namespace std::placeholders;

namespace libtorrent::aux {
namespace {

bool is_downloading_state(int const st)
{
	switch (st)
	{
		case torrent_status::checking_files:
		case torrent_status::checking_resume_data:
			return false;
		case torrent_status::downloading_metadata:
		case torrent_status::downloading:
		case torrent_status::finished:
		case torrent_status::seeding:
			return true;
		default:
			// unexpected state
			TORRENT_ASSERT_FAIL_VAL(st);
			return false;
	}
}
} // anonymous namespace

	web_seed_t::web_seed_t(web_seed_entry const& wse)
		: web_seed_entry(wse)
	{
		peer_info.web_seed = true;
	}

	web_seed_t::web_seed_t(std::string const& url_
		, std::string const& auth_
		, web_seed_entry::headers_t const& extra_headers_)
		: web_seed_entry(url_, auth_, extra_headers_)
	{
		peer_info.web_seed = true;
	}

	torrent_hot_members::torrent_hot_members(aux::session_interface& ses
		, add_torrent_params const& p, bool const session_paused)
		: m_ses(ses)
		, m_complete(0xffffff)
		, m_upload_mode(p.flags & torrent_flags::upload_mode)
		, m_connections_initialized(false)
		, m_abort(false)
		, m_paused(p.flags & torrent_flags::paused)
		, m_session_paused(session_paused)
#ifndef TORRENT_DISABLE_SHARE_MODE
		, m_share_mode(p.flags & torrent_flags::share_mode)
#endif
		, m_have_all(false)
		, m_graceful_pause_mode(false)
		, m_state_subscription(p.flags & torrent_flags::update_subscribe)
		, m_max_connections(0xffffff)
		, m_state(torrent_status::checking_resume_data)
	{}

	torrent::torrent(
		aux::session_interface& ses
		, bool const session_paused
		, add_torrent_params&& p)
		: torrent_hot_members(ses, p, session_paused)
		, m_total_uploaded(p.total_uploaded)
		, m_total_downloaded(p.total_downloaded)
		, m_tracker_timer(ses.get_context())
		, m_inactivity_timer(ses.get_context())
		, m_trackerid(p.trackerid)
		, m_save_path(complete(p.save_path))
		, m_stats_counters(ses.stats_counters())
		, m_added_time(p.added_time ? p.added_time : std::time(nullptr))
		, m_completed_time(p.completed_time)
		, m_last_seen_complete(p.last_seen_complete)
		, m_swarm_last_seen_complete(p.last_seen_complete)
		, m_info_hash(p.info_hashes)
		, m_error_file(torrent_status::error_file_none)
		, m_sequence_number(-1)
		, m_peer_id(aux::generate_peer_id(settings()))
		, m_announce_to_trackers(!(p.flags & torrent_flags::paused))
		, m_announce_to_lsd(!(p.flags & torrent_flags::paused))
		, m_has_incoming(false)
		, m_files_checked(false)
		, m_storage_mode(p.storage_mode)
		, m_announcing(false)
		, m_added(false)
		, m_sequential_download(p.flags & torrent_flags::sequential_download)
		, m_auto_sequential(false)
		, m_seed_mode(false)
#ifndef TORRENT_DISABLE_SUPERSEEDING
		, m_super_seeding(p.flags & torrent_flags::super_seeding)
#endif
		, m_stop_when_ready(p.flags & torrent_flags::stop_when_ready)
		, m_need_save_resume_data(p.flags & torrent_flags::need_save_resume)
		, m_enable_dht(!bool(p.flags & torrent_flags::disable_dht))
		, m_enable_lsd(!bool(p.flags & torrent_flags::disable_lsd))
		, m_max_uploads((1 << 24) - 1)
		, m_num_uploads(0)
		, m_enable_pex(!bool(p.flags & torrent_flags::disable_pex))
		, m_apply_ip_filter(p.flags & torrent_flags::apply_ip_filter)
		, m_pending_active_change(false)
		, m_v2_piece_layers_validated(false)
		, m_connect_boost_counter(static_cast<std::uint8_t>(settings().get_int(settings_pack::torrent_connect_boost)))
		, m_incomplete(0xffffff)
		, m_announce_to_dht(!(p.flags & torrent_flags::paused))
		, m_ssl_torrent(false)
		, m_deleted(false)
		, m_last_download(seconds32(p.last_download))
		, m_last_upload(seconds32(p.last_upload))
		, m_userdata(p.userdata)
		, m_auto_managed(p.flags & torrent_flags::auto_managed)
		, m_current_gauge_state(static_cast<std::uint32_t>(no_gauge_state))
		, m_moving_storage(false)
		, m_inactive(false)
		, m_downloaded(0xffffff)
		, m_progress_ppm(0)
		, m_torrent_initialized(false)
		, m_outstanding_file_priority(false)
		, m_complete_sent(false)
	{
		// we cannot log in the constructor, because it relies on shared_from_this
		// being initialized, which happens after the constructor returns.

#if TORRENT_USE_UNC_PATHS
		m_save_path = canonicalize_path(m_save_path);
#endif

		if (!m_apply_ip_filter)
		{
			inc_stats_counter(counters::non_filter_torrents);
		}

		if (!m_torrent_file)
			m_torrent_file = (p.ti ? p.ti : std::make_shared<torrent_info>(m_info_hash));

		if (m_torrent_file->is_valid())
		{
			error_code ec = initialize_merkle_trees();
			if (ec) throw system_error(ec);
			m_size_on_disk = m_torrent_file->files().size_on_disk();
		}

		// --- WEB SEEDS ---

		// if override web seed flag is set, don't load any web seeds from the
		// torrent file.
		std::vector<web_seed_t> ws;
		if (!(p.flags & torrent_flags::override_web_seeds))
		{
			for (auto const& e : m_torrent_file->web_seeds())
				ws.emplace_back(e);
		}

		// add web seeds from add_torrent_params
		bool const multi_file = m_torrent_file->is_valid()
				&& m_torrent_file->num_files() > 1;

		for (auto const& u : p.url_seeds)
		{
			ws.emplace_back(u);

			// correct URLs to end with a "/" for multi-file torrents
			if (multi_file)
				ensure_trailing_slash(ws.back().url);
			if (!m_torrent_file->is_valid())
				m_torrent_file->add_url_seed(ws.back().url);
		}

		aux::random_shuffle(ws);
		for (auto& w : ws) m_web_seeds.emplace_back(std::move(w));

		// --- TRACKERS ---

		// if override trackers flag is set, don't load trackers from torrent file
		if (!(p.flags & torrent_flags::override_trackers))
		{
			m_trackers.replace(m_torrent_file->trackers());
		}

		int tier = 0;
		auto tier_iter = p.tracker_tiers.begin();
		for (auto const& url : p.trackers)
		{
			if (url.empty()) continue;

			aux::announce_entry e(url);
			if (tier_iter != p.tracker_tiers.end())
				tier = *tier_iter++;

			e.fail_limit = 0;
			e.source = lt::announce_entry::source_magnet_link;
			e.tier = std::uint8_t(tier);

			if (!m_trackers.add_tracker(e))
				continue;

			// add the tracker to the m_torrent_file here so that the trackers
			// will be preserved via create_torrent() when passing in just the
			// torrent_info object.
			if (!m_torrent_file->is_valid())
				m_torrent_file->add_tracker(e.url, e.tier, lt::announce_entry::tracker_source(e.source));
		}

		if (settings().get_bool(settings_pack::prefer_udp_trackers))
			m_trackers.prioritize_udp_trackers();

		if (m_torrent_file->is_valid())
		{
			// setting file- or piece priorities for seed mode makes no sense. If a
			// torrent ends up in seed mode by accident, it can be very confusing,
			// so assume the seed mode flag is not intended and don't enable it in
			// that case. Also, if the resume data says we're missing a piece, we
			// can't be in seed-mode.
			m_seed_mode = (p.flags & torrent_flags::seed_mode)
				&& std::find(p.file_priorities.begin(), p.file_priorities.end(), dont_download) == p.file_priorities.end()
				&& std::find(p.piece_priorities.begin(), p.piece_priorities.end(), dont_download) == p.piece_priorities.end()
				&& std::find(p.have_pieces.begin(), p.have_pieces.end(), false) == p.have_pieces.end();

			m_connections_initialized = true;
		}
		else
		{
			if (!p.name.empty()) m_name = std::make_unique<std::string>(p.name);
		}

		TORRENT_ASSERT(is_single_thread());
		m_file_priority.assign(p.file_priorities.begin(), p.file_priorities.end());

		if (m_seed_mode)
		{
			m_verified.resize(m_torrent_file->num_pieces(), false);
			m_verifying.resize(m_torrent_file->num_pieces(), false);
		}

		m_total_uploaded = p.total_uploaded;
		m_total_downloaded = p.total_downloaded;

		// the number of seconds this torrent has spent in started, finished and
		// seeding state so far, respectively.
		m_active_time = seconds(p.active_time);
		m_finished_time = seconds(p.finished_time);
		m_seeding_time = seconds(p.seeding_time);

		if (m_completed_time != 0 && m_completed_time < m_added_time)
			m_completed_time = m_added_time;

		// --- V2 HASHES ---

		if (m_torrent_file->is_valid() && m_torrent_file->info_hashes().has_v2())
		{
			if (!p.merkle_trees.empty())
				load_merkle_trees(
					std::move(p.merkle_trees)
					, std::move(p.merkle_tree_mask)
					, std::move(p.verified_leaf_hashes));

			// we really don't want to store extra copies of the trees
			TORRENT_ASSERT(p.merkle_trees.empty());
		}

		if (valid_metadata())
		{
			inc_stats_counter(counters::num_total_pieces_added
				, m_torrent_file->num_pieces());
		}

		// TODO: 3 we could probably get away with just saving a few fields here
		m_add_torrent_params = std::make_unique<add_torrent_params>(std::move(p));
	}

	void torrent::load_merkle_trees(
		aux::vector<std::vector<sha256_hash>, file_index_t> trees_import
		, aux::vector<std::vector<bool>, file_index_t> mask
		, aux::vector<std::vector<bool>, file_index_t> verified)
	{
		auto const& fs = m_torrent_file->orig_files();

		std::vector<bool> const empty_verified;
		for (file_index_t i{0}; i < fs.end_file(); ++i)
		{
			if (fs.pad_file_at(i) || fs.file_size(i) == 0)
				continue;

			if (i >= trees_import.end_index()) break;
			std::vector<bool> const& verified_bitmask = (i >= verified.end_index()) ? empty_verified : verified[i];
			if (i < mask.end_index() && !mask[i].empty())
			{
				mask[i].resize(m_merkle_trees[i].size(), false);
				m_merkle_trees[i].load_sparse_tree(trees_import[i], mask[i], verified_bitmask);
			}
			else
			{
				m_merkle_trees[i].load_tree(trees_import[i], verified_bitmask);
			}
		}
	}

	void torrent::inc_stats_counter(int c, int value)
	{ m_ses.stats_counters().inc_stats_counter(c, value); }

	int torrent::current_stats_state() const
	{
		if (m_abort || !m_added)
			return counters::num_checking_torrents + no_gauge_state;

		if (has_error()) return counters::num_error_torrents;
		if (m_paused || m_graceful_pause_mode)
		{
			if (!is_auto_managed()) return counters::num_stopped_torrents;
			if (is_seed()) return counters::num_queued_seeding_torrents;
			return counters::num_queued_download_torrents;
		}
		if (state() == torrent_status::checking_files
#if TORRENT_ABI_VERSION == 1
			|| state() == torrent_status::queued_for_checking
#endif
			)
			return counters::num_checking_torrents;
		else if (is_seed()) return counters::num_seeding_torrents;
		else if (is_upload_only()) return counters::num_upload_only_torrents;
		return counters::num_downloading_torrents;
	}

	void torrent::update_gauge()
	{
		int const new_gauge_state = current_stats_state() - counters::num_checking_torrents;
		TORRENT_ASSERT(new_gauge_state >= 0);
		TORRENT_ASSERT(new_gauge_state <= no_gauge_state);

		if (new_gauge_state == int(m_current_gauge_state)) return;

		if (m_current_gauge_state != no_gauge_state)
			inc_stats_counter(m_current_gauge_state + counters::num_checking_torrents, -1);
		if (new_gauge_state != no_gauge_state)
			inc_stats_counter(new_gauge_state + counters::num_checking_torrents, 1);

		TORRENT_ASSERT(new_gauge_state >= 0);
		TORRENT_ASSERT(new_gauge_state <= no_gauge_state);
		m_current_gauge_state = static_cast<std::uint32_t>(new_gauge_state);
	}

	void torrent::leave_seed_mode(seed_mode_t const checking)
	{
		if (!m_seed_mode) return;

		if (checking == seed_mode_t::check_files)
		{
			// this means the user promised we had all the
			// files, but it turned out we didn't. This is
			// an error.

			// TODO: 2 post alert

#ifndef TORRENT_DISABLE_LOGGING
			debug_log("*** FAILED SEED MODE, rechecking");
#endif
		}

#ifndef TORRENT_DISABLE_LOGGING
		debug_log("*** LEAVING SEED MODE (%s)"
			, checking == seed_mode_t::skip_checking ? "as seed" : "as non-seed");
#endif
		m_seed_mode = false;
		// seed is false if we turned out not
		// to be a seed after all
		if (checking == seed_mode_t::check_files
			&& state() != torrent_status::checking_resume_data)
		{
			m_have_all = false;
			set_state(torrent_status::downloading);
			force_recheck();
		}
		m_num_verified = 0;
		m_verified.clear();
		m_verifying.clear();

		set_need_save_resume();
	}

	void torrent::verified(piece_index_t const piece)
	{
		TORRENT_ASSERT(!m_verified.get_bit(piece));
		++m_num_verified;
		m_verified.set_bit(piece);
	}

	void torrent::start()
	{
		TORRENT_ASSERT(is_single_thread());
		TORRENT_ASSERT(m_was_started == false);
#if TORRENT_USE_ASSERTS
		m_was_started = true;
#endif

		// Some of these calls may log to the torrent debug log, which requires a
		// call to get_handle(), which requires the torrent object to be fully
		// constructed, as it relies on get_shared_from_this()
		if (m_add_torrent_params)
		{
#if TORRENT_ABI_VERSION == 1
			if (m_add_torrent_params->internal_resume_data_error
				&& m_ses.alerts().should_post<fastresume_rejected_alert>())
			{
				m_ses.alerts().emplace_alert<fastresume_rejected_alert>(get_handle()
					, m_add_torrent_params->internal_resume_data_error, ""
					, operation_t::unknown);
			}
#endif

			add_torrent_params const& p = *m_add_torrent_params;

			set_max_uploads(p.max_uploads, false);
			set_max_connections(p.max_connections, false);
			set_limit_impl(p.upload_limit, peer_connection::upload_channel, false);
			set_limit_impl(p.download_limit, peer_connection::download_channel, false);

			for (auto const& peer : p.peers)
			{
				add_peer(peer, peer_info::resume_data);
			}

			if (!p.peers.empty())
			{
				do_connect_boost();
			}

#ifndef TORRENT_DISABLE_LOGGING
			if (should_log() && !p.peers.empty())
			{
				std::string str;
				for (auto const& peer : p.peers)
				{
					str += peer.address().to_string();
					str += ' ';
				}
				debug_log("add_torrent add_peer() [ %s] connect-candidates: %d"
					, str.c_str(), m_peer_list
					? m_peer_list->num_connect_candidates() : -1);
			}
#endif
		}

#ifndef TORRENT_DISABLE_LOGGING
		if (should_log())
		{
			debug_log("creating torrent: %s max-uploads: %d max-connections: %d "
				"upload-limit: %d download-limit: %d flags: %s%s%s%s%s%s%s%s%s%s%s "
				"save-path: %s"
				, torrent_file().name().c_str()
				, int(m_max_uploads)
				, int(m_max_connections)
				, upload_limit()
				, download_limit()
				, m_seed_mode ? "seed-mode " : ""
				, m_upload_mode ? "upload-mode " : ""
#ifndef TORRENT_DISABLE_SHARE_MODE
				, m_share_mode ? "share-mode " : ""
#else
				, ""
#endif
				, m_apply_ip_filter ? "apply-ip-filter " : ""
				, m_paused ? "paused " : ""
				, m_auto_managed ? "auto-managed " : ""
				, m_state_subscription ? "update-subscribe " : ""
#ifndef TORRENT_DISABLE_SUPERSEEDING
				, m_super_seeding ? "super-seeding " : ""
#else
				, ""
#endif
				, m_sequential_download ? "sequential-download " : ""
				, (m_add_torrent_params && m_add_torrent_params->flags & torrent_flags::override_trackers)
					? "override-trackers "  : ""
				, (m_add_torrent_params && m_add_torrent_params->flags & torrent_flags::override_web_seeds)
					? "override-web-seeds " : ""
				, m_save_path.c_str()
				);
		}
#endif

		update_gauge();

		update_want_peers();
		update_want_scrape();
		update_want_tick();
		update_state_list();

		if (m_torrent_file->is_valid())
		{
			init();
		}
		else
		{
			// we need to start announcing since we don't have any
			// metadata. To receive peers to ask for it.
			set_state(torrent_status::downloading_metadata);
			start_announcing();
		}

#if TORRENT_USE_INVARIANT_CHECKS
		check_invariant();
#endif
	}

	void torrent::set_apply_ip_filter(bool b)
	{
		if (b == m_apply_ip_filter) return;
		if (b)
		{
			inc_stats_counter(counters::non_filter_torrents, -1);
		}
		else
		{
			inc_stats_counter(counters::non_filter_torrents);
		}

		set_need_save_resume();

		m_apply_ip_filter = b;
		ip_filter_updated();
		state_updated();
	}

	void torrent::set_ip_filter(std::shared_ptr<const ip_filter> ipf)
	{
		m_ip_filter = std::move(ipf);
		if (!m_apply_ip_filter) return;
		ip_filter_updated();
	}

#ifndef TORRENT_DISABLE_DHT
	bool torrent::should_announce_dht() const
	{
		TORRENT_ASSERT(is_single_thread());
		if (!m_enable_dht) return false;
		if (!m_ses.announce_dht()) return false;

		if (!m_ses.dht()) return false;
		if (m_torrent_file->is_valid() && !m_files_checked) return false;
		if (!m_announce_to_dht) return false;
		if (m_paused) return false;

		// don't announce private torrents
		if (m_torrent_file->is_valid() && m_torrent_file->priv()) return false;
		if (m_trackers.empty()) return true;
		if (!settings().get_bool(settings_pack::use_dht_as_fallback)) return true;

		return !m_trackers.any_verified();
	}

#endif

	torrent::~torrent()
	{
		// TODO: 3 assert there are no outstanding async operations on this
		// torrent

#if TORRENT_USE_ASSERTS
		for (torrent_list_index_t i{}; i != m_links.end_index(); ++i)
		{
			if (!m_links[i].in_list()) continue;
			m_links[i].unlink(m_ses.torrent_list(i), i);
		}
#endif

		// The invariant can't be maintained here, since the torrent
		// is being destructed, all weak references to it have been
		// reset, which means that all its peers already have an
		// invalidated torrent pointer (so it cannot be verified to be correct)

		// i.e. the invariant can only be maintained if all connections have
		// been closed by the time the torrent is destructed. And they are
		// supposed to be closed. So we can still do the invariant check.

		// however, the torrent object may be destructed from the main
		// thread when shutting down, if the disk cache has references to it.
		// this means that the invariant check that this is called from the
		// network thread cannot be maintained

		TORRENT_ASSERT(m_peer_class == peer_class_t{0});
		TORRENT_ASSERT(m_connections.empty());
		// just in case, make sure the session accounting is kept right
		for (auto* p : m_connections)
			m_ses.close_connection(p);
	}

	void torrent::read_piece(piece_index_t const piece)
	{
		error_code ec;
		if (m_abort || m_deleted)
		{
			ec.assign(boost::system::errc::operation_canceled, generic_category());
		}
		else if (!valid_metadata())
		{
			ec.assign(errors::no_metadata, libtorrent_category());
		}
		else if (piece < piece_index_t{0} || piece >= m_torrent_file->end_piece())
		{
			ec.assign(errors::invalid_piece_index, libtorrent_category());
		}

		if (ec)
		{
			m_ses.alerts().emplace_alert<read_piece_alert>(get_handle(), piece, ec);
			return;
		}

		const int piece_size = m_torrent_file->piece_size(piece);
		const int blocks_in_piece = (piece_size + block_size() - 1) / block_size();

		TORRENT_ASSERT(blocks_in_piece > 0);
		TORRENT_ASSERT(piece_size > 0);

		if (blocks_in_piece == 0)
		{
			// this shouldn't actually happen
			boost::shared_array<char> buf;
			m_ses.alerts().emplace_alert<read_piece_alert>(
				get_handle(), piece, buf, 0);
			return;
		}

		std::shared_ptr<read_piece_struct> rp = std::make_shared<read_piece_struct>();
		rp->piece_data.reset(new (std::nothrow) char[std::size_t(piece_size)]);
		if (!rp->piece_data)
		{
			m_ses.alerts().emplace_alert<read_piece_alert>(
				get_handle(), piece, error_code(boost::system::errc::not_enough_memory, generic_category()));
			return;
		}
		rp->blocks_left = blocks_in_piece;
		rp->fail = false;

		disk_job_flags_t flags{};
		auto const read_mode = settings().get_int(settings_pack::disk_io_read_mode);
		if (read_mode == settings_pack::disable_os_cache)
			flags |= disk_interface::volatile_read;

		peer_request r;
		r.piece = piece;
		r.start = 0;
		auto self = shared_from_this();
		for (int i = 0; i < blocks_in_piece; ++i, r.start += block_size())
		{
			r.length = std::min(piece_size - r.start, block_size());
			m_ses.disk_thread().async_read(m_storage, r
				, [self, r, rp](disk_buffer_holder block, storage_error const& se) mutable
				{ self->on_disk_read_complete(std::move(block), se, r, rp); }
				, flags);
		}
		m_ses.deferred_submit_jobs();
	}

#ifndef TORRENT_DISABLE_SHARE_MODE
	void torrent::send_share_mode()
	{
#ifndef TORRENT_DISABLE_EXTENSIONS
		for (auto* const pc : m_connections)
		{
			TORRENT_INCREMENT(m_iterating_connections);
			if (pc->type() != connection_type::bittorrent) continue;
			auto* p = static_cast<bt_peer_connection*>(pc);
			p->write_share_mode();
		}
#endif
	}
#endif // TORRENT_DISABLE_SHARE_MODE

	void torrent::send_upload_only()
	{
#ifndef TORRENT_DISABLE_EXTENSIONS

#ifndef TORRENT_DISABLE_SHARE_MODE
		if (share_mode()) return;
#endif
#ifndef TORRENT_DISABLE_SUPERSEEDING
		if (super_seeding()) return;
#endif

		// if we send upload-only, the other end is very likely to disconnect
		// us, at least if it's a seed. If we don't want to close redundant
		// connections, don't sent upload-only
		if (!settings().get_bool(settings_pack::close_redundant_connections)) return;

		// if we're super seeding, we don't want to make peers
		// think that we only have a single piece and is upload
		// only, since they might disconnect immediately when
		// they have downloaded a single piece, although we'll
		// make another piece available
		bool const upload_only_enabled = is_upload_only()
#ifndef TORRENT_DISABLE_SUPERSEEDING
			&& !super_seeding()
#endif
			;

		for (auto* p : m_connections)
		{
			TORRENT_INCREMENT(m_iterating_connections);

			p->send_not_interested();
			p->send_upload_only(upload_only_enabled);
		}
#endif // TORRENT_DISABLE_EXTENSIONS
	}

	torrent_flags_t torrent::flags() const
	{
		torrent_flags_t ret = torrent_flags_t{};
		if (m_seed_mode)
			ret |= torrent_flags::seed_mode;
		if (m_upload_mode)
			ret |= torrent_flags::upload_mode;
#ifndef TORRENT_DISABLE_SHARE_MODE
		if (m_share_mode)
			ret |= torrent_flags::share_mode;
#endif
		if (m_apply_ip_filter)
			ret |= torrent_flags::apply_ip_filter;
		if (is_torrent_paused())
			ret |= torrent_flags::paused;
		if (m_auto_managed)
			ret |= torrent_flags::auto_managed;
#ifndef TORRENT_DISABLE_SUPERSEEDING
		if (m_super_seeding)
			ret |= torrent_flags::super_seeding;
#endif
		if (m_sequential_download)
			ret |= torrent_flags::sequential_download;
		if (m_stop_when_ready)
			ret |= torrent_flags::stop_when_ready;
		if (!m_enable_dht)
			ret |= torrent_flags::disable_dht;
		if (!m_enable_lsd)
			ret |= torrent_flags::disable_lsd;
		if (!m_enable_pex)
			ret |= torrent_flags::disable_pex;
		return ret;
	}

	void torrent::set_flags(torrent_flags_t const flags
		, torrent_flags_t const mask)
	{
		if ((mask & torrent_flags::seed_mode)
			&& !(flags & torrent_flags::seed_mode))
		{
			leave_seed_mode(seed_mode_t::check_files);
		}
		if (mask & torrent_flags::upload_mode)
			set_upload_mode(bool(flags & torrent_flags::upload_mode));
#ifndef TORRENT_DISABLE_SHARE_MODE
		if (mask & torrent_flags::share_mode)
			set_share_mode(bool(flags & torrent_flags::share_mode));
#endif
		if (mask & torrent_flags::apply_ip_filter)
			set_apply_ip_filter(bool(flags & torrent_flags::apply_ip_filter));
		if (mask & torrent_flags::paused)
		{
			if (flags & torrent_flags::paused)
				pause(torrent_handle::graceful_pause);
			else
				resume();
		}
		if (mask & torrent_flags::auto_managed)
			auto_managed(bool(flags & torrent_flags::auto_managed));
#ifndef TORRENT_DISABLE_SUPERSEEDING
		if (mask & torrent_flags::super_seeding)
			set_super_seeding(bool(flags & torrent_flags::super_seeding));
#endif
		if (mask & torrent_flags::sequential_download)
			set_sequential_download(bool(flags & torrent_flags::sequential_download));
		if (mask & torrent_flags::stop_when_ready)
			stop_when_ready(bool(flags & torrent_flags::stop_when_ready));
		if (mask & torrent_flags::disable_dht)
		{
			bool const new_value = !bool(flags & torrent_flags::disable_dht);
			if (m_enable_dht != new_value) set_need_save_resume();
			m_enable_dht = new_value;
		}
		if (mask & torrent_flags::disable_lsd)
		{
			bool const new_value = !bool(flags & torrent_flags::disable_lsd);
			if (m_enable_lsd != new_value) set_need_save_resume();
			m_enable_lsd = new_value;
		}
		if (mask & torrent_flags::disable_pex)
		{
			bool const new_value = !bool(flags & torrent_flags::disable_pex);
			if (m_enable_pex != new_value) set_need_save_resume();
			m_enable_pex = new_value;
		}
	}

#ifndef TORRENT_DISABLE_SHARE_MODE
	void torrent::set_share_mode(bool s)
	{
		if (s == m_share_mode) return;

		m_share_mode = s;
		set_need_save_resume();
#ifndef TORRENT_DISABLE_LOGGING
		debug_log("*** set-share-mode: %d", s);
#endif
		if (m_share_mode)
		{
			std::size_t const num_files = valid_metadata()
				? std::size_t(m_torrent_file->num_files())
				: m_file_priority.size();
			// in share mode, all pieces have their priorities initialized to
			// dont_download
			prioritize_files(aux::vector<download_priority_t, file_index_t>(num_files, dont_download));
		}
	}
#endif // TORRENT_DISABLE_SHARE_MODE

	void torrent::set_upload_mode(bool b)
	{
		if (b == m_upload_mode) return;

		m_upload_mode = b;
#ifndef TORRENT_DISABLE_LOGGING
		debug_log("*** set-upload-mode: %d", b);
#endif

		set_need_save_resume();
		update_gauge();
		state_updated();
		send_upload_only();

		if (m_upload_mode)
		{
			// clear request queues of all peers
			for (auto* p : m_connections)
			{
				TORRENT_INCREMENT(m_iterating_connections);
				// we may want to disconnect other upload-only peers
				if (p->upload_only())
					p->update_interest();
				p->cancel_all_requests();
			}
			// this is used to try leaving upload only mode periodically
			m_upload_mode_time = aux::time_now32();
		}
		else if (m_peer_list)
		{
			// reset last_connected, to force fast reconnect after leaving upload mode
			for (auto* pe : *m_peer_list)
			{
				pe->last_connected = 0;
			}

			// send_block_requests on all peers
			for (auto* p : m_connections)
			{
				TORRENT_INCREMENT(m_iterating_connections);
				// we may be interested now, or no longer interested
				p->update_interest();
				p->send_block_requests();
			}
		}
	}

	void torrent::need_peer_list()
	{
		if (m_peer_list) return;
		m_peer_list = std::make_unique<peer_list>(m_ses.get_peer_allocator());
	}

	void torrent::handle_exception()
	{
		try
		{
			throw;
		}
		catch (system_error const& err)
		{
#ifndef TORRENT_DISABLE_LOGGING
			if (should_log())
			{
				debug_log("torrent exception: (%d) %s: %s"
					, err.code().value(), err.code().message().c_str()
					, err.what());
			}
#endif
			set_error(err.code(), torrent_status::error_file_exception);
		}
		catch (std::exception const& err)
		{
			TORRENT_UNUSED(err);
			set_error(error_code(), torrent_status::error_file_exception);
#ifndef TORRENT_DISABLE_LOGGING
			if (should_log())
			{
				debug_log("torrent exception: %s", err.what());
			}
#endif
		}
		catch (...)
		{
			set_error(error_code(), torrent_status::error_file_exception);
#ifndef TORRENT_DISABLE_LOGGING
			if (should_log())
			{
				debug_log("torrent exception: unknown");
			}
#endif
		}
	}

	void torrent::handle_disk_error(string_view job_name
		, storage_error const& error
		, peer_connection* c
		, disk_class rw)
	{
		TORRENT_UNUSED(job_name);
		TORRENT_ASSERT(is_single_thread());
		TORRENT_ASSERT(error);

#ifndef TORRENT_DISABLE_LOGGING
		if (should_log())
		{
			debug_log("disk error: (%d) %s [%*s : %s] in file: %s"
				, error.ec.value(), error.ec.message().c_str()
				, int(job_name.size()), job_name.data()
				, operation_name(error.operation)
				, resolve_filename(error.file()).c_str());
		}
#endif

		if (error.ec == boost::system::errc::not_enough_memory)
		{
			if (alerts().should_post<file_error_alert>())
				alerts().emplace_alert<file_error_alert>(error.ec
					, resolve_filename(error.file()), error.operation, get_handle());
			if (c) c->disconnect(errors::no_memory, error.operation);
			return;
		}

		if (error.ec == boost::asio::error::operation_aborted) return;

		// notify the user of the error
		if (alerts().should_post<file_error_alert>())
			alerts().emplace_alert<file_error_alert>(error.ec
				, resolve_filename(error.file()), error.operation, get_handle());

		// if a write operation failed, and future writes are likely to
		// fail, while reads may succeed, just set the torrent to upload mode
		// if we make an incorrect assumption here, it's not the end of the
		// world, if we ever issue a read request and it fails as well, we
		// won't get in here and we'll actually end up pausing the torrent
		if (rw == disk_class::write
			&& (error.ec == boost::system::errc::read_only_file_system
			|| error.ec == boost::system::errc::permission_denied
			|| error.ec == boost::system::errc::operation_not_permitted
			|| error.ec == boost::system::errc::no_space_on_device
			|| error.ec == boost::system::errc::file_too_large))
		{
			// if we failed to write, stop downloading and just
			// keep seeding.
			// TODO: 1 make this depend on the error and on the filesystem the
			// files are being downloaded to. If the error is no_space_left_on_device
			// and the filesystem doesn't support sparse files, only zero the priorities
			// of the pieces that are at the tails of all files, leaving everything
			// up to the highest written piece in each file
			set_upload_mode(true);
			return;
		}

		// put the torrent in an error-state
		set_error(error.ec, error.file());

		// if the error appears to be more serious than a full disk, just pause the torrent
		pause();
	}

	void torrent::on_piece_fail_sync(piece_index_t const piece, piece_block) try
	{
		if (m_abort) return;

		// the user may have called force_recheck, which clears
		// the piece picker
		if (has_picker())
		{
			// unlock the piece and restore it, as if no block was
			// ever downloaded for it.
			m_picker->restore_piece(piece);
		}

		update_gauge();
		// some peers that previously was no longer interesting may
		// now have become interesting, since we lack this one piece now.
		for (auto i = begin(); i != end();)
		{
			peer_connection* p = *i;
			// update_interest may disconnect the peer and
			// invalidate the iterator
			++i;
			// no need to do anything with peers that
			// already are interested. Gaining a piece may
			// only make uninteresting peers interesting again.
			if (p->is_interesting()) continue;
			p->update_interest();
			if (!m_abort)
			{
				if (request_a_block(*this, *p))
					inc_stats_counter(counters::hash_fail_piece_picks);
				p->send_block_requests();
			}
		}
	}
	catch (...) { handle_exception(); }

	void torrent::on_disk_read_complete(disk_buffer_holder buffer
		, storage_error const& se
		, peer_request const&  r, std::shared_ptr<read_piece_struct> rp) try
	{
		// hold a reference until this function returns
		TORRENT_ASSERT(is_single_thread());

		--rp->blocks_left;
		if (se)
		{
			rp->fail = true;
			rp->error = se.ec;
			handle_disk_error("read", se);
		}
		else
		{
			std::memcpy(rp->piece_data.get() + r.start, buffer.data(), aux::numeric_cast<std::size_t>(r.length));
		}

		if (rp->blocks_left == 0)
		{
			int size = m_torrent_file->piece_size(r.piece);
			if (rp->fail)
			{
				m_ses.alerts().emplace_alert<read_piece_alert>(
					get_handle(), r.piece, rp->error);
			}
			else
			{
				m_ses.alerts().emplace_alert<read_piece_alert>(
					get_handle(), r.piece, rp->piece_data, size);
			}
		}
	}
	catch (...) { handle_exception(); }

	storage_mode_t torrent::storage_mode() const
	{ return storage_mode_t(m_storage_mode); }

	void torrent::clear_peers()
	{
		disconnect_all(error_code(), operation_t::unknown);
		if (m_peer_list) m_peer_list->clear();
	}

	void torrent::set_sequential_range(piece_index_t first_piece, piece_index_t last_piece)
	{
		if (!has_picker()) {
			if (!valid_metadata() || !m_connections_initialized) return;
			else if (!m_have_all
				|| settings().get_int(settings_pack::suggest_mode)
				== settings_pack::suggest_read_cache)
				need_picker();
			else return;
		}
		if (first_piece > m_torrent_file->last_piece() || last_piece > m_torrent_file->last_piece()) return;
		TORRENT_ASSERT_PRECOND(first_piece <= m_torrent_file->last_piece() && last_piece <= m_torrent_file->last_piece());
		m_sequential_download = true;
		m_picker->set_sequential_range(first_piece, last_piece);
	}

	void torrent::set_sequential_range(piece_index_t first_piece)
	{
		if (!has_picker()) {
			if (!valid_metadata() || !m_connections_initialized) return;
			else if (!m_have_all
				|| settings().get_int(settings_pack::suggest_mode)
				== settings_pack::suggest_read_cache)
				need_picker();
			else return;
		}
		// find the last file in piece `first_piece`
		auto const f = m_torrent_file->files().last_file_index_at_piece(first_piece);
		// find the last piece in file `f`
		auto const last_piece = m_torrent_file->files().last_piece_index_at_file(f);
		TORRENT_ASSERT(first_piece <= last_piece);
		set_sequential_range(first_piece, last_piece);
	}

	void torrent::need_picker()
	{
		if (m_picker) return;

		TORRENT_ASSERT(valid_metadata());
		TORRENT_ASSERT(m_connections_initialized);

		INVARIANT_CHECK;

		// if we have all pieces we should not have a picker
		// unless we're in suggest mode
		TORRENT_ASSERT(!m_have_all
			|| settings().get_int(settings_pack::suggest_mode)
			== settings_pack::suggest_read_cache);

		auto pp = std::make_unique<piece_picker>(m_torrent_file->total_size()
			, m_torrent_file->piece_length());

		if (m_have_all) pp->we_have_all();

		// initialize the file progress too
		if (m_file_progress.empty())
			m_file_progress.init(*pp, m_torrent_file->files());

		m_picker = std::move(pp);

		update_gauge();

		for (auto* const p : m_connections)
		{
			TORRENT_INCREMENT(m_iterating_connections);
			if (p->is_disconnecting()) continue;
			peer_has(p->get_bitfield(), p);
		}
	}

	void torrent::need_hash_picker()
	{
		if (m_hash_picker) return;

		TORRENT_ASSERT(valid_metadata());
		TORRENT_ASSERT(m_connections_initialized);

		//INVARIANT_CHECK;

		m_hash_picker = std::make_unique<hash_picker>(m_torrent_file->orig_files()
			, m_merkle_trees);
	}

	struct piece_refcount
	{
		piece_refcount(piece_picker& p, piece_index_t piece)
			: m_picker(p)
			, m_piece(piece)
		{
			m_picker.inc_refcount(m_piece, nullptr);
		}

		piece_refcount(piece_refcount const&) = delete;
		piece_refcount& operator=(piece_refcount const&) = delete;

		~piece_refcount()
		{
			m_picker.dec_refcount(m_piece, nullptr);
		}

	private:
		piece_picker& m_picker;
		piece_index_t m_piece;
	};

	void torrent::add_piece_async(piece_index_t const piece
		, std::vector<char> data, add_piece_flags_t const flags)
	{
		TORRENT_ASSERT(is_single_thread());

		// make sure the piece index is correct
		if (piece >= torrent_file().end_piece())
			return;

		// make sure the piece size is correct
		if (data.size() != std::size_t(m_torrent_file->piece_size(piece)))
			return;

		add_piece(piece, data.data(), flags);
	}

	// TODO: 3 there's some duplication between this function and
	// peer_connection::incoming_piece(). is there a way to merge something?
	void torrent::add_piece(piece_index_t const piece, char const* data
		, add_piece_flags_t const flags)
	{
		TORRENT_ASSERT(is_single_thread());

		// make sure the piece index is correct
		if (piece >= torrent_file().end_piece())
			return;

		int const piece_size = m_torrent_file->piece_size(piece);
		int const blocks_in_piece = (piece_size + block_size() - 1) / block_size();

		if (m_deleted) return;

		// avoid crash trying to access the picker when there is none
		if (m_have_all && !has_picker()) return;

		// we don't support clobbering the piece picker while checking the
		// files. We may end up having the same piece multiple times
		TORRENT_ASSERT_PRECOND(state() != torrent_status::checking_files
			&& state() != torrent_status::checking_resume_data);
		if (state() == torrent_status::checking_files
			|| state() == torrent_status::checking_resume_data)
			return;

		need_picker();

		if (picker().have_piece(piece)
			&& !(flags & torrent_handle::overwrite_existing))
			return;

		peer_request p;
		p.piece = piece;
		p.start = 0;
		piece_refcount refcount{picker(), piece};
		auto self = shared_from_this();
		for (int i = 0; i < blocks_in_piece; ++i, p.start += block_size())
		{
			piece_block const block(piece, i);

			bool const finished = picker().is_finished(block);

			// if this block is already finished, only resume if we have the
			// flag set to overwrite existing data.
			if (!(flags & torrent_handle::overwrite_existing) && finished)
				continue;

			bool const downloaded = picker().is_downloaded(block);

			// however, if the block is downloaded by not written to disk yet,
			// we can't (easily) replace it. We would have to synchronize with
			// the disk in a clear_piece() call. Instead, just ignore such
			// blocks.
			if (downloaded && !finished)
				continue;

			p.length = std::min(piece_size - p.start, block_size());

			m_stats_counters.inc_stats_counter(counters::queued_write_bytes, p.length);

			disk_job_flags_t dflags{};

			auto const write_mode = settings().get_int(settings_pack::disk_io_write_mode);
			if (write_mode == settings_pack::disable_os_cache)
				dflags |= disk_interface::flush_piece | disk_interface::volatile_read;

			m_ses.disk_thread().async_write(m_storage, p, data + p.start, nullptr
				, [self, p](storage_error const& error) { self->on_disk_write_complete(error, p); }
				, dflags);

			bool const was_finished = picker().is_piece_finished(p.piece);
			bool const multi = picker().num_peers(block) > 1;

			picker().mark_as_downloading(block, nullptr);
			picker().mark_as_writing(block, nullptr);

			if (multi) cancel_block(block);

			// did we just finish the piece?
			// this means all blocks are either written
			// to disk or are in the disk write cache
			if (picker().is_piece_finished(p.piece) && !was_finished)
			{
				verify_piece(p.piece);
			}
		}
		m_ses.deferred_submit_jobs();
	}

	void torrent::on_disk_write_complete(storage_error const& error
		, peer_request const& p) try
	{
		TORRENT_ASSERT(is_single_thread());

		m_stats_counters.inc_stats_counter(counters::queued_write_bytes, -p.length);

//		std::fprintf(stderr, "torrent::on_disk_write_complete ret:%d piece:%d block:%d\n"
//			, j->ret, j->piece, j->offset/0x4000);

		INVARIANT_CHECK;
		if (m_abort) return;
		piece_block const block_finished(p.piece, p.start / block_size());

		if (error)
		{
			handle_disk_error("write", error);
			return;
		}

		if (!has_picker()) return;

		// if we already have this block, just ignore it.
		// this can happen if the same block is passed in through
		// add_piece() multiple times
		if (picker().is_finished(block_finished)) return;

		picker().mark_as_finished(block_finished, nullptr);
		maybe_done_flushing();

		if (alerts().should_post<block_finished_alert>())
		{
			alerts().emplace_alert<block_finished_alert>(get_handle(),
				tcp::endpoint(), peer_id(), block_finished.block_index
				, block_finished.piece_index);
		}
	}
	catch (...) { handle_exception(); }

	peer_request torrent::to_req(piece_block const& p) const
	{
		int block_offset = p.block_index * block_size();
		int block = std::min(torrent_file().piece_size(
			p.piece_index) - block_offset, block_size());
		TORRENT_ASSERT(block > 0);
		TORRENT_ASSERT(block <= block_size());

		peer_request r;
		r.piece = p.piece_index;
		r.start = block_offset;
		r.length = block;
		return r;
	}

	std::string torrent::name() const
	{
		if (valid_metadata()) return m_torrent_file->name();
		if (m_name) return *m_name;
		return "";
	}

#ifndef TORRENT_DISABLE_EXTENSIONS

	void torrent::add_extension(std::shared_ptr<torrent_plugin> ext)
	{
		m_extensions.push_back(ext);

		for (auto p : m_connections)
		{
			TORRENT_INCREMENT(m_iterating_connections);
			std::shared_ptr<peer_plugin> pp(ext->new_connection(peer_connection_handle(p->self())));
			if (pp) p->add_extension(std::move(pp));
		}

		// if files are checked for this torrent, call the extension
		// to let it initialize itself
		if (m_connections_initialized)
			ext->on_files_checked();
	}

	void torrent::remove_extension(std::shared_ptr<torrent_plugin> ext)
	{
		auto const i = std::find(m_extensions.begin(), m_extensions.end(), ext);
		if (i == m_extensions.end()) return;
		m_extensions.erase(i);
	}

	void torrent::add_extension_fun(std::function<std::shared_ptr<torrent_plugin>(torrent_handle const&, client_data_t)> const& ext
		, client_data_t userdata)
	{
		std::shared_ptr<torrent_plugin> tp(ext(get_handle(), userdata));
		if (!tp) return;

		add_extension(tp);
<<<<<<< HEAD

		for (auto* p : m_connections)
		{
			TORRENT_INCREMENT(m_iterating_connections);
			std::shared_ptr<peer_plugin> pp(tp->new_connection(peer_connection_handle(p->self())));
			if (pp) p->add_extension(std::move(pp));
		}

		// if files are checked for this torrent, call the extension
		// to let it initialize itself
		if (m_connections_initialized)
			tp->on_files_checked();
=======
>>>>>>> 61ad52ae
	}

#endif

#ifdef TORRENT_SSL_PEERS
	bool torrent::verify_peer_cert(bool const preverified, ssl::verify_context& ctx)
	{
		// if the cert wasn't signed by the correct CA, fail the verification
		if (!preverified) return false;

		std::string expected = m_torrent_file->name();
#ifndef TORRENT_DISABLE_LOGGING
		std::string names;
		bool match = false;
#endif

#ifdef TORRENT_USE_OPENSSL
#ifdef __clang__
#pragma clang diagnostic push
#pragma clang diagnostic ignored "-Wdeprecated-declarations"
#pragma clang diagnostic ignored "-Wused-but-marked-unused"
#pragma clang diagnostic ignored "-Wold-style-cast"
#pragma clang diagnostic ignored "-Wzero-as-null-pointer-constant"
#endif
		// we're only interested in checking the certificate at the end of the chain.
		// any certificate that isn't the leaf (i.e. the one presented by the peer)
		// should be accepted automatically, given preverified is true. The leaf certificate
		// need to be verified to make sure its DN matches the info-hash
		int depth = X509_STORE_CTX_get_error_depth(ctx.native_handle());
		if (depth > 0) return true;

		X509* cert = X509_STORE_CTX_get_current_cert(ctx.native_handle());

		// Go through the alternate names in the certificate looking for matching DNS entries
		auto* gens = static_cast<GENERAL_NAMES*>(
			X509_get_ext_d2i(cert, NID_subject_alt_name, nullptr, nullptr));

		for (int i = 0; i < sk_GENERAL_NAME_num(gens); ++i)
		{
			GENERAL_NAME* gen = sk_GENERAL_NAME_value(gens, i);
			if (gen->type != GEN_DNS) continue;
			ASN1_IA5STRING* domain = gen->d.dNSName;
			if (domain->type != V_ASN1_IA5STRING || !domain->data || !domain->length) continue;
			auto const* torrent_name = reinterpret_cast<char const*>(domain->data);
			auto const name_length = aux::numeric_cast<std::size_t>(domain->length);

#ifndef TORRENT_DISABLE_LOGGING
			if (i > 1) names += " | n: ";
			names.append(torrent_name, name_length);
#endif
			if (std::strncmp(torrent_name, "*", name_length) == 0
				|| std::strncmp(torrent_name, expected.c_str(), name_length) == 0)
			{
#ifndef TORRENT_DISABLE_LOGGING
				match = true;
				// if we're logging, keep looping over all names,
				// for completeness of the log
				continue;
#else
				return true;
#endif
			}
		}

		// no match in the alternate names, so try the common names. We should only
		// use the "most specific" common name, which is the last one in the list.
		X509_NAME* name = X509_get_subject_name(cert);
		int i = -1;
		ASN1_STRING* common_name = nullptr;
		while ((i = X509_NAME_get_index_by_NID(name, NID_commonName, i)) >= 0)
		{
			X509_NAME_ENTRY* name_entry = X509_NAME_get_entry(name, i);
			common_name = X509_NAME_ENTRY_get_data(name_entry);
		}
		if (common_name && common_name->data && common_name->length)
		{
			auto const* torrent_name = reinterpret_cast<char const*>(common_name->data);
			auto const name_length = aux::numeric_cast<std::size_t>(common_name->length);

#ifndef TORRENT_DISABLE_LOGGING
			if (!names.empty()) names += " | n: ";
			names.append(torrent_name, name_length);
#endif
			if (std::strncmp(torrent_name, "*", name_length) == 0
				|| std::strncmp(torrent_name, expected.c_str(), name_length) == 0)
			{
#ifdef TORRENT_DISABLE_LOGGING
				return true;
#else
				match = true;
#endif

			}
		}
#ifdef __clang__
#pragma clang diagnostic pop
#endif

#elif defined TORRENT_USE_GNUTLS
		gnutls_x509_crt_t cert = ctx.native_handle();

		// We don't use gnutls_x509_crt_check_hostname()
		// as it doesn't handle wildcards the way we need here

		char buf[256];
		unsigned int seq = 0;
		while(true) {
			size_t len = sizeof(buf);
			int ret = gnutls_x509_crt_get_subject_alt_name(cert, seq, buf, &len, nullptr);
			if(ret == GNUTLS_E_REQUESTED_DATA_NOT_AVAILABLE) break;
			if(ret == GNUTLS_E_SUCCESS)
			{
#ifndef TORRENT_DISABLE_LOGGING
				if (!names.empty()) names += " | n: ";
				names.append(buf, len);
#endif
				if (std::strncmp(buf, "*", len) == 0
					|| std::strncmp(buf, expected.c_str(), len) == 0)
				{
#ifndef TORRENT_DISABLE_LOGGING
					match = true;
					continue;
#else
					return true;
#endif
				}
			}
			++seq;
		}

		// no match in the alternate names, so try the common name
		size_t len = sizeof(buf);
		int ret = gnutls_x509_crt_get_dn_by_oid(cert, GNUTLS_OID_X520_COMMON_NAME, 0, 0, buf, &len);
		if(ret == GNUTLS_E_SUCCESS)
		{
#ifndef TORRENT_DISABLE_LOGGING
			if (!names.empty()) names += " | n: ";
			names.append(buf, len);
#endif
			if (std::strncmp(buf, "*", len) == 0
				|| std::strncmp(buf, expected.c_str(), len) == 0)
			{
#ifdef TORRENT_DISABLE_LOGGING
				return true;
#else
				match = true;
#endif
			}
		}
#endif // TORRENT_USE_GNUTLS

#ifndef TORRENT_DISABLE_LOGGING
		debug_log("<== incoming SSL CONNECTION [ n: %s | match: %s ]"
			, names.c_str(), match?"yes":"no");
		return match;
#else
		return false;
#endif
	}

	void torrent::init_ssl(string_view cert)
	{
		// create the SSL context for this torrent. We need to
		// inject the root certificate, and no other, to
		// verify other peers against
		std::unique_ptr<ssl::context> ctx(std::make_unique<ssl::context>(ssl::context::tls));

		ctx->set_options(ssl::context::default_workarounds
			| ssl::context::no_sslv2
			| ssl::context::no_sslv3
			| ssl::context::single_dh_use);

		error_code ec;
		ctx->set_verify_mode(ssl::context::verify_peer
			| ssl::context::verify_fail_if_no_peer_cert
			| ssl::context::verify_client_once, ec);
		if (ec)
		{
			set_error(ec, torrent_status::error_file_ssl_ctx);
			pause();
			return;
		}

		// the verification function verifies the distinguished name
		// of a peer certificate to make sure it matches the info-hash
		// of the torrent, or that it's a "star-cert"
		ctx->set_verify_callback(
				std::bind(&torrent::verify_peer_cert, this, _1, _2)
				, ec);
		if (ec)
		{
			set_error(ec, torrent_status::error_file_ssl_ctx);
			pause();
			return;
		}

		// set the root certificate as trust
		ssl::set_trust_certificate(ctx->native_handle(), cert, ec);
		if (ec)
		{
			set_error(ec, torrent_status::error_file_ssl_ctx);
			pause();
			return;
		}

#if 0
		char filename[100];
		std::snprintf(filename, sizeof(filename), "/tmp/%u.pem", random());
		FILE* f = fopen(filename, "w+");
		fwrite(cert.c_str(), cert.size(), 1, f);
		fclose(f);
		ctx->load_verify_file(filename);
#endif

		// if all went well, set the torrent ssl context to this one
		m_ssl_ctx = std::move(ctx);
		// tell the client we need a cert for this torrent
		alerts().emplace_alert<torrent_need_cert_alert>(get_handle());
	}
#endif // TORRENT_SSL_PEERS

	void torrent::construct_storage()
	{
		storage_params params{
			m_torrent_file->orig_files(),
			&m_torrent_file->orig_files() != &m_torrent_file->files()
				? &m_torrent_file->files() : nullptr,
			m_save_path,
			static_cast<storage_mode_t>(m_storage_mode),
			m_file_priority,
			m_info_hash.get_best()
		};

		// the shared_from_this() will create an intentional
		// cycle of ownership, se the hpp file for description.
		m_storage = m_ses.disk_thread().new_torrent(params, shared_from_this());
	}

	peer_connection* torrent::find_lowest_ranking_peer() const
	{
		auto lowest_rank = end();
		for (auto i = begin(); i != end(); ++i)
		{
			// disconnecting peers don't count
			if ((*i)->is_disconnecting()) continue;
			if (lowest_rank == end() || (*lowest_rank)->peer_rank() > (*i)->peer_rank())
				lowest_rank = i;
		}

		if (lowest_rank == end()) return nullptr;
		return *lowest_rank;
	}

	// this may not be called from a constructor because of the call to
	// shared_from_this(). It's either called when we start() the torrent, or at a
	// later time if it's a magnet link, once the metadata is downloaded
	void torrent::init()
	{
		INVARIANT_CHECK;

		TORRENT_ASSERT(is_single_thread());

#ifndef TORRENT_DISABLE_LOGGING
		debug_log("init torrent: %s", torrent_file().name().c_str());
#endif

		TORRENT_ASSERT(valid_metadata());
		TORRENT_ASSERT(m_torrent_file->num_files() > 0);
		TORRENT_ASSERT(m_torrent_file->total_size() >= 0);

		if (int(m_file_priority.size()) > m_torrent_file->num_files())
			m_file_priority.resize(m_torrent_file->num_files());
		else if (m_add_torrent_params->flags & torrent_flags::default_dont_download)
			m_file_priority.resize(m_torrent_file->num_files(), dont_download);

		auto cert = m_torrent_file->ssl_cert();
		if (!cert.empty())
		{
			m_ssl_torrent = true;
#ifdef TORRENT_SSL_PEERS
			init_ssl(cert);
#endif
		}

		if (m_torrent_file->num_pieces() > piece_picker::max_pieces)
		{
			set_error(errors::too_many_pieces_in_torrent, torrent_status::error_file_none);
			pause();
			return;
		}

		if (m_torrent_file->num_pieces() == 0)
		{
			set_error(errors::torrent_invalid_length, torrent_status::error_file_none);
			pause();
			return;
		}

		int const blocks_per_piece
			= (m_torrent_file->piece_length() + default_block_size - 1) / default_block_size;
		if (blocks_per_piece > piece_picker::max_blocks_per_piece)
		{
			set_error(errors::invalid_piece_size, torrent_status::error_file_none);
			pause();
			return;
		}

		// --- MAPPED FILES ---
		file_storage const& fs = m_torrent_file->files();
		if (m_add_torrent_params)
		{
			for (auto const& f : m_add_torrent_params->renamed_files)
			{
				if (f.first < file_index_t(0) || f.first >= fs.end_file()) continue;
				m_torrent_file->rename_file(file_index_t(f.first), f.second);
			}
		}

		construct_storage();

#ifndef TORRENT_DISABLE_SHARE_MODE
		if (m_share_mode && valid_metadata())
		{
			// in share mode, all pieces have their priorities initialized to 0
			m_file_priority.clear();
			m_file_priority.resize(m_torrent_file->num_files(), dont_download);
		}
#endif

		// it's important to initialize the peers early, because this is what will
		// fix up their have-bitmasks to have the correct size
		// TODO: 2 add a unit test where we don't have metadata, connect to a peer
		// that sends a bitfield that's too large, then we get the metadata
		if (!m_connections_initialized)
		{
			m_connections_initialized = true;
			// all peer connections have to initialize themselves now that the metadata
			// is available
			// copy the peer list since peers may disconnect and invalidate
			// m_connections as we initialize them
			for (auto* const c : m_connections)
			{
				auto pc = c->self();
				if (pc->is_disconnecting()) continue;
				pc->on_metadata_impl();
				if (pc->is_disconnecting()) continue;
				pc->init();
			}
		}

		// in case file priorities were passed in via the add_torrent_params
		// and also in the case of share mode, we need to update the priorities
		// this has to be applied before piece priority
		if (!m_file_priority.empty())
		{
			// m_file_priority was loaded from the resume data, this doesn't
			// alter any state that needs to be saved in the resume data
			bool const ns = m_need_save_resume_data;
			update_piece_priorities(m_file_priority);
			m_need_save_resume_data = ns;
		}

		if (m_add_torrent_params)
		{
			piece_index_t idx(0);
			if (m_add_torrent_params->piece_priorities.size() > std::size_t(m_torrent_file->num_pieces()))
				m_add_torrent_params->piece_priorities.resize(std::size_t(m_torrent_file->num_pieces()));

			for (auto prio : m_add_torrent_params->piece_priorities)
			{
				if (has_picker() || prio != default_priority)
				{
					need_picker();
					m_picker->set_piece_priority(idx, prio);
				}
				++idx;
			}
			update_gauge();
		}

		if (m_seed_mode)
		{
			m_have_all = true;
			update_gauge();
			update_state_list();
			update_want_tick();
		}
		else
		{
			need_picker();

			TORRENT_ASSERT(block_size() > 0);

			m_padding_bytes = 0;
			std::vector<piece_index_t> have_pieces;

			aux::apply_pad_files(fs, [&](piece_index_t const piece, int const bytes)
			{
				m_padding_bytes += bytes;
				if (bytes == fs.piece_size(piece))
					have_pieces.push_back(piece);
				m_picker->set_pad_bytes(piece, bytes);
			});

			for (auto i : have_pieces)
			{
				// we may have this piece already, if we picked it up from
				// resume data.
				if (m_picker->have_piece(i)) continue;
//				picker().piece_passed(i);
//				TORRENT_ASSERT(picker().have_piece(i));
				we_have(i);
			}
		}

		set_state(torrent_status::checking_resume_data);

		aux::vector<std::string, file_index_t> links;
#ifndef TORRENT_DISABLE_MUTABLE_TORRENTS
		if (!m_torrent_file->similar_torrents().empty()
			|| !m_torrent_file->collections().empty())
		{
			resolve_links res(m_torrent_file);

			for (auto const& ih : m_torrent_file->similar_torrents())
			{
				std::shared_ptr<torrent> t = m_ses.find_torrent(info_hash_t(ih)).lock();
				if (!t) continue;

				// Only attempt to reuse files from torrents that are seeding.
				// TODO: this could be optimized by looking up which files are
				// complete and just look at those
				if (!t->is_seed()) continue;

				res.match(t->get_torrent_file(), t->save_path());
			}
			for (auto const& c : m_torrent_file->collections())
			{
				std::vector<std::shared_ptr<torrent>> ts = m_ses.find_collection(c);

				for (auto const& t : ts)
				{
					// Only attempt to reuse files from torrents that are seeding.
					// TODO: this could be optimized by looking up which files are
					// complete and just look at those
					if (!t->is_seed()) continue;

					res.match(t->get_torrent_file(), t->save_path());
				}
			}

			std::vector<resolve_links::link_t> const& l = res.get_links();
			if (!l.empty())
			{
				links.resize(m_torrent_file->files().num_files());
				for (auto const& i : l)
				{
					if (!i.ti) continue;
					links[i.file_idx] = combine_path(i.save_path
						, i.ti->files().file_path(i.file_idx));
				}
			}
		}
#endif // TORRENT_DISABLE_MUTABLE_TORRENTS

#if TORRENT_USE_ASSERTS
		TORRENT_ASSERT(m_outstanding_check_files == false);
		m_outstanding_check_files = true;
#endif

		if (!m_add_torrent_params || !(m_add_torrent_params->flags & torrent_flags::no_verify_files))
		{
			m_ses.disk_thread().async_check_files(
				m_storage, m_add_torrent_params ? m_add_torrent_params.get() : nullptr
				, std::move(links), [self = shared_from_this()](status_t st, storage_error const& error)
				{ self->on_resume_data_checked(st, error); });
#ifndef TORRENT_DISABLE_LOGGING
			debug_log("init, async_check_files");
#endif
			m_ses.deferred_submit_jobs();
		}
		else
		{
			on_resume_data_checked(status_t::no_error, storage_error{});
		}

		update_want_peers();
		update_want_tick();

		// this will remove the piece picker, if we're done with it
		maybe_done_flushing();

		m_torrent_initialized = true;
	}

	bt_peer_connection* torrent::find_introducer(tcp::endpoint const& ep) const
	{
#ifndef TORRENT_DISABLE_EXTENSIONS
		for (auto* pe : m_connections)
		{
			TORRENT_INCREMENT(m_iterating_connections);
			if (pe->type() != connection_type::bittorrent) continue;
			auto* p = static_cast<bt_peer_connection*>(pe);
			if (!p->supports_holepunch()) continue;
			if (p->was_introduced_by(ep)) return p;
		}
#else
		TORRENT_UNUSED(ep);
#endif
		return nullptr;
	}

	bt_peer_connection* torrent::find_peer(tcp::endpoint const& ep) const
	{
		for (auto* p : m_connections)
		{
			TORRENT_INCREMENT(m_iterating_connections);
			if (p->type() != connection_type::bittorrent) continue;
			if (p->remote() == ep) return static_cast<bt_peer_connection*>(p);
		}
		return nullptr;
	}

	peer_connection* torrent::find_peer(peer_id const& pid)
	{
		for (auto* p : m_connections)
		{
			if (p->pid() == pid) return p;
		}
		return nullptr;
	}

	bool torrent::is_self_connection(peer_id const& pid) const
	{
		return m_outgoing_pids.count(pid) > 0;
	}

	void torrent::on_resume_data_checked(status_t status
		, storage_error const& error) try
	{
#if TORRENT_USE_ASSERTS
		TORRENT_ASSERT(m_outstanding_check_files);
		m_outstanding_check_files = false;
#endif

		// when applying some of the resume data to the torrent, we will
		// trigger calls that set m_need_save_resume_data, even though we're
		// just applying the state of the resume data we loaded with. We don't
		// want anything in this function to affect the state of
		// m_need_save_resume_data, so we save it in a local variable and reset
		// it at the end of the function.
		bool const need_save_resume_data = m_need_save_resume_data;

		TORRENT_ASSERT(is_single_thread());

		if (m_abort) return;

		if ((status & status_t::oversized_file) != status_t{})
		{
			// clear the flag
			status = status & ~status_t::oversized_file;
			if (m_ses.alerts().should_post<oversized_file_alert>())
				m_ses.alerts().emplace_alert<oversized_file_alert>(get_handle());
		}

		if (status == status_t::fatal_disk_error)
		{
			TORRENT_ASSERT(m_outstanding_check_files == false);
			handle_disk_error("check_resume_data", error);
			auto_managed(false);
			pause();
		}

		state_updated();

		if (m_add_torrent_params)
		{
			// --- PEERS ---

			for (auto const& p : m_add_torrent_params->peers)
			{
				add_peer(p , peer_info::resume_data);
			}

#ifndef TORRENT_DISABLE_LOGGING
			if (should_log() && !m_add_torrent_params->peers.empty())
			{
				std::string str;
				for (auto const& peer : m_add_torrent_params->peers)
				{
					str += peer.address().to_string();
					str += ' ';
				}
				debug_log("resume-checked add_peer() [ %s] connect-candidates: %d"
					, str.c_str(), m_peer_list
					? m_peer_list->num_connect_candidates() : -1);
			}
#endif

			for (auto const& p : m_add_torrent_params->banned_peers)
			{
				torrent_peer* peer = add_peer(p, peer_info::resume_data);
				if (peer) ban_peer(peer);
			}

			if (!m_add_torrent_params->peers.empty()
				|| !m_add_torrent_params->banned_peers.empty())
			{
				update_want_peers();
			}

#ifndef TORRENT_DISABLE_LOGGING
			if (m_peer_list && m_peer_list->num_peers() > 0)
				debug_log("resume added peers (total peers: %d)"
					, m_peer_list->num_peers());
#endif
		}

		// only report this error if the user actually provided resume data
		// (i.e. m_add_torrent_params->have_pieces)
		if ((error || status != status_t::no_error)
			&& m_add_torrent_params
			&& aux::contains_resume_data(*m_add_torrent_params)
			&& m_ses.alerts().should_post<fastresume_rejected_alert>())
		{
			m_ses.alerts().emplace_alert<fastresume_rejected_alert>(get_handle()
				, error.ec
				, resolve_filename(error.file())
				, error.operation);
		}

#ifndef TORRENT_DISABLE_LOGGING
		if (should_log())
		{
			if (status != status_t::no_error || error)
			{
				debug_log("fastresume data rejected: ret: %d (%d) op: %s file: %d %s"
					, static_cast<int>(status), error.ec.value()
					, operation_name(error.operation)
					, static_cast<int>(error.file())
					, error.ec.message().c_str());
			}
			else
			{
				debug_log("fastresume data accepted");
			}
		}
#endif

		bool should_start_full_check = (status != status_t::no_error);

		// if we got a partial pieces bitfield, it means we were in the middle of
		// checking this torrent. pick it up where we left off
		if (status == status_t::no_error
			&& m_add_torrent_params
			&& !m_add_torrent_params->have_pieces.empty()
			&& m_add_torrent_params->have_pieces.size() < m_torrent_file->num_pieces())
		{
			m_checking_piece = m_num_checked_pieces
				= m_add_torrent_params->have_pieces.end_index();
			should_start_full_check = true;
		}

		// if ret != 0, it means we need a full check. We don't necessarily need
		// that when the resume data check fails. For instance, if the resume data
		// is incorrect, but we don't have any files, we skip the check and initialize
		// the storage to not have anything.
		if (status == status_t::no_error)
		{
			// there are either no files for this torrent
			// or the resume_data was accepted

			if (m_seed_mode)
			{
				m_have_all = true;
				update_gauge();
				update_state_list();

				if (!error && m_add_torrent_params)
				{
					int const num_pieces2 = std::min(m_add_torrent_params->verified_pieces.size()
						, torrent_file().num_pieces());
					for (piece_index_t i{0}; i < piece_index_t(num_pieces2); ++i)
					{
						if (!m_add_torrent_params->verified_pieces[i]) continue;
						m_verified.set_bit(i);
					}
				}
			}
			else if (!error && m_add_torrent_params)
			{
				// --- PIECES ---

				int const num_pieces = std::min(m_add_torrent_params->have_pieces.size()
					, torrent_file().num_pieces());
				for (piece_index_t i{0}; i < piece_index_t(num_pieces); ++i)
				{
					if (!m_add_torrent_params->have_pieces[i]) continue;
					need_picker();
					m_picker->we_have(i);
					inc_stats_counter(counters::num_piece_passed);
					update_gauge();
					we_have(i);
				}

				// --- UNFINISHED PIECES ---

				int const num_blocks_per_piece = torrent_file().piece_length() / block_size();

				for (auto const& p : m_add_torrent_params->unfinished_pieces)
				{
					piece_index_t const piece = p.first;
					bitfield const& blocks = p.second;

					if (piece < piece_index_t(0) || piece >= torrent_file().end_piece())
					{
						continue;
					}

					// being in seed mode and missing a piece is not compatible.
					// Leave seed mode if that happens
					if (m_seed_mode) leave_seed_mode(seed_mode_t::skip_checking);

					if (has_picker() && m_picker->have_piece(piece))
					{
						m_picker->we_dont_have(piece);
						update_gauge();
					}

					need_picker();

					const int num_bits = std::min(num_blocks_per_piece, int(blocks.size()));
					for (int k = 0; k < num_bits; ++k)
					{
						if (blocks.get_bit(k))
						{
							m_picker->mark_as_finished(piece_block(piece, k), nullptr);
						}
					}
					if (m_picker->is_piece_finished(piece))
					{
						verify_piece(piece);
					}
				}
			}
		}
		else
		{
			m_seed_mode = false;
			// either the fastresume data was rejected or there are
			// some files
			m_have_all = false;
			update_gauge();
			update_state_list();
		}

		if (should_start_full_check)
		{
			set_state(torrent_status::checking_files);
			if (should_check_files()) start_checking();

			// start the checking right away (potentially)
			m_ses.trigger_auto_manage();
		}
		else
		{
			files_checked();
		}

		// this will remove the piece picker, if we're done with it
		maybe_done_flushing();
		TORRENT_ASSERT(m_outstanding_check_files == false);
		m_add_torrent_params.reset();

		// restore m_need_save_resume_data to its state when we entered this
		// function.
		m_need_save_resume_data = need_save_resume_data;
	}
	catch (...) { handle_exception(); }

	void torrent::force_recheck()
	{
		INVARIANT_CHECK;

		if (!valid_metadata()) return;

		// if the torrent is already queued to check its files
		// don't do anything
		if (should_check_files()
			|| m_state == torrent_status::checking_resume_data)
			return;

		clear_error();

		disconnect_all(errors::stopping_torrent, operation_t::bittorrent);
		stop_announcing();

		// we're checking everything anyway, no point in assuming we are a seed
		// now.
		leave_seed_mode(seed_mode_t::skip_checking);

		// forget that we have any pieces
		m_have_all = false;

// removing the piece picker will clear the user priorities
// instead, just clear which pieces we have
		if (m_picker)
		{
			m_picker->resize(m_torrent_file->total_size(), m_torrent_file->piece_length());

			m_file_progress.clear();
			m_file_progress.init(picker(), m_torrent_file->files());
		}

		// assume that we don't have anything
		m_files_checked = false;

		update_gauge();
		update_want_tick();
		set_state(torrent_status::checking_resume_data);

		set_queue_position(last_pos);

		TORRENT_ASSERT(m_outstanding_check_files == false);
		m_add_torrent_params.reset();

		// this will clear the stat cache, to make us actually query the
		// filesystem for files again
		m_ses.disk_thread().async_release_files(m_storage);

		m_ses.disk_thread().async_check_files(m_storage, nullptr
			, {}, [self = shared_from_this()](status_t st, storage_error const& error)
			{ self->on_force_recheck(st, error); });
		m_ses.deferred_submit_jobs();
	}

	void torrent::on_force_recheck(status_t status, storage_error const& error) try
	{
		TORRENT_ASSERT(is_single_thread());

		// hold a reference until this function returns
		state_updated();

		if (m_abort) return;

		if ((status & status_t::oversized_file) != status_t{})
		{
			// clear the flag
			status = status & ~status_t::oversized_file;
			if (m_ses.alerts().should_post<oversized_file_alert>())
				m_ses.alerts().emplace_alert<oversized_file_alert>(get_handle());
		}

		if (error)
		{
			handle_disk_error("force_recheck", error);
			return;
		}
		if (status == status_t::no_error)
		{
			// if there are no files, just start
			files_checked();
		}
		else
		{
			m_progress_ppm = 0;
			m_checking_piece = piece_index_t(0);
			m_num_checked_pieces = piece_index_t(0);

			set_state(torrent_status::checking_files);
			if (m_auto_managed) pause(torrent_handle::graceful_pause);
			if (should_check_files()) start_checking();
			else m_ses.trigger_auto_manage();
		}
	}
	catch (...) { handle_exception(); }

	void torrent::start_checking() try
	{
		TORRENT_ASSERT(should_check_files());

		int num_outstanding = settings().get_int(settings_pack::checking_mem_usage) * block_size()
			/ m_torrent_file->piece_length();
		// if we only keep a single read operation in-flight at a time, we suffer
		// significant performance degradation. Always keep at least 4 jobs
		// outstanding per hasher thread
		int const min_outstanding
			= std::max(1, settings().get_int(settings_pack::hashing_threads)) * 2;
		if (num_outstanding < min_outstanding) num_outstanding = min_outstanding;

		// subtract the number of pieces we already have outstanding
		num_outstanding -= (static_cast<int>(m_checking_piece)
			- static_cast<int>(m_num_checked_pieces));
		if (num_outstanding <= 0) return;

		// we might already have some outstanding jobs, if we were paused and
		// resumed quickly, before the outstanding jobs completed
		if (m_checking_piece >= m_torrent_file->end_piece())
		{
#ifndef TORRENT_DISABLE_LOGGING
			debug_log("start_checking, checking_piece >= num_pieces. %d >= %d"
				, static_cast<int>(m_checking_piece), m_torrent_file->num_pieces());
#endif
			return;
		}

		for (int i = 0; i < num_outstanding; ++i)
		{
			if (has_picker())
			{
				// skip pieces we already have
				while (m_checking_piece < m_torrent_file->end_piece()
					&& m_picker->have_piece(m_checking_piece))
				{
					++m_checking_piece;
					++m_num_checked_pieces;
				}
			}

			if (m_checking_piece >= m_torrent_file->end_piece()) break;

			auto flags = disk_interface::sequential_access | disk_interface::volatile_read;
			if (torrent_file().info_hashes().has_v1())
				flags |= disk_interface::v1_hash;
			aux::vector<sha256_hash> hashes;
			if (torrent_file().info_hashes().has_v2())
				hashes.resize(torrent_file().orig_files().blocks_in_piece2(m_checking_piece));

			span<sha256_hash> v2_span(hashes);
			m_ses.disk_thread().async_hash(m_storage, m_checking_piece, v2_span, flags
				, [self = shared_from_this(), hashes = std::move(hashes)]
				(piece_index_t p, sha1_hash const& h, storage_error const& error) mutable
				{ self->on_piece_hashed(std::move(hashes), p, h, error); });
			++m_checking_piece;
			if (m_checking_piece >= m_torrent_file->end_piece()) break;
		}
		m_ses.deferred_submit_jobs();
#ifndef TORRENT_DISABLE_LOGGING
		debug_log("start_checking, m_checking_piece: %d"
			, static_cast<int>(m_checking_piece));
#endif
	}
	catch (...) { handle_exception(); }

	// This is only used for checking of torrents. i.e. force-recheck or initial checking
	// of existing files
	void torrent::on_piece_hashed(aux::vector<sha256_hash> block_hashes
		, piece_index_t const piece, sha1_hash const& piece_hash
		, storage_error const& error) try
	{
		TORRENT_ASSERT(is_single_thread());
		INVARIANT_CHECK;

		if (m_abort) return;
		if (m_deleted) return;

		state_updated();

		++m_num_checked_pieces;

		if (error)
		{
			if (error.ec == boost::system::errc::no_such_file_or_directory
				|| error.ec == boost::asio::error::eof
				|| error.ec == lt::errors::file_too_short
#ifdef TORRENT_WINDOWS
				|| error.ec == error_code(ERROR_HANDLE_EOF, system_category())
#endif
				)
			{
				TORRENT_ASSERT(error.file() >= file_index_t(0));

				// skip this file by updating m_checking_piece to the first piece following it
				file_storage const& st = m_torrent_file->files();
				std::int64_t file_size = st.file_size(error.file());
				piece_index_t last = st.map_file(error.file(), file_size, 0).piece;
				if (m_checking_piece < last)
				{
					int diff = static_cast<int>(last) - static_cast<int>(m_checking_piece);
					m_num_checked_pieces = piece_index_t(static_cast<int>(m_num_checked_pieces) + diff);
					m_checking_piece = last;
				}
			}
			else
			{
				m_checking_piece = piece_index_t{0};
				m_num_checked_pieces = piece_index_t{0};
				if (m_ses.alerts().should_post<file_error_alert>())
					m_ses.alerts().emplace_alert<file_error_alert>(error.ec,
						resolve_filename(error.file()), error.operation, get_handle());

#ifndef TORRENT_DISABLE_LOGGING
				if (should_log())
				{
					debug_log("on_piece_hashed, fatal disk error: (%d) %s", error.ec.value()
						, error.ec.message().c_str());
				}
#endif
				auto_managed(false);
				pause();
				set_error(error.ec, error.file());

				// recalculate auto-managed torrents sooner
				// in order to start checking the next torrent
				m_ses.trigger_auto_manage();
				return;
			}
		}

		m_progress_ppm = std::uint32_t(std::int64_t(static_cast<int>(m_num_checked_pieces))
			* 1000000 / torrent_file().num_pieces());

		boost::tribool hash_passed[2]
			= { boost::indeterminate, boost::indeterminate };

		if (!settings().get_bool(settings_pack::disable_hash_checks))
		{
			if (torrent_file().info_hashes().has_v1())
				hash_passed[0] = piece_hash == m_torrent_file->hash_for_piece(piece);

			// if the v1 hash failed the check, don't add the v2 hashes to the
			// merkle tree. They are most likely invalid.
			if (torrent_file().info_hashes().has_v2() && !bool(hash_passed[0] == false))
			{
				hash_passed[1] = on_blocks_hashed(piece, block_hashes);
			}
		}
		else
		{
			hash_passed[0] = hash_passed[1] = true;
		}

		if ((hash_passed[0] && !hash_passed[1]) || (!hash_passed[0] && hash_passed[1]))
		{
			set_error(errors::torrent_inconsistent_hashes, torrent_status::error_file_none);
			pause();
			return;
		}
		else if (hash_passed[0] || hash_passed[1])
		{
			if (has_picker() || !m_have_all)
			{
				need_picker();
				m_picker->we_have(piece);
				update_gauge();
			}
			we_have(piece);
		}
		else if (!error
			&& boost::indeterminate(hash_passed[0])
			&& boost::indeterminate(hash_passed[1]))
		{
			// The data exists but we don't have the hashes needed to verify
			// it yet. This is a special case because we want to say we have
			// the piece once the hash is verified and not download the data
			// unless the hash check fails. To get this effect we setup the
			// piece's state in the piece picker so that it looks like a piece
			// which is finished but not hash checked.
			need_picker();
			int const blocks_in_piece = m_picker->blocks_in_piece(piece);
			for (int i = 0; i < blocks_in_piece; ++i)
				m_picker->mark_as_finished(piece_block(piece, i), nullptr);
		}

		if (m_checking_piece < m_torrent_file->end_piece() && has_picker())
		{
			// skip pieces we already have
			while (m_picker->have_piece(m_checking_piece))
			{
				++m_checking_piece;
				++m_num_checked_pieces;
				if (m_checking_piece >= m_torrent_file->end_piece())
				{
					// actually, we already have outstanding jobs for
					// the remaining pieces. We just need to wait for them
					// to finish
					break;
				}
			}
		}

		if (m_num_checked_pieces < m_torrent_file->end_piece())
		{
			// we paused the checking
			if (!should_check_files())
			{
#ifndef TORRENT_DISABLE_LOGGING
				debug_log("on_piece_hashed, checking paused");
#endif
				if (m_checking_piece == m_num_checked_pieces)
				{
					// we are paused, and we just completed the last outstanding job.
					// now we can be considered paused
					if (alerts().should_post<torrent_paused_alert>())
						alerts().emplace_alert<torrent_paused_alert>(get_handle());
				}
				return;
			}

			if (m_checking_piece >= m_torrent_file->end_piece())
				return;

			auto flags = disk_interface::sequential_access | disk_interface::volatile_read;

			if (torrent_file().info_hashes().has_v1())
				flags |= disk_interface::v1_hash;
			if (torrent_file().info_hashes().has_v2())
				block_hashes.resize(torrent_file().orig_files().blocks_in_piece2(m_checking_piece));

			span<sha256_hash> v2_span(block_hashes);
			m_ses.disk_thread().async_hash(m_storage, m_checking_piece, v2_span, flags
				, [self = shared_from_this(), hashes = std::move(block_hashes)]
				(piece_index_t p, sha1_hash const& h, storage_error const& e)
				{ self->on_piece_hashed(std::move(hashes), p, h, e); });
			++m_checking_piece;
			m_ses.deferred_submit_jobs();
#ifndef TORRENT_DISABLE_LOGGING
			debug_log("on_piece_hashed, m_checking_piece: %d"
				, static_cast<int>(m_checking_piece));
#endif
			return;
		}

#ifndef TORRENT_DISABLE_LOGGING
		debug_log("on_piece_hashed, completed");
#endif

		auto const& pack = settings();
		auto get_int_setting = [&pack](int const name) {
			int const v = pack.get_int(name);
			if (v < 0) return std::numeric_limits<int>::max();
			return v;
		};
		int const limit = std::min({
			get_int_setting(settings_pack::active_downloads)
			, get_int_setting(settings_pack::active_seeds)
			, get_int_setting(settings_pack::active_limit)});
		int const num_torrents = m_ses.num_torrents();
		if (m_auto_managed && num_torrents > limit)
		{
			// if we're auto managed and we've reached one of the limits. Assume
			// we need to be paused until the auto managed logic runs again
			// (which is triggered further down)
			set_paused(true);
		}

		// we're done checking! (this should cause a call to trigger_auto_manage)
		files_checked();

		// reset the checking state
		m_checking_piece = piece_index_t(0);
		m_num_checked_pieces = piece_index_t(0);
	}
	catch (...) { handle_exception(); }

#if TORRENT_ABI_VERSION == 1
	void torrent::use_interface(std::string net_interfaces)
	{
		std::shared_ptr<settings_pack> p = std::make_shared<settings_pack>();
		p->set_str(settings_pack::outgoing_interfaces, std::move(net_interfaces));
		m_ses.apply_settings_pack(p);
	}
#endif

	void torrent::on_tracker_announce(error_code const& ec) try
	{
		COMPLETE_ASYNC("tracker::on_tracker_announce");
		TORRENT_ASSERT(is_single_thread());
		TORRENT_ASSERT(m_waiting_tracker > 0);
		--m_waiting_tracker;
		if (ec) return;
		if (m_abort) return;
		announce_with_tracker();
	}
	catch (...) { handle_exception(); }

	void torrent::lsd_announce()
	{
		if (m_abort) return;
		if (!m_enable_lsd) return;

		// if the files haven't been checked yet, we're
		// not ready for peers. Except, if we don't have metadata,
		// we need peers to download from
		if (!m_files_checked && valid_metadata()) return;

		if (!m_announce_to_lsd) return;

		// private torrents are never announced on LSD
		if (m_torrent_file->is_valid() && m_torrent_file->priv()) return;

		// i2p torrents are also never announced on LSD
		// unless we allow mixed swarms
		if (m_torrent_file->is_valid()
			&& (torrent_file().is_i2p() && !settings().get_bool(settings_pack::allow_i2p_mixed)))
			return;

		if (is_paused()) return;

		if (!m_ses.has_lsd()) return;

		// TODO: this pattern is repeated in a few places. Factor this into
		// a function and generalize the concept of a torrent having a
		// dedicated listen port
#ifdef TORRENT_SSL_PEERS
		int port = is_ssl_torrent() ? m_ses.ssl_listen_port() : m_ses.listen_port();
#else
		int port = m_ses.listen_port();
#endif

		// announce with the local discovery service
		m_torrent_file->info_hashes().for_each([&](sha1_hash const& ih, protocol_version)
		{
			m_ses.announce_lsd(ih, port);
		});
	}

#ifndef TORRENT_DISABLE_DHT

	void torrent::dht_announce()
	{
		TORRENT_ASSERT(is_single_thread());
		if (!m_ses.dht())
		{
#ifndef TORRENT_DISABLE_LOGGING
			debug_log("DHT: no dht initialized");
#endif
			return;
		}
		if (!should_announce_dht())
		{
#ifndef TORRENT_DISABLE_LOGGING
			if (should_log())
			{
				if (!m_ses.announce_dht())
					debug_log("DHT: no listen sockets");

				if (m_torrent_file->is_valid() && !m_files_checked)
					debug_log("DHT: files not checked, skipping DHT announce");

				if (!m_announce_to_dht)
					debug_log("DHT: queueing disabled DHT announce");

				if (m_paused)
					debug_log("DHT: torrent paused, no DHT announce");

				if (!m_enable_dht)
					debug_log("DHT: torrent has DHT disabled flag");

				if (m_torrent_file->is_valid() && m_torrent_file->priv())
					debug_log("DHT: private torrent, no DHT announce");

				if (settings().get_bool(settings_pack::use_dht_as_fallback)
					&& m_trackers.any_verified())
				{
					debug_log("DHT: only using DHT as fallback and there are working trackers");
				}
			}
#endif
			return;
		}

		TORRENT_ASSERT(!m_paused);

#ifndef TORRENT_DISABLE_LOGGING
		debug_log("START DHT announce");
		m_dht_start_time = aux::time_now();
#endif

		// if we're a seed, we tell the DHT for better scrape stats
		dht::announce_flags_t flags = is_seed() ? dht::announce::seed : dht::announce_flags_t{};

		// If this is an SSL torrent the announce needs to specify an SSL
		// listen port. DHT nodes only operate on non-SSL ports so SSL
		// torrents cannot use implied_port.
		// if we allow incoming uTP connections, set the implied_port
		// argument in the announce, this will make the DHT node use
		// our source port in the packet as our listen port, which is
		// likely more accurate when behind a NAT
		if (is_ssl_torrent())
		{
			flags |= dht::announce::ssl_torrent;
		}
		else if (settings().get_bool(settings_pack::enable_incoming_utp))
		{
			flags |= dht::announce::implied_port;
		}

		std::weak_ptr<torrent> self(shared_from_this());
		m_torrent_file->info_hashes().for_each([&](sha1_hash const& ih, protocol_version v)
		{
			m_ses.dht()->announce(ih, 0, flags
				, std::bind(&torrent::on_dht_announce_response_disp, self, v, _1));
		});
	}

	void torrent::on_dht_announce_response_disp(std::weak_ptr<torrent> const t
		, protocol_version const v, std::vector<tcp::endpoint> const& peers)
	{
		std::shared_ptr<torrent> tor = t.lock();
		if (!tor) return;
		tor->on_dht_announce_response(v, peers);
	}

	void torrent::on_dht_announce_response(protocol_version const v
		, std::vector<tcp::endpoint> const& peers) try
	{
		TORRENT_ASSERT(is_single_thread());

#ifndef TORRENT_DISABLE_LOGGING
		debug_log("END DHT announce (%d ms) (%d peers)"
			, int(total_milliseconds(clock_type::now() - m_dht_start_time))
			, int(peers.size()));
#endif

		if (m_abort) return;
		if (peers.empty()) return;

		if (m_ses.alerts().should_post<dht_reply_alert>())
		{
			m_ses.alerts().emplace_alert<dht_reply_alert>(
				get_handle(), int(peers.size()));
		}

		if (torrent_file().priv() || (torrent_file().is_i2p()
			&& !settings().get_bool(settings_pack::allow_i2p_mixed))) return;

		for (auto const& p : peers)
			add_peer(p, peer_info::dht, v == protocol_version::V2 ? pex_lt_v2 : pex_flags_t(0));

#ifndef TORRENT_DISABLE_LOGGING
		if (should_log() && !peers.empty())
		{
			std::string str;
			for (auto const& peer : peers)
			{
				str += peer.address().to_string();
				str += ' ';
			}
			debug_log("DHT add_peer() [ %s] connect-candidates: %d"
				, str.c_str(), m_peer_list
				? m_peer_list->num_connect_candidates() : -1);
		}
#endif

		do_connect_boost();

		update_want_peers();
	}
	catch (...) { handle_exception(); }

#endif

namespace {
	void refresh_endpoint_list(aux::session_interface& ses
		, bool const is_ssl, bool const complete_sent
		, aux::announce_entry& ae)
	{
		auto const ver = ses.listen_socket_version();
		if (ver == ae.listen_socket_version)
			return;

		// update the endpoint list by adding entries for new listen sockets
		// and removing entries for non-existent ones
		std::size_t valid_endpoints = 0;
		ses.for_each_listen_socket([&](aux::listen_socket_handle const& s) {
			if (s.is_ssl() != is_ssl)
				return;
			for (auto& aep : ae.endpoints)
			{
				if (aep.socket != s) continue;
				std::swap(ae.endpoints[valid_endpoints], aep);
				valid_endpoints++;
				return;
			}

			ae.endpoints.emplace_back(s, complete_sent);
			std::swap(ae.endpoints[valid_endpoints], ae.endpoints.back());
			valid_endpoints++;
		});

#if TORRENT_USE_RTC
		if(auto pos = ae.url.find(':'); pos != string_view::npos)
		{
			string_view const protocol = string_view(ae.url).substr(0, pos);
			if (protocol == "ws" || protocol == "wss")
			{
				// WebSocket trackers will ignore the endpoint anyway
				valid_endpoints = std::min(valid_endpoints, std::size_t(1));
			}
		}
#endif

		TORRENT_ASSERT(valid_endpoints <= ae.endpoints.size());
		ae.endpoints.erase(ae.endpoints.begin() + int(valid_endpoints), ae.endpoints.end());
		ae.listen_socket_version = ver;
	}
}

	namespace
	{
		struct announce_protocol_state
		{
			// the tier is kept as INT_MAX until we find the first
			// tracker that works, then it's set to that tracker's
			// tier.
			int tier = INT_MAX;

			// have we sent an announce in this tier yet?
			bool sent_announce = false;

			// have we finished sending announces on this listen socket?
			bool done = false;
		};

		struct announce_state
		{
			explicit announce_state(aux::listen_socket_handle s)
				: socket(std::move(s)) {}

			aux::listen_socket_handle socket;

			aux::array<announce_protocol_state, num_protocols, protocol_version> state;
		};
	}

	void torrent::announce_with_tracker(event_t e)
	{
		TORRENT_ASSERT(is_single_thread());
		TORRENT_ASSERT(e == event_t::stopped || state() != torrent_status::checking_files);
		INVARIANT_CHECK;

		if (m_trackers.empty())
		{
#ifndef TORRENT_DISABLE_LOGGING
			debug_log("*** announce: no trackers");
#endif
			return;
		}

		if (m_abort) e = event_t::stopped;

		// having stop_tracker_timeout <= 0 means that there is
		// no need to send any request to trackers or trigger any
		// related logic when the event is stopped
		if (e == event_t::stopped
			&& settings().get_int(settings_pack::stop_tracker_timeout) <= 0)
		{
#ifndef TORRENT_DISABLE_LOGGING
			debug_log("*** announce: event == stopped && stop_tracker_timeout <= 0");
#endif
			return;
		}

		// if we're not announcing to trackers, only allow
		// stopping
		if (e != event_t::stopped && !m_announce_to_trackers)
		{
#ifndef TORRENT_DISABLE_LOGGING
			debug_log("*** announce: event != stopped && !m_announce_to_trackers");
#endif
			return;
		}

		// if we're not allowing peers, there's no point in announcing
		if (e != event_t::stopped && m_paused)
		{
#ifndef TORRENT_DISABLE_LOGGING
			debug_log("*** announce: event != stopped && m_paused");
#endif
			return;
		}

		TORRENT_ASSERT(!m_paused || e == event_t::stopped);

		if (e == event_t::none && is_finished() && !is_seed())
			e = event_t::paused;

		tracker_request req;
		if (settings().get_bool(settings_pack::apply_ip_filter_to_trackers)
			&& m_apply_ip_filter)
		{
			req.filter = m_ip_filter;
		}

		req.private_torrent = m_torrent_file->priv();

		req.pid = m_peer_id;
		req.downloaded = m_stat.total_payload_download() - m_total_failed_bytes;
		req.uploaded = m_stat.total_payload_upload();
		req.corrupt = m_total_failed_bytes;
		req.left = bytes_left().value_or(16 * 1024);
#ifdef TORRENT_SSL_PEERS
		// if this torrent contains an SSL certificate, make sure
		// any SSL tracker presents a certificate signed by it
		req.ssl_ctx = m_ssl_ctx.get();
#endif

		req.redundant = m_total_redundant_bytes;
		// exclude redundant bytes if we should
		if (!settings().get_bool(settings_pack::report_true_downloaded))
		{
			req.downloaded -= m_total_redundant_bytes;

			// if the torrent is complete we know that all incoming pieces will be
			// marked redundant so add them to the redundant count
			// this is mainly needed to cover the case where a torrent has just completed
			// but still has partially downloaded pieces
			// if the incoming pieces are not accounted for it could cause the downloaded
			// amount to exceed the total size of the torrent which upsets some trackers
			if (is_seed())
			{
				for (auto const& c : m_connections)
				{
					TORRENT_INCREMENT(m_iterating_connections);
					auto const pbp = c->downloading_piece_progress();
					if (pbp.bytes_downloaded > 0)
					{
						req.downloaded -= pbp.bytes_downloaded;
						req.redundant += pbp.bytes_downloaded;
					}
				}
			}
		}
		if (req.downloaded < 0) req.downloaded = 0;

		req.event = e;

		// since sending our IPv4/v6 address to the tracker may be sensitive. Only
		// do that if we're not in anonymous mode and if it's a private torrent
		if (!settings().get_bool(settings_pack::anonymous_mode)
			&& m_torrent_file
			&& m_torrent_file->priv())
		{
			m_ses.for_each_listen_socket([&](aux::listen_socket_handle const& s)
			{
				if (s.is_ssl() != is_ssl_torrent()) return;
				tcp::endpoint const ep = s.get_local_endpoint();
				if (ep.address().is_unspecified()) return;
				if (aux::is_v6(ep))
				{
					if (!aux::is_local(ep.address()) && !ep.address().is_loopback())
						req.ipv6.push_back(ep.address().to_v6());
				}
				else
				{
					if (!aux::is_local(ep.address()) && !ep.address().is_loopback())
						req.ipv4.push_back(ep.address().to_v4());
				}
			});
		}

		// if we are aborting. we don't want any new peers
		req.num_want = (req.event == event_t::stopped)
			? 0 : settings().get_int(settings_pack::num_want);

// some older versions of clang had a bug where it would fire this warning here
#ifdef __clang__
#pragma clang diagnostic push
#pragma clang diagnostic ignored "-Wmissing-braces"
#endif
		aux::array<bool const, num_protocols, protocol_version> const supports_protocol
		{ {
			m_info_hash.has_v1(),
			m_info_hash.has_v2()
		} };
#ifdef __clang__
#pragma clang diagnostic pop
#endif

		time_point32 const now = aux::time_now32();

		// each listen socket gets its own announce state
		// so that each one should get at least one announce
		std::vector<announce_state> listen_socket_states;

#ifndef TORRENT_DISABLE_LOGGING
		int idx = -1;
		if (should_log())
		{
			debug_log("*** announce: "
				"[ announce_to_all_tiers: %d announce_to_all_trackers: %d num_trackers: %d ]"
				, settings().get_bool(settings_pack::announce_to_all_tiers)
				, settings().get_bool(settings_pack::announce_to_all_trackers)
				, int(m_trackers.size()));
		}
#endif

		// TODO: it would be nice to raise the abstraction level of the
		// tracker_list or trackers a bit here
		for (auto& ae : m_trackers)
		{
#ifndef TORRENT_DISABLE_LOGGING
			++idx;
#endif
			refresh_endpoint_list(m_ses, is_ssl_torrent(), bool(m_complete_sent), ae);

			// if trackerid is not specified for tracker use default one, probably set explicitly
			req.trackerid = ae.trackerid.empty() ? m_trackerid : ae.trackerid;
			req.url = ae.url;

			for (auto& aep : ae.endpoints)
			{
				// do not add code which continues to the next endpoint here!
				// listen_socket_states needs to be populated even if none of the endpoints
				// will be announcing for this tracker
				// otherwise the early bail out when neither announce_to_all_trackers
				// nor announce_to_all_tiers is set may be triggered prematurely

				auto aep_state_iter = std::find_if(listen_socket_states.begin(), listen_socket_states.end()
					, [&](announce_state const& s) { return s.socket == aep.socket; });
				if (aep_state_iter == listen_socket_states.end())
				{
					listen_socket_states.emplace_back(aep.socket);
					aep_state_iter = listen_socket_states.end() - 1;
				}
				announce_state& ep_state = *aep_state_iter;

				if (!aep.enabled) continue;

				for (protocol_version const ih : all_versions)
				{
					if (!supports_protocol[ih]) continue;

					auto& state = ep_state.state[ih];
					auto& a = aep.info_hashes[ih];

					// if we haven't sent an event=start to the tracker, there's no
					// point in sending an event=stopped
					if (!a.start_sent && req.event == event_t::stopped)
						continue;

					if (state.done) continue;

#ifndef TORRENT_DISABLE_LOGGING
					if (should_log())
					{
						debug_log("*** tracker:  (%d) [ep: %s ] \"%s\" [ "
							" i->tier: %d tier: %d working: %d limit: %d"
							" can: %d sent: %d ]"
							, idx, print_endpoint(aep.local_endpoint).c_str()
							, ae.url.c_str(), ae.tier, state.tier, a.is_working(), ae.fail_limit
							, a.can_announce(now, is_seed(), ae.fail_limit), state.sent_announce);
					}
#endif

					if (settings().get_bool(settings_pack::announce_to_all_tiers)
						&& !settings().get_bool(settings_pack::announce_to_all_trackers)
						&& state.sent_announce
						&& ae.tier <= state.tier
						&& state.tier != INT_MAX)
						continue;

					if (ae.tier > state.tier && state.sent_announce
						&& !settings().get_bool(settings_pack::announce_to_all_tiers)) continue;
					if (a.is_working()) { state.tier = ae.tier; state.sent_announce = false; }
					if (!a.can_announce(now, is_seed(), ae.fail_limit))
					{
						// this counts
						if (a.is_working())
						{
							state.sent_announce = true;
							if (!settings().get_bool(settings_pack::announce_to_all_trackers)
								&& !settings().get_bool(settings_pack::announce_to_all_tiers))
							{
								state.done = true;
							}
						}
						continue;
					}

					req.event = e;
					if (req.event == event_t::none)
					{
						if (!a.start_sent) req.event = event_t::started;
						else if (!m_complete_sent
							&& !a.complete_sent
							&& is_seed())
						{
							req.event = event_t::completed;
						}
					}

					req.triggered_manually = a.triggered_manually;
					a.triggered_manually = false;

#if TORRENT_ABI_VERSION == 1
					req.auth = tracker_login();
#endif
					req.key = tracker_key();

#if TORRENT_USE_I2P
					if (is_i2p())
					{
						req.kind |= tracker_request::i2p;
					}
#endif

					req.outgoing_socket = aep.socket;
					req.info_hash = m_torrent_file->info_hashes().get(ih);

#ifndef TORRENT_DISABLE_LOGGING
					if (should_log())
					{
						debug_log("==> TRACKER REQUEST \"%s\" event: %s abort: %d ssl: %p "
							"port: %d ssl-port: %d fails: %d upd: %d ep: %s"
							, req.url.c_str()
							, (req.event == event_t::stopped ? "stopped"
								: req.event == event_t::started ? "started" : "")
							, m_abort
#ifdef TORRENT_SSL_PEERS
							, static_cast<void*>(req.ssl_ctx)
#else
							, static_cast<void*>(nullptr)
#endif
							, m_ses.listen_port()
							, m_ses.ssl_listen_port()
							, a.fails
							, a.updating
							, print_endpoint(aep.local_endpoint).c_str());
					}

					// if we're not logging session logs, don't bother creating an
					// observer object just for logging
					if (m_abort && m_ses.should_log())
					{
						auto tl = std::make_shared<aux::tracker_logger>(m_ses);
						m_ses.queue_tracker_request(req, tl);
					}
					else
#endif
					{
						m_ses.queue_tracker_request(req, shared_from_this());
					}

					a.updating = true;
					a.next_announce = now;
					a.min_announce = now;

					if (m_ses.alerts().should_post<tracker_announce_alert>())
					{
						m_ses.alerts().emplace_alert<tracker_announce_alert>(
							get_handle(), aep.local_endpoint, req.url, ih, req.event);
					}

					state.sent_announce = true;
					if (a.is_working()
						&& !settings().get_bool(settings_pack::announce_to_all_trackers)
						&& !settings().get_bool(settings_pack::announce_to_all_tiers))
					{
						state.done = true;
					}
				}
			}

			if (std::all_of(listen_socket_states.begin(), listen_socket_states.end()
				, [supports_protocol](announce_state const& s) {
					for (protocol_version const ih : all_versions)
					{
						if (supports_protocol[ih] && !s.state[ih].done)
							return false;
					}
					return true;
				}))
				break;
		}
		update_tracker_timer(now);
	}

	void torrent::scrape_tracker(int idx, bool const user_triggered)
	{
		TORRENT_ASSERT(is_single_thread());

		if (m_trackers.empty()) return;

		aux::announce_entry* ae = nullptr;
		if (idx < 0 || idx >= int(m_trackers.size()))
		{
			ae = m_trackers.last_working();
			if (ae == nullptr) ae = m_trackers.first();
		}
		else
		{
			ae = m_trackers.find(idx);
		}
		if (ae == nullptr) return;

		scrape_tracker_impl(*ae, user_triggered);
	}

	void torrent::scrape_tracker_url(std::string url, bool const user_triggered)
	{
		TORRENT_ASSERT(is_single_thread());
		if (m_trackers.empty()) return;

		aux::announce_entry* ae = m_trackers.find_tracker(url);
		if (ae == nullptr) ae = m_trackers.last_working();
		if (ae == nullptr) ae = m_trackers.first();
		if (ae == nullptr) return;

		scrape_tracker_impl(*ae, user_triggered);
	}

	void torrent::scrape_tracker_impl(aux::announce_entry& ae, bool user_triggered)
	{
		tracker_request req;
		if (settings().get_bool(settings_pack::apply_ip_filter_to_trackers)
			&& m_apply_ip_filter)
			req.filter = m_ip_filter;

		req.kind |= tracker_request::scrape_request;

		refresh_endpoint_list(m_ses, is_ssl_torrent(), bool(m_complete_sent), ae);
		req.url = ae.url;
		req.private_torrent = m_torrent_file->priv();
#if TORRENT_ABI_VERSION == 1
		req.auth = tracker_login();
#endif
		req.key = tracker_key();
		req.triggered_manually = user_triggered;
		for (aux::announce_endpoint const& aep : ae.endpoints)
		{
			if (!aep.enabled) continue;
			req.outgoing_socket = aep.socket;
			m_torrent_file->info_hashes().for_each([&](sha1_hash const& ih, protocol_version)
			{
				req.info_hash = ih;
				m_ses.queue_tracker_request(req, shared_from_this());
			});
		}
#if TORRENT_ABI_VERSION == 1
		m_last_scrape = aux::time_now32();
#endif
	}

	void torrent::tracker_warning(tracker_request const& req, std::string const& msg)
	{
		TORRENT_ASSERT(is_single_thread());

		INVARIANT_CHECK;

		protocol_version const hash_version = req.info_hash == m_info_hash.v1
			? protocol_version::V1 : protocol_version::V2;

		aux::announce_entry* ae = m_trackers.find_tracker(req.url);
		tcp::endpoint local_endpoint;
		if (ae)
		{
			for (auto& aep : ae->endpoints)
			{
				if (aep.socket != req.outgoing_socket) continue;
				local_endpoint = aep.local_endpoint;
				aep.info_hashes[hash_version].message = msg;
				break;
			}
		}

		if (m_ses.alerts().should_post<tracker_warning_alert>())
			m_ses.alerts().emplace_alert<tracker_warning_alert>(get_handle()
				, local_endpoint, req.url, hash_version, msg);
	}

	void torrent::tracker_scrape_response(tracker_request const& req
		, int const complete, int const incomplete, int const downloaded, int /* downloaders */)
	{
		TORRENT_ASSERT(is_single_thread());

		INVARIANT_CHECK;
		TORRENT_ASSERT(req.kind & tracker_request::scrape_request);

		protocol_version const hash_version = req.info_hash == m_info_hash.v1
			? protocol_version::V1 : protocol_version::V2;

		aux::announce_entry* ae = m_trackers.find_tracker(req.url);
		tcp::endpoint local_endpoint;
		if (ae)
		{
			auto* aep = ae->find_endpoint(req.outgoing_socket);
			if (aep)
			{
				local_endpoint = aep->local_endpoint;
				if (incomplete >= 0) aep->info_hashes[hash_version].scrape_incomplete = incomplete;
				if (complete >= 0) aep->info_hashes[hash_version].scrape_complete = complete;
				if (downloaded >= 0) aep->info_hashes[hash_version].scrape_downloaded = downloaded;

				update_scrape_state();
			}
		}

		// if this was triggered manually we need to post this unconditionally,
		// since the client expects a response from its action, regardless of
		// whether all tracker events have been enabled by the alert mask
		if (m_ses.alerts().should_post<scrape_reply_alert>()
			|| req.triggered_manually)
		{
			m_ses.alerts().emplace_alert<scrape_reply_alert>(
				get_handle(), local_endpoint, incomplete, complete, req.url, hash_version);
		}
	}

	void torrent::update_scrape_state()
	{
		// loop over all trackers and find the largest numbers for each scrape field
		// then update the torrent-wide understanding of number of downloaders and seeds
		int complete = -1;
		int incomplete = -1;
		int downloaded = -1;
		for (auto const& t : m_trackers)
		{
			for (auto const& aep : t.endpoints)
			{
				for (protocol_version const ih : all_versions)
				{
					auto const& a = aep.info_hashes[ih];
					complete = std::max(a.scrape_complete, complete);
					incomplete = std::max(a.scrape_incomplete, incomplete);
					downloaded = std::max(a.scrape_downloaded, downloaded);
				}
			}
		}

		if ((complete >= 0 && int(m_complete) != complete)
			|| (incomplete >= 0 && int(m_incomplete) != incomplete)
			|| (downloaded >= 0 && int(m_downloaded) != downloaded))
			state_updated();

		if (int(m_complete) != complete
			|| int(m_incomplete) != incomplete
			|| int(m_downloaded) != downloaded)
		{
			m_complete = std::uint32_t(complete);
			m_incomplete = std::uint32_t(incomplete);
			m_downloaded = std::uint32_t(downloaded);

			update_auto_sequential();

			// these numbers are cached in the resume data
			set_need_save_resume();
		}
	}

	void torrent::tracker_response(
		tracker_request const& r
		, address const& tracker_ip // this is the IP we connected to
		, std::list<address> const& tracker_ips // these are all the IPs it resolved to
		, struct tracker_response const& resp)
	{
		TORRENT_ASSERT(is_single_thread());

		INVARIANT_CHECK;
		TORRENT_ASSERT(!(r.kind & tracker_request::scrape_request));

		// if the tracker told us what our external IP address is, record it with
		// out external IP counter (and pass along the IP of the tracker to know
		// who to attribute this vote to)
		if (resp.external_ip != address() && !tracker_ip.is_unspecified() && r.outgoing_socket)
			m_ses.set_external_address(r.outgoing_socket.get_local_endpoint()
				, resp.external_ip
				, aux::session_interface::source_tracker, tracker_ip);

		time_point32 const now = aux::time_now32();

		protocol_version const v = r.info_hash == torrent_file().info_hashes().v1
			? protocol_version::V1 : protocol_version::V2;

		// TODO: move this into a function on tracker_list
		aux::announce_entry* ae = m_trackers.find_tracker(r.url);

		tcp::endpoint local_endpoint;
		if (ae)
		{
			auto* aep = ae->find_endpoint(r.outgoing_socket);
			if (aep)
			{
				auto& a = aep->info_hashes[v];

				local_endpoint = aep->local_endpoint;
				if (resp.incomplete >= 0) a.scrape_incomplete = resp.incomplete;
				if (resp.complete >= 0) a.scrape_complete = resp.complete;
				if (resp.downloaded >= 0) a.scrape_downloaded = resp.downloaded;
				if (!a.start_sent && r.event == event_t::started)
					a.start_sent = true;
				if (!a.complete_sent && r.event == event_t::completed)
				{
					a.complete_sent = true;
					// we successfully reported event=completed to one tracker. Don't
					// send it to any other ones from now on (there may be other
					// announces outstanding right now though)
					m_complete_sent = true;
				}
				ae->verified = true;
				a.next_announce = now + resp.interval;
				a.min_announce = now + resp.min_interval;
				a.updating = false;
				a.fails = 0;
				a.last_error.clear();
				a.message = !resp.warning_message.empty() ? resp.warning_message : std::string();
				m_trackers.record_working(ae);

				if ((!resp.trackerid.empty()) && (ae->trackerid != resp.trackerid))
				{
					ae->trackerid = resp.trackerid;
					if (m_ses.alerts().should_post<trackerid_alert>())
						m_ses.alerts().emplace_alert<trackerid_alert>(get_handle()
							, aep->local_endpoint, v, r.url, resp.trackerid);
				}

				update_scrape_state();
			}
		}
		update_tracker_timer(now);

#if TORRENT_ABI_VERSION == 1
		if (resp.complete >= 0 && resp.incomplete >= 0)
			m_last_scrape = aux::time_now32();
#endif

#ifndef TORRENT_DISABLE_LOGGING
		if (should_log())
		{
			std::string resolved_to;
			for (auto const& i : tracker_ips)
			{
				resolved_to += i.to_string();
				resolved_to += ", ";
			}
			debug_log("TRACKER RESPONSE [ interval: %d | min-interval: %d | "
				"external ip: %s | resolved to: %s | we connected to: %s ]"
				, resp.interval.count()
				, resp.min_interval.count()
				, print_address(resp.external_ip).c_str()
				, resolved_to.c_str()
				, print_address(tracker_ip).c_str());
		}
#else
		TORRENT_UNUSED(tracker_ips);
#endif

		// for each of the peers we got from the tracker
		for (auto const& i : resp.peers)
		{
			// don't make connections to ourself
			if (i.pid == m_peer_id)
				continue;

#if TORRENT_USE_I2P
			if (r.i2pconn && string_ends_with(i.hostname, ".i2p"))
			{
				// this is an i2p name, we need to use the SAM connection
				// to do the name lookup
				if (string_ends_with(i.hostname, ".b32.i2p"))
				{
					ADD_OUTSTANDING_ASYNC("torrent::on_i2p_resolve");
					r.i2pconn->async_name_lookup(i.hostname.c_str()
						, [self = shared_from_this()] (error_code const& ec, char const* dest)
						{ self->torrent::on_i2p_resolve(ec, dest); });
				}
				else
				{
					torrent_state st = get_peer_list_state();
					need_peer_list();
					if (m_peer_list->add_i2p_peer(i.hostname.c_str (), peer_info::tracker, {}, &st))
						state_updated();
					peers_erased(st.erased);
				}
			}
			else
#endif
			{
				ADD_OUTSTANDING_ASYNC("torrent::on_peer_name_lookup");
				m_ses.get_resolver().async_resolve(i.hostname, aux::resolver_interface::abort_on_shutdown
					, std::bind(&torrent::on_peer_name_lookup, shared_from_this(), _1, _2, i.port, v));
			}
		}

		// there are 2 reasons to allow local IPs to be returned from a
		// non-local tracker
		// 1. retrackers are popular in russia, where an ISP runs a tracker within
		//    the AS (but not on the local network) giving out peers only from the
		//    local network
		// 2. it might make sense to have a tracker extension in the future where
		//    trackers records a peer's internal and external IP, and match up
		//    peers on the same local network

		pex_flags_t flags = v == protocol_version::V2 ? pex_lt_v2 : pex_flags_t(0);

		bool need_update = false;
		for (auto const& i : resp.peers4)
		{
			tcp::endpoint const a(address_v4(i.ip), i.port);
			need_update |= bool(add_peer(a, peer_info::tracker, flags) != nullptr);
		}

		for (auto const& i : resp.peers6)
		{
			tcp::endpoint const a(address_v6(i.ip), i.port);
			need_update |= bool(add_peer(a, peer_info::tracker, flags) != nullptr);
		}

#ifndef TORRENT_DISABLE_LOGGING
		if (should_log() && (!resp.peers4.empty() || !resp.peers6.empty()))
		{
			std::string str;
			for (auto const& peer : resp.peers4)
			{
				str += address_v4(peer.ip).to_string();
				str += ' ';
			}
			for (auto const& peer : resp.peers6)
			{
				str += address_v6(peer.ip).to_string();
				str += ' ';
			}
			debug_log("tracker add_peer() [ %s] connect-candidates: %d"
				, str.c_str(), m_peer_list
				? m_peer_list->num_connect_candidates() : -1);
		}
#endif
		if (need_update) state_updated();

		update_want_peers();

		// post unconditionally if the announce was triggered manually
		if (m_ses.alerts().should_post<tracker_reply_alert>()
			|| r.triggered_manually)
		{
			m_ses.alerts().emplace_alert<tracker_reply_alert>(
				get_handle(), local_endpoint, int(resp.peers.size() + resp.peers4.size())
				+ int(resp.peers6.size()), v, r.url);
		}

		do_connect_boost();

		state_updated();
	}

	void torrent::update_auto_sequential()
	{
		if (!settings().get_bool(settings_pack::auto_sequential))
		{
			m_auto_sequential = false;
			return;
		}

		if (num_peers() - m_num_connecting < 10)
		{
			// there are too few peers. Be conservative and don't assume it's
			// well seeded until we can connect to more peers
			m_auto_sequential = false;
			return;
		}

		// if there are at least 10 seeds, and there are 10 times more
		// seeds than downloaders, enter sequential download mode
		// (for performance)
		int const downloaders = num_downloaders();
		int const seeds = num_seeds();
		m_auto_sequential = downloaders * 10 <= seeds
			&& seeds > 9;
	}

	void torrent::do_connect_boost()
	{
		if (m_connect_boost_counter == 0) return;

		// this is the first tracker response for this torrent
		// instead of waiting one second for session_impl::on_tick()
		// to be called, connect to a few peers immediately
		int conns = std::min(int(m_connect_boost_counter)
			, settings().get_int(settings_pack::connections_limit) - m_ses.num_connections());

		if (conns == 0) return;

		// if we don't know of any peers
		if (!m_peer_list) return;

		while (want_peers() && conns > 0)
		{
			TORRENT_ASSERT(m_connect_boost_counter > 0);
			--conns;
			--m_connect_boost_counter;
			torrent_state st = get_peer_list_state();
			torrent_peer* p = m_peer_list->connect_one_peer(m_ses.session_time(), &st);
			peers_erased(st.erased);
			inc_stats_counter(counters::connection_attempt_loops, st.loop_counter);
			if (p == nullptr)
			{
				update_want_peers();
				continue;
			}

#ifndef TORRENT_DISABLE_LOGGING
			if (should_log())
			{
				external_ip const& external = m_ses.external_address();
				debug_log(" *** FOUND CONNECTION CANDIDATE ["
					" ip: %s rank: %u external: %s t: %d ]"
					, print_endpoint(p->ip()).c_str()
					, p->rank(external, m_ses.listen_port())
					, print_address(external.external_address(p->address())).c_str()
					, int(m_ses.session_time() - p->last_connected));
			}
#endif

			if (!connect_to_peer(p))
			{
				m_peer_list->inc_failcount(p);
				update_want_peers();
			}
			else
			{
				// increase m_ses.m_boost_connections for each connection
				// attempt. This will be deducted from the connect speed
				// the next time session_impl::on_tick() is triggered
				m_ses.inc_boost_connections();
				update_want_peers();
			}
		}

		if (want_peers()) m_ses.prioritize_connections(shared_from_this());
	}

namespace {

	bool trigger_announce(aux::session_interface& ses
		, bool const is_ssl
		, bool const complete_sent
		, reannounce_flags_t const flags
		, time_point const t
		, aux::announce_entry& e)
	{
		bool ret = false;
		// make sure we check for new endpoints from the listen sockets
		refresh_endpoint_list(ses, is_ssl, complete_sent, e);
		for (auto& aep : e.endpoints)
		{
			for (auto& a : aep.info_hashes)
			{
				a.next_announce = (flags & torrent_handle::ignore_min_interval)
					? time_point_cast<seconds32>(t) + seconds32(1)
					: std::max(time_point_cast<seconds32>(t), a.min_announce) + seconds32(1);
				a.min_announce = a.next_announce;
				a.triggered_manually = true;
				ret = true;
			}
		}
		return ret;
	}
}

	// this is the entry point for the client to force a re-announce. It's
	// considered a client-initiated announce (as opposed to the regular ones,
	// issued by libtorrent)
	void torrent::force_tracker_request(time_point const t, int const tracker_idx
		, reannounce_flags_t const flags)
	{
		TORRENT_ASSERT_PRECOND((tracker_idx >= 0
			&& tracker_idx < int(m_trackers.size()))
			|| tracker_idx == -1);

		if (is_paused()) return;
		bool found_one = false;
		if (tracker_idx == -1)
		{
			for (auto& e : m_trackers)
				found_one |= trigger_announce(m_ses, is_ssl_torrent(), bool(m_complete_sent), flags, t, e);
		}
		else
		{
			if (tracker_idx < 0 || tracker_idx >= int(m_trackers.size()))
				return;
			auto* e = m_trackers.find(tracker_idx);
			if (e == nullptr) return;
			found_one |= trigger_announce(m_ses, is_ssl_torrent(), bool(m_complete_sent), flags, t, *e);
		}

#ifndef TORRENT_DISABLE_LOGGING
		if (!found_one)
		{
			debug_log("*** found no tracker endpoints to announce");
		}
#endif
		update_tracker_timer(aux::time_now32());
	}

	// this is the entry point for the client to force a re-announce. It's
	// considered a client-initiated announce (as opposed to the regular ones,
	// issued by libtorrent)
	void torrent::force_tracker_request_url(time_point const t, std::string const& url
		, reannounce_flags_t const flags)
	{
		if (is_paused()) return;
		aux::announce_entry* e = m_trackers.find_tracker(url);
		if (e == nullptr)
		{
#ifndef TORRENT_DISABLE_LOGGING
			debug_log("*** tracker URL not found %s", url.c_str());
#endif
			return;
		}

		bool const found = trigger_announce(m_ses, is_ssl_torrent(), bool(m_complete_sent), flags, t, *e);

		if (found)
		{
			update_tracker_timer(aux::time_now32());
		}
#ifndef TORRENT_DISABLE_LOGGING
		else
		{
			debug_log("*** found no tracker endpoints to announce");
		}
#endif
	}

#if TORRENT_ABI_VERSION == 1
	void torrent::set_tracker_login(std::string const& name
		, std::string const& pw)
	{
		m_username = name;
		m_password = pw;
	}
#endif

#if TORRENT_USE_I2P
	void torrent::on_i2p_resolve(error_code const& ec, char const* dest) try
	{
		TORRENT_ASSERT(is_single_thread());

		INVARIANT_CHECK;

		COMPLETE_ASYNC("torrent::on_i2p_resolve");
#ifndef TORRENT_DISABLE_LOGGING
		if (ec && should_log())
			debug_log("i2p_resolve error: %s", ec.message().c_str());
#endif
		if (ec || m_abort || m_ses.is_aborted()) return;

		need_peer_list();
		torrent_state st = get_peer_list_state();
		if (m_peer_list->add_i2p_peer(dest, peer_info::tracker, {}, &st))
			state_updated();
		peers_erased(st.erased);
	}
	catch (...) { handle_exception(); }
#endif

	void torrent::on_peer_name_lookup(error_code const& e
		, std::vector<address> const& host_list, int const port
		, protocol_version const v) try
	{
		TORRENT_ASSERT(is_single_thread());

		INVARIANT_CHECK;

		COMPLETE_ASYNC("torrent::on_peer_name_lookup");

#ifndef TORRENT_DISABLE_LOGGING
		if (e && should_log())
			debug_log("peer name lookup error: %s", e.message().c_str());
#endif

		if (e || m_abort || host_list.empty() || m_ses.is_aborted()) return;

		// TODO: add one peer per IP the hostname resolves to
		tcp::endpoint host(host_list.front(), std::uint16_t(port));

		if (m_ip_filter && m_ip_filter->access(host.address()) & ip_filter::blocked)
		{
#ifndef TORRENT_DISABLE_LOGGING
			if (should_log())
			{
				debug_log("blocked ip from tracker: %s", host.address().to_string().c_str());
			}
#endif
			if (m_ses.alerts().should_post<peer_blocked_alert>())
				m_ses.alerts().emplace_alert<peer_blocked_alert>(get_handle()
					, host, peer_blocked_alert::ip_filter);
			return;
		}

		if (add_peer(host, peer_info::tracker, v == protocol_version::V2 ? pex_lt_v2 : pex_flags_t(0)))
		{
			state_updated();

#ifndef TORRENT_DISABLE_LOGGING
			if (should_log())
			{
				debug_log("name-lookup add_peer() [ %s ] connect-candidates: %d"
					, host.address().to_string().c_str()
					, m_peer_list ? m_peer_list->num_connect_candidates() : -1);
			}
#endif
		}
		update_want_peers();
	}
	catch (...) { handle_exception(); }

	std::optional<std::int64_t> torrent::bytes_left() const
	{
		// if we don't have the metadata yet, we
		// cannot tell how big the torrent is.
		if (!valid_metadata()) return {};
		TORRENT_ASSERT(m_torrent_file->num_pieces() > 0);
		if (m_seed_mode) return std::int64_t(0);
		if (!has_picker()) return is_seed() ? std::int64_t(0) : m_torrent_file->total_size();

		std::int64_t left
			= m_torrent_file->total_size()
			- std::int64_t(m_picker->num_passed()) * m_torrent_file->piece_length();

		// if we have the last piece, we may have subtracted too much, as it can
		// be smaller than the normal piece size.
		// we have to correct it
		piece_index_t const last_piece = prev(m_torrent_file->end_piece());
		if (m_picker->has_piece_passed(last_piece))
		{
			left += m_torrent_file->piece_length() - m_torrent_file->piece_size(last_piece);
		}

		return left;
	}

	// we assume the last block is never a pad block. Should be a fairly
	// safe assumption, and you just get a few kiB off if it is
	std::int64_t calc_bytes(file_storage const& fs, piece_count const& pc)
	{
		// it's an impossible combination to have 0 pieces, but still have one of them be the last piece
		TORRENT_ASSERT(!(pc.num_pieces == 0 && pc.last_piece == true));

		// if we have 0 pieces, we can't have any pad blocks either
		TORRENT_ASSERT(!(pc.num_pieces == 0 && pc.pad_bytes > 0));

		// if we have all pieces, we must also have the last one
		TORRENT_ASSERT(!(pc.num_pieces == fs.num_pieces() && pc.last_piece == false));

		// every block should not be a pad block
		TORRENT_ASSERT(pc.pad_bytes <= std::int64_t(pc.num_pieces) * fs.piece_length());

		return std::int64_t(pc.num_pieces) * fs.piece_length()
			- (pc.last_piece ? fs.piece_length() - fs.piece_size(fs.last_piece()) : 0)
			- std::int64_t(pc.pad_bytes);
	}

	// fills in total_wanted, total_wanted_done and total_done
// TODO: 3 this could probably be pulled out into a free function
	void torrent::bytes_done(torrent_status& st, status_flags_t const flags) const
	{
		INVARIANT_CHECK;

		st.total_done = 0;
		st.total_wanted_done = 0;
		st.total_wanted = m_size_on_disk;

		TORRENT_ASSERT(st.total_wanted <= m_torrent_file->total_size());
		TORRENT_ASSERT(st.total_wanted >= 0);

		TORRENT_ASSERT(!valid_metadata() || m_torrent_file->num_pieces() > 0);
		if (!valid_metadata()) return;

		if (m_seed_mode || is_seed())
		{
			// once we're a seed and remove the piece picker, we stop tracking
			// piece- and file priority. We consider everything as being
			// "wanted"
			st.total_done = m_torrent_file->total_size() - m_padding_bytes;
			st.total_wanted_done = m_size_on_disk;
			st.total_wanted = m_size_on_disk;
			TORRENT_ASSERT(st.total_wanted <= st.total_done);
			TORRENT_ASSERT(st.total_wanted_done <= st.total_wanted);
			TORRENT_ASSERT(st.total_done <= m_torrent_file->total_size());
			return;
		}
		else if (!has_picker())
		{
			st.total_done = 0;
			st.total_wanted_done = 0;
			st.total_wanted = m_size_on_disk;
			return;
		}

		TORRENT_ASSERT(has_picker());

		file_storage const& files = m_torrent_file->files();

		st.total_wanted = std::min(m_size_on_disk, calc_bytes(files, m_picker->want()));
		st.total_wanted_done = std::min(m_file_progress.total_on_disk()
			, calc_bytes(files, m_picker->have_want()));
		st.total_done = calc_bytes(files, m_picker->have());
		st.total = calc_bytes(files, m_picker->all_pieces());

		TORRENT_ASSERT(st.total_done <= calc_bytes(files, m_picker->all_pieces()));
		TORRENT_ASSERT(st.total_wanted <= calc_bytes(files, m_picker->all_pieces()));

		TORRENT_ASSERT(st.total_wanted_done >= 0);
		TORRENT_ASSERT(st.total_wanted >= 0);
		TORRENT_ASSERT(st.total_wanted >= st.total_wanted_done);
		TORRENT_ASSERT(st.total_done >= 0);
		TORRENT_ASSERT(st.total_done >= st.total_wanted_done);

		// this is expensive, we might not want to do it all the time
		if (!(flags & torrent_handle::query_accurate_download_counters)) return;

		// to get higher accuracy of the download progress, include
		// blocks from currently downloading pieces as well
		std::vector<piece_picker::downloading_piece> const dl_queue
			= m_picker->get_download_queue();

		// look at all unfinished pieces and add the completed
		// blocks to our 'done' counter
		for (auto i = dl_queue.begin(); i != dl_queue.end(); ++i)
		{
			piece_index_t const index = i->index;

			// completed pieces are already accounted for
			if (m_picker->have_piece(index)) continue;

			TORRENT_ASSERT(i->finished + i->writing <= m_picker->blocks_in_piece(index));

			auto const additional_bytes = std::int64_t(i->finished + i->writing
				- m_picker->pad_bytes_in_piece(index) / block_size())
				* block_size();
			TORRENT_ASSERT(additional_bytes >= 0);
			st.total_done += additional_bytes;
			if (m_picker->piece_priority(index) > dont_download)
				st.total_wanted_done += additional_bytes;
		}

		TORRENT_ASSERT(st.total_wanted_done >= 0);
		TORRENT_ASSERT(st.total_done >= st.total_wanted_done);
	}

	void torrent::on_piece_verified(aux::vector<sha256_hash> block_hashes
		, piece_index_t const piece
		, sha1_hash const& piece_hash, storage_error const& error) try
	{
		TORRENT_ASSERT(is_single_thread());

		if (m_abort) return;
		if (m_deleted) return;

		m_picker->completed_hash_job(piece);

		boost::tribool passed = boost::indeterminate;
		boost::tribool v2_passed = boost::indeterminate;

		if (settings().get_bool(settings_pack::disable_hash_checks))
		{
			passed = v2_passed = true;
		}
		else if (error)
		{
			passed = v2_passed = false;
		}
		else
		{
			if (torrent_file().info_hashes().has_v1())
			{
				passed = sha1_hash(piece_hash) == m_torrent_file->hash_for_piece(piece);
			}

			if (!block_hashes.empty())
			{
				TORRENT_ASSERT(torrent_file().info_hashes().has_v2());
				v2_passed = on_blocks_hashed(piece, block_hashes);
			}
		}

		if (!error && ((passed && !v2_passed) || (!passed && v2_passed)))
		{
			set_error(errors::torrent_inconsistent_hashes, torrent_status::error_file_none);
			pause();
			return;
		}

		bool const disk_error = (!passed || !v2_passed) && error;

		if (disk_error) handle_disk_error("piece_verified", error);

#ifndef TORRENT_DISABLE_LOGGING
		if (should_log())
		{
			debug_log("*** PIECE_FINISHED [ p: %d | chk: %s | size: %d ]"
				, static_cast<int>(piece)
				, (passed || v2_passed) ? "passed"
				: disk_error ? "disk failed"
				: (!passed || !v2_passed) ? "failed"
				: "-"
				, m_torrent_file->piece_size(piece));
		}
#endif
		TORRENT_ASSERT(valid_metadata());

		// if we're a seed we don't have a picker
		// and we also don't have to do anything because
		// we already have this piece
		if (!has_picker() && m_have_all) return;

		need_picker();

		TORRENT_ASSERT(!m_picker->have_piece(piece));

		state_updated();

		// even though the piece passed the hash-check
		// it might still have failed being written to disk
		// if so, piece_picker::write_failed() has been
		// called, and the piece is no longer finished.
		// in this case, we have to ignore the fact that
		// it passed the check
		if (!m_picker->is_piece_finished(piece)) return;

		if (disk_error)
		{
			update_gauge();
		}
		else if (passed || v2_passed)
		{
			// the following call may cause picker to become invalid
			// in case we just became a seed
			piece_passed(piece);
			// if we're in seed mode, we just acquired this piece
			// mark it as verified
			if (m_seed_mode) verified(piece);
		}
		else if (!passed || !v2_passed)
		{
			// piece_failed() will restore the piece
			piece_failed(piece);
		}
	}
	catch (...) { handle_exception(); }

	void torrent::add_suggest_piece(piece_index_t const index)
	{
		TORRENT_ASSERT(settings().get_int(settings_pack::suggest_mode)
			== settings_pack::suggest_read_cache);

		// when we care about suggest mode, we keep the piece picker
		// around to track piece availability
		need_picker();
		int const peers = std::max(num_peers(), 1);
		int const availability = m_picker->get_availability(index) * 100 / peers;

		m_suggest_pieces.add_piece(index, availability
			, settings().get_int(settings_pack::max_suggest_pieces));
	}

	// this is called when either:
	// * we have completely downloaded piece 'index' and its hash has been verified.
	// * during initial file check when we find a piece whose hash is correct
	// * if there's a pad-file that extends over the entire piece
	// this function does not update the piece picker, telling it we have the
	// piece, it just does all the torrent-level accounting that needs to
	// happen. It may not be called twice for the same piece (if it is,
	// file_progress will assert)
	void torrent::we_have(piece_index_t const index)
	{
		TORRENT_ASSERT(is_single_thread());
		TORRENT_ASSERT(!has_picker() || m_picker->has_piece_passed(index));

		inc_stats_counter(counters::num_have_pieces);

		// at this point, we have the piece for sure. It has been
		// successfully written to disk. We may announce it to peers
		// (unless it has already been announced through predictive_piece_announce
		// feature).
		bool announce_piece = true;
#ifndef TORRENT_DISABLE_PREDICTIVE_PIECES
		auto const it = std::lower_bound(m_predictive_pieces.begin()
			, m_predictive_pieces.end(), index);
		if (it != m_predictive_pieces.end() && *it == index)
		{
			// this means we've already announced the piece
			announce_piece = false;
			m_predictive_pieces.erase(it);
		}
#endif

		// make a copy of the peer list since peers
		// may disconnect while looping
		for (auto* c : m_connections)
		{
			auto p = c->self();

			// received_piece will check to see if we're still interested
			// in this peer, and if neither of us is interested in the other,
			// disconnect it.
			p->received_piece(index);
			if (p->is_disconnecting()) continue;

			// if we're not announcing the piece, it means we
			// already have, and that we might have received
			// a request for it, and not sending it because
			// we were waiting to receive the piece, now that
			// we have received it, try to send stuff (fill_send_buffer)
			if (announce_piece) p->announce_piece(index);
			else p->fill_send_buffer();
		}

#ifndef TORRENT_DISABLE_EXTENSIONS
		for (auto& ext : m_extensions)
		{
			ext->on_piece_pass(index);
		}
#endif

		// since this piece just passed, we might have
		// become uninterested in some peers where this
		// was the last piece we were interested in
		// update_interest may disconnect the peer and
		// invalidate the iterator
		for (auto* p : m_connections)
		{
			TORRENT_INCREMENT(m_iterating_connections);
			// if we're not interested already, no need to check
			if (!p->is_interesting()) continue;
			// if the peer doesn't have the piece we just got, it
			// shouldn't affect our interest
			if (!p->has_piece(index)) continue;
			p->update_interest();
		}

		set_need_save_resume();
		state_updated();
		update_want_tick();

		if (m_ses.alerts().should_post<piece_finished_alert>())
			m_ses.alerts().emplace_alert<piece_finished_alert>(get_handle(), index);

		// update m_file_progress (if we have one)
		m_file_progress.update(m_torrent_file->files(), index
			, [this](file_index_t const file_index)
			{
				if (m_ses.alerts().should_post<file_completed_alert>())
				{
					// this file just completed, post alert
					m_ses.alerts().emplace_alert<file_completed_alert>(
						get_handle(), file_index);
				}
			});

#ifndef TORRENT_DISABLE_STREAMING
		remove_time_critical_piece(index, true);
#endif

		if (is_downloading_state(m_state))
		{
			if (m_state != torrent_status::finished
				&& m_state != torrent_status::seeding
				&& is_finished())
			{
				// torrent finished
				// i.e. all the pieces we're interested in have
				// been downloaded. Release the files (they will open
				// in read only mode if needed)
				finished();
				// if we just became a seed, picker is now invalid, since it
				// is deallocated by the torrent once it starts seeding
			}

			m_last_download = aux::time_now32();

#ifndef TORRENT_DISABLE_SHARE_MODE
			if (m_share_mode)
				recalc_share_mode();
#endif
		}
		update_want_tick();
	}

	boost::tribool torrent::on_blocks_hashed(piece_index_t const piece
		, span<sha256_hash const> const block_hashes)
	{
		boost::tribool ret = boost::indeterminate;
		need_hash_picker();

		int const blocks_in_piece = torrent_file().orig_files().blocks_in_piece2(piece);
		int const blocks_per_piece = torrent_file().orig_files().piece_length() / default_block_size;

		// the blocks are guaranteed to represent exactly one piece
		TORRENT_ASSERT(blocks_in_piece == int(block_hashes.size()));

		TORRENT_ALLOCA(block_passed, bool, blocks_in_piece);
		std::fill(block_passed.begin(), block_passed.end(), false);

		auto last_result = set_block_hash_result(set_block_hash_result::result::unknown);

		for (int i = 0; i < blocks_in_piece; ++i)
		{
			// if there was an enoent or eof error the block hashes array may be incomplete
			// bail if we've hit the end of the valid hashes
			if (block_hashes[i].is_all_zeros()) return false;

			auto const result = get_hash_picker().set_block_hash(piece
				, i * default_block_size, block_hashes[i]);
			last_result = result;

			if (result.status == set_block_hash_result::result::success)
			{
				TORRENT_ASSERT(result.first_verified_block < blocks_in_piece);
				TORRENT_ASSERT(blocks_in_piece <= blocks_per_piece);

				// all verified ranges should always be full pieces or less
				TORRENT_ASSERT(result.first_verified_block >= 0
					|| (result.first_verified_block % blocks_per_piece) == 0);
				TORRENT_ASSERT(result.num_verified <= blocks_per_piece
					|| (result.num_verified % blocks_per_piece) == 0);

				// note that result.num_verified may cover pad blocks too, and
				// so may be > blocks_in_piece

				// sometimes, completing a single block may "unlock" validating
				// multiple pieces. e.g. if we don't have the piece layer yet,
				// but we completed the last block in the whole torrent, now we
				// can validate everything. For this reason,
				// first_verified_block may be negative.

				// In this call, we track the blocks in this piece though, in
				// the block_passed array. For that tracking we need to clamp
				// the start index to 0.
				auto const first_block = std::max(0, result.first_verified_block);
				auto const count = std::min(blocks_in_piece - first_block, result.num_verified);
				std::fill_n(block_passed.begin() + first_block, count, true);

				// the current block (i) should be part of the range that was
				// verified
				TORRENT_ASSERT(first_block <= i);
				TORRENT_ASSERT(i < first_block + count);

				using delta = piece_index_t::diff_type;

				// if the hashes for more than one piece have been verified,
				// check for any pieces which were already checked but couldn't
				// be verified and mark them as verified
				for (piece_index_t verified_piece = piece + delta(result.first_verified_block / blocks_per_piece)
					, end = verified_piece + delta(result.num_verified / blocks_per_piece)
					; verified_piece < end; ++verified_piece)
				{
					if (!has_picker()
						|| verified_piece == piece
						|| !m_picker->is_piece_finished(verified_piece)
						|| m_picker->has_piece_passed(verified_piece))
						continue;

					TORRENT_ASSERT(get_hash_picker().piece_verified(verified_piece));
					m_picker->we_have(verified_piece);
					update_gauge();
					we_have(verified_piece);
				}
			}
			else if (result.status == set_block_hash_result::result::block_hash_failed)
			{
				ret = false;
			}
		}
		if (last_result.status == set_block_hash_result::result::piece_hash_failed)
		{
			// only if the *last* block causes the piece to fail, do we know
			// it actually failed. Otherwise it might have been failing
			// because of other, previously existing block hashes.
			ret = false;
		}

		if (boost::indeterminate(ret) && std::all_of(block_passed.begin(), block_passed.end()
			, [](bool e) { return e; }))
		{
			ret = true;
		}
		return ret;
	}

	// this is called when the piece hash is checked as correct. Note
	// that the piece picker and the torrent won't necessarily consider
	// us to have this piece yet, since it might not have been flushed
	// to disk yet. Only if we have predictive_piece_announce on will
	// we announce this piece to peers at this point.
	void torrent::piece_passed(piece_index_t const index)
	{
//		INVARIANT_CHECK;
		TORRENT_ASSERT(is_single_thread());
		TORRENT_ASSERT(!m_picker->has_piece_passed(index));

#ifndef TORRENT_DISABLE_LOGGING
		if (should_log())
			debug_log("PIECE_PASSED (%d)", int(index));
#endif

//		std::fprintf(stderr, "torrent::piece_passed piece:%d\n", index);

		TORRENT_ASSERT(index >= piece_index_t(0));
		TORRENT_ASSERT(index < m_torrent_file->end_piece());

		set_need_save_resume();

		inc_stats_counter(counters::num_piece_passed);

#ifndef TORRENT_DISABLE_STREAMING
		remove_time_critical_piece(index, true);
#endif

		if (settings().get_int(settings_pack::suggest_mode)
			== settings_pack::suggest_read_cache)
		{
			// we just got a new piece. Chances are that it's actually the
			// rarest piece (since we're likely to download pieces rarest first)
			// if it's rarer than any other piece that we currently suggest, insert
			// it in the suggest set and pop the last one out
			add_suggest_piece(index);
		}

		// increase the trust point of all peers that sent
		// parts of this piece.
		std::set<torrent_peer*> const peers = [&]
		{
			std::vector<torrent_peer*> const downloaders = m_picker->get_downloaders(index);

			std::set<torrent_peer*> ret;
			// these torrent_peer pointers are owned by m_peer_list and they may be
			// invalidated if a peer disconnects. We cannot keep them across any
			// significant operations, but we should use them right away
			// ignore nullptrs
			std::remove_copy(downloaders.begin(), downloaders.end()
				, std::inserter(ret, ret.begin()), static_cast<torrent_peer*>(nullptr));
			return ret;
		}();

		for (auto* p : peers)
		{
			TORRENT_ASSERT(p != nullptr);
			if (p == nullptr) continue;
			TORRENT_ASSERT(p->in_use);
			p->on_parole = false;
			int trust_points = p->trust_points;
			++trust_points;
			if (trust_points > 8) trust_points = 8;
			p->trust_points = trust_points;
			if (p->connection)
			{
				auto* peer = static_cast<peer_connection*>(p->connection);
				TORRENT_ASSERT(peer->m_in_use == 1337);
				peer->received_valid_data(index);
			}
		}

		m_picker->piece_passed(index);
		update_gauge();
		we_have(index);
	}

#ifndef TORRENT_DISABLE_PREDICTIVE_PIECES
	// we believe we will complete this piece very soon
	// announce it to peers ahead of time to eliminate the
	// round-trip times involved in announcing it, requesting it
	// and sending it
	void torrent::predicted_have_piece(piece_index_t const index, time_duration const duration)
	{
		auto const i = std::lower_bound(m_predictive_pieces.begin()
			, m_predictive_pieces.end(), index);
		if (i != m_predictive_pieces.end() && *i == index) return;

		for (auto* p : m_connections)
		{
			TORRENT_INCREMENT(m_iterating_connections);
#ifndef TORRENT_DISABLE_LOGGING
			p->peer_log(peer_log_alert::outgoing, "PREDICTIVE_HAVE", "piece: %d expected in %d ms"
				, static_cast<int>(index), static_cast<int>(total_milliseconds(duration)));
#else
			TORRENT_UNUSED(duration);
#endif
			p->announce_piece(index);
		}

		m_predictive_pieces.insert(i, index);
	}
#endif

	// blocks may contain the block indices of the blocks that failed (if this is
	// a v2 torrent).
	void torrent::piece_failed(piece_index_t const index, std::vector<int> blocks)
	{
		// if the last piece fails the peer connection will still
		// think that it has received all of it until this function
		// resets the download queue. So, we cannot do the
		// invariant check here since it assumes:
		// (total_done == m_torrent_file->total_size()) => is_seed()
		INVARIANT_CHECK;
		TORRENT_ASSERT(is_single_thread());

		TORRENT_ASSERT(has_picker());
		TORRENT_ASSERT(index >= piece_index_t(0));
		TORRENT_ASSERT(index < m_torrent_file->end_piece());
		TORRENT_ASSERT(std::is_sorted(blocks.begin(), blocks.end()));

		inc_stats_counter(counters::num_piece_failed);

#ifndef TORRENT_DISABLE_PREDICTIVE_PIECES
		auto const it = std::lower_bound(m_predictive_pieces.begin()
			, m_predictive_pieces.end(), index);
		if (it != m_predictive_pieces.end() && *it == index)
		{
			for (auto* p : m_connections)
			{
				TORRENT_INCREMENT(m_iterating_connections);
				// send reject messages for
				// potential outstanding requests to this piece
				p->reject_piece(index);
				// let peers that support the dont-have message
				// know that we don't actually have this piece
				p->write_dont_have(index);
			}
			m_predictive_pieces.erase(it);
		}
#endif

		std::vector<torrent_peer*> const downloaders = m_picker->get_downloaders(index);

		// decrease the trust point of all peers that sent
		// parts of this piece.
		// first, build a set of all peers that participated
		// if we know which blocks failed, just include the peer(s) sending those
		// blocks
		std::set<torrent_peer*> const peers = [&]
		{
			std::set<torrent_peer*> ret;
			if (!blocks.empty() && !downloaders.empty())
			{
				for (auto const b : blocks) ret.insert(downloaders[std::size_t(b)]);
			}
			else
			{
				std::copy(downloaders.begin(), downloaders.end(), std::inserter(ret, ret.begin()));
			}
			return ret;
		}();

		// if this piece wasn't downloaded from peers, we just found it on disk.
		// In that case, we should just consider it as "not-have" and there's no
		// need to try to get higher fidelity hashes (yet)
		bool const found_on_disk = peers.size() == 1 && peers.count(nullptr);

		if (!torrent_file().info_hashes().has_v1() && blocks.empty() && !found_on_disk)
		{
			// TODO: only do this if the piece size > 1 blocks
			// This is a v2 torrent so we can request get block
			// level hashes.
			verify_block_hashes(index);
		}

		// the below code is penalizing peers that sent use bad data.
		// increase the total amount of failed bytes
		if (!found_on_disk)
		{
			if (blocks.empty())
				add_failed_bytes(m_torrent_file->piece_size(index));
			else
				add_failed_bytes(static_cast<int>(blocks.size()) * default_block_size);

#ifndef TORRENT_DISABLE_EXTENSIONS
			for (auto& ext : m_extensions)
			{
				ext->on_piece_failed(index);
			}
#endif

			// did we receive this piece from a single peer?
			// if we know exactly which blocks failed the hash, we can also be certain
			// that all peers in the list sent us bad data
			bool const known_bad_peer = peers.size() == 1 || !blocks.empty();

			penalize_peers(peers, index, known_bad_peer);
		}

		// If m_storage isn't set here, it means we're shutting down
		if (m_storage)
		{
			// it doesn't make much sense to fail to hash a piece
			// without having a storage associated with the torrent.
			// restoring the piece in the piece picker without calling
			// clear piece on the disk thread will make them out of
			// sync, and if we try to write more blocks to this piece
			// the disk thread will barf, because it hasn't been cleared
			TORRENT_ASSERT(m_storage);

			// don't allow picking any blocks from this piece
			// until we're done synchronizing with the disk threads.
			m_picker->lock_piece(index);

			// don't do this until after the plugins have had a chance
			// to read back the blocks that failed, for blame purposes
			// this way they have a chance to hit the cache
			m_ses.disk_thread().async_clear_piece(m_storage, index
				, [self = shared_from_this(), c = std::move(blocks)](piece_index_t const& p)
				{ self->on_piece_sync(p, c); });
			m_ses.deferred_submit_jobs();
		}
		else
		{
			TORRENT_ASSERT(m_abort);
			// it doesn't really matter what we do
			// here, since we're about to destruct the
			// torrent anyway.
			on_piece_sync(index, std::move(blocks));
		}
	}

	void torrent::penalize_peers(std::set<torrent_peer*> const& peers
		, piece_index_t const index, bool const known_bad_peer)
	{
		for (auto* p : peers)
		{
			if (p == nullptr) continue;
			TORRENT_ASSERT(p->in_use);
			bool allow_disconnect = true;
			if (p->connection)
			{
				auto* peer = static_cast<peer_connection*>(p->connection);
				TORRENT_ASSERT(peer->m_in_use == 1337);

				// the peer implementation can ask not to be disconnected.
				// this is used for web seeds for instance, to instead of
				// disconnecting, mark the file as not being had.
				allow_disconnect = peer->received_invalid_data(index, known_bad_peer);
			}

			if (settings().get_bool(settings_pack::use_parole_mode))
				p->on_parole = true;

			int hashfails = p->hashfails;
			int trust_points = p->trust_points;

			// we decrease more than we increase, to keep the
			// allowed failed/passed ratio low.
			trust_points -= 2;
			++hashfails;
			if (trust_points < -7) trust_points = -7;
			p->trust_points = trust_points;
			if (hashfails > 255) hashfails = 255;
			p->hashfails = std::uint8_t(hashfails);

			// either, we have received too many failed hashes
			// or this was the only peer that sent us this piece.
			// if we have failed more than 3 pieces from this peer,
			// don't trust it regardless.
			if (p->trust_points <= -7
				|| (known_bad_peer && allow_disconnect))
			{
				// we don't trust this peer anymore
				// ban it.
				if (m_ses.alerts().should_post<peer_ban_alert>())
				{
					peer_id const pid = p->connection
						? p->connection->pid() : peer_id();
					m_ses.alerts().emplace_alert<peer_ban_alert>(
						get_handle(), p->ip(), pid);
				}

				// mark the peer as banned
				ban_peer(p);
				update_want_peers();
				inc_stats_counter(counters::banned_for_hash_failure);

				if (p->connection)
				{
					auto* peer = static_cast<peer_connection*>(p->connection);
#ifndef TORRENT_DISABLE_LOGGING
					if (should_log())
					{
						debug_log("*** BANNING PEER: \"%s\" Too many corrupt pieces"
							, print_endpoint(p->ip()).c_str());
					}
					peer->peer_log(peer_log_alert::info, "BANNING_PEER", "Too many corrupt pieces");
#endif
					peer->disconnect(errors::too_many_corrupt_pieces, operation_t::bittorrent);
				}
			}
		}
	}

	void torrent::peer_is_interesting(peer_connection& c)
	{
		INVARIANT_CHECK;

		// no peer should be interesting if we're finished
		TORRENT_ASSERT(!is_finished());

		if (c.in_handshake()) return;
		c.send_interested();
		if (c.has_peer_choked()
			&& c.allowed_fast().empty())
			return;

		if (request_a_block(*this, c))
			inc_stats_counter(counters::interesting_piece_picks);
		c.send_block_requests();
	}

	void torrent::on_piece_sync(piece_index_t const piece, std::vector<int> const& blocks) try
	{
		// the user may have called force_recheck, which clears
		// the piece picker
		if (!has_picker()) return;

		// unlock the piece and restore it, as if no block was
		// ever downloaded for it.
		m_picker->restore_piece(piece, blocks);

		if (m_ses.alerts().should_post<hash_failed_alert>())
			m_ses.alerts().emplace_alert<hash_failed_alert>(get_handle(), piece);

		// we have to let the piece_picker know that
		// this piece failed the check as it can restore it
		// and mark it as being interesting for download
		TORRENT_ASSERT(!m_picker->have_piece(piece));

		// loop over all peers and re-request potential duplicate
		// blocks to this piece
		for (auto* p : m_connections)
		{
			TORRENT_INCREMENT(m_iterating_connections);
			for (auto const& b : p->download_queue())
			{
				if (b.timed_out || b.not_wanted) continue;
				if (b.block.piece_index != piece) continue;
				if (!blocks.empty()
					&& std::find(blocks.begin(), blocks.end(), b.block.block_index) == blocks.end())
					continue;
				m_picker->mark_as_downloading(b.block, p->peer_info_struct()
					, p->picker_options());
			}
			for (auto const& b : p->request_queue())
			{
				if (b.block.piece_index != piece) continue;
				if (!blocks.empty()
					&& std::find(blocks.begin(), blocks.end(), b.block.block_index) == blocks.end())
					continue;
				m_picker->mark_as_downloading(b.block, p->peer_info_struct()
					, p->picker_options());
			}
		}
	}
	catch (...) { handle_exception(); }

	void torrent::peer_has(piece_index_t const index, peer_connection const* peer)
	{
		if (has_picker())
		{
			torrent_peer* pp = peer->peer_info_struct();
			m_picker->inc_refcount(index, pp);
		}
		else
		{
			TORRENT_ASSERT(is_seed() || !m_have_all);
		}
	}

	// when we get a bitfield message, this is called for that piece
	void torrent::peer_has(typed_bitfield<piece_index_t> const& bits
		, peer_connection const* peer)
	{
		if (has_picker())
		{
			TORRENT_ASSERT(bits.size() == torrent_file().num_pieces());
			torrent_peer* pp = peer->peer_info_struct();
			m_picker->inc_refcount(bits, pp);
		}
		else
		{
			TORRENT_ASSERT(is_seed() || !m_have_all);
		}
	}

	void torrent::peer_has_all(peer_connection const* peer)
	{
		if (has_picker())
		{
			torrent_peer* pp = peer->peer_info_struct();
			m_picker->inc_refcount_all(pp);
		}
		else
		{
			TORRENT_ASSERT(is_seed() || !m_have_all);
		}
	}

	void torrent::peer_lost(typed_bitfield<piece_index_t> const& bits
		, peer_connection const* peer)
	{
		if (has_picker())
		{
			TORRENT_ASSERT(bits.size() == torrent_file().num_pieces());
			torrent_peer* pp = peer->peer_info_struct();
			m_picker->dec_refcount(bits, pp);
		}
		else
		{
			TORRENT_ASSERT(is_seed() || !m_have_all);
		}
	}

	void torrent::peer_lost(piece_index_t const index, peer_connection const* peer)
	{
		if (m_picker)
		{
			torrent_peer* pp = peer->peer_info_struct();
			m_picker->dec_refcount(index, pp);
		}
		else
		{
			TORRENT_ASSERT(is_seed() || !m_have_all);
		}
	}

	void torrent::abort()
	{
		TORRENT_ASSERT(is_single_thread());

		if (m_abort) return;

		m_abort = true;
		update_want_peers();
		update_want_tick();
		update_want_scrape();
		update_gauge();
		stop_announcing();

		// remove from download queue
		m_ses.set_queue_position(this, queue_position_t{-1});

		if (m_peer_class > peer_class_t{0})
		{
			remove_class(m_ses.peer_classes(), m_peer_class);
			m_ses.peer_classes().decref(m_peer_class);
			m_peer_class = peer_class_t{0};
		}

		m_inactivity_timer.cancel();

#ifndef TORRENT_DISABLE_LOGGING
		log_to_all_peers("aborting");
#endif

		// disconnect all peers and close all
		// files belonging to the torrents
		disconnect_all(errors::torrent_aborted, operation_t::bittorrent);

		// make sure to destruct the peers immediately
		on_remove_peers();
		TORRENT_ASSERT(m_connections.empty());

		// post a message to the main thread to destruct
		// the torrent object from there
		if (m_storage)
		{
			try {
				m_ses.disk_thread().async_stop_torrent(m_storage
					, std::bind(&torrent::on_torrent_aborted, shared_from_this()));
			}
			catch (std::exception const& e)
			{
				TORRENT_UNUSED(e);
				m_storage.reset();
#ifndef TORRENT_DISABLE_LOGGING
				debug_log("Failed to flush disk cache: %s", e.what());
#endif
				// clients may rely on this alert to be posted, so it's probably a
				// good idea to post it here, even though we failed
				// TODO: 3 should this alert have an error code in it?
				if (alerts().should_post<cache_flushed_alert>())
					alerts().emplace_alert<cache_flushed_alert>(get_handle());
			}
			m_ses.deferred_submit_jobs();
		}
		else
		{
			if (alerts().should_post<cache_flushed_alert>())
				alerts().emplace_alert<cache_flushed_alert>(get_handle());
		}

		// TODO: 2 abort lookups this torrent has made via the
		// session host resolver interface

		if (!m_apply_ip_filter)
		{
			inc_stats_counter(counters::non_filter_torrents, -1);
			m_apply_ip_filter = true;
		}

		m_paused = false;
		m_auto_managed = false;
		update_state_list();
		for (torrent_list_index_t i{}; i != m_links.end_index(); ++i)
		{
			if (!m_links[i].in_list()) continue;
			m_links[i].unlink(m_ses.torrent_list(i), i);
		}
		// don't re-add this torrent to the state-update list
		m_state_subscription = false;

#if TORRENT_USE_RTC
		if(m_rtc_signaling)
			m_rtc_signaling->close();
#endif
	}

	// this is called when we're destructing non-gracefully. i.e. we're _just_
	// destructing everything.
	void torrent::panic()
	{
		m_storage.reset();
		// if there are any other peers allocated still, we need to clear them
		// now. They can't be cleared later because the allocator will already
		// have been destructed
		if (m_peer_list) m_peer_list->clear();
		m_connections.clear();
		m_outgoing_pids.clear();
		m_peers_to_disconnect.clear();
		m_num_uploads = 0;
		m_num_connecting = 0;
		m_num_connecting_seeds = 0;
	}

#ifndef TORRENT_DISABLE_SUPERSEEDING
	void torrent::set_super_seeding(bool const on)
	{
		if (on == m_super_seeding) return;

		m_super_seeding = on;
		set_need_save_resume();
		state_updated();

		if (m_super_seeding) return;

		// disable super seeding for all peers
		for (auto* pc : *this)
		{
			pc->superseed_piece(piece_index_t(-1), piece_index_t(-1));
		}
	}

	// TODO: 3 this should return optional<>. piece index -1 should not be
	// allowed
	piece_index_t torrent::get_piece_to_super_seed(typed_bitfield<piece_index_t> const& bits)
	{
		// return a piece with low availability that is not in
		// the bitfield and that is not currently being super
		// seeded by any peer
		TORRENT_ASSERT(m_super_seeding);

		// do a linear search from the first piece
		int min_availability = 9999;
		std::vector<piece_index_t> avail_vec;
		for (auto const i : m_torrent_file->piece_range())
		{
			if (bits[i]) continue;

			int availability = 0;
			for (auto* pc : *this)
			{
				if (pc->super_seeded_piece(i))
				{
					// avoid super-seeding the same piece to more than one
					// peer if we can avoid it. Do this by artificially
					// increase the availability
					availability = 999;
					break;
				}
				if (pc->has_piece(i)) ++availability;
			}
			if (availability > min_availability) continue;
			if (availability == min_availability)
			{
				avail_vec.push_back(i);
				continue;
			}
			TORRENT_ASSERT(availability < min_availability);
			min_availability = availability;
			avail_vec.clear();
			avail_vec.push_back(i);
		}

		if (avail_vec.empty()) return piece_index_t{-1};
		return avail_vec[random(std::uint32_t(avail_vec.size() - 1))];
	}
#endif

	void torrent::on_files_deleted(storage_error const& error) try
	{
		TORRENT_ASSERT(is_single_thread());

		if (error)
		{
			if (alerts().should_post<torrent_delete_failed_alert>())
				alerts().emplace_alert<torrent_delete_failed_alert>(get_handle()
					, error.ec, m_torrent_file->info_hashes());
		}
		else
		{
			alerts().emplace_alert<torrent_deleted_alert>(get_handle(), m_torrent_file->info_hashes());
		}
	}
	catch (...) { handle_exception(); }

	void torrent::on_file_renamed(std::string const& filename
		, file_index_t const file_idx
		, storage_error const& error) try
	{
		TORRENT_ASSERT(is_single_thread());

		if (error)
		{
			if (alerts().should_post<file_rename_failed_alert>())
				alerts().emplace_alert<file_rename_failed_alert>(get_handle()
					, file_idx, error.ec);
		}
		else
		{
			if (alerts().should_post<file_renamed_alert>())
				alerts().emplace_alert<file_renamed_alert>(get_handle()
					, filename, m_torrent_file->files().file_path(file_idx), file_idx);
			m_torrent_file->rename_file(file_idx, filename);

			set_need_save_resume();
		}
	}
	catch (...) { handle_exception(); }

	void torrent::on_torrent_paused() try
	{
		TORRENT_ASSERT(is_single_thread());

		if (alerts().should_post<torrent_paused_alert>())
			alerts().emplace_alert<torrent_paused_alert>(get_handle());
	}
	catch (...) { handle_exception(); }

#if TORRENT_ABI_VERSION == 1
	std::string torrent::tracker_login() const
	{
		if (m_username.empty() && m_password.empty()) return "";
		return m_username + ":" + m_password;
	}
#endif

	std::uint32_t torrent::tracker_key() const
	{
		auto const self = reinterpret_cast<uintptr_t>(this);
		auto const ses = reinterpret_cast<uintptr_t>(&m_ses);
		std::uint32_t const storage = m_storage
			? static_cast<std::uint32_t>(static_cast<storage_index_t>(m_storage))
			: 0;
		sha1_hash const h = hasher(reinterpret_cast<char const*>(&self), sizeof(self))
			.update(reinterpret_cast<char const*>(&storage), sizeof(storage))
			.update(reinterpret_cast<char const*>(&ses), sizeof(ses))
			.final();
		unsigned char const* ptr = &h[0];
		return aux::read_uint32(ptr);
	}

#ifndef TORRENT_DISABLE_STREAMING
	void torrent::cancel_non_critical()
	{
		std::set<piece_index_t> time_critical;
		for (auto const& p : m_time_critical_pieces)
			time_critical.insert(p.piece);

		for (auto* p : m_connections)
		{
			TORRENT_INCREMENT(m_iterating_connections);
			// for each peer, go through its download and request queue
			// and cancel everything, except pieces that are time critical

			// make a copy of the download queue since we may be cancelling entries
			// from it from within the loop
			std::vector<pending_block> dq = p->download_queue();
			for (auto const& k : dq)
			{
				if (time_critical.count(k.block.piece_index)) continue;
				if (k.not_wanted || k.timed_out) continue;
				p->cancel_request(k.block, true);
			}

			// make a copy of the download queue since we may be cancelling entries
			// from it from within the loop
			std::vector<pending_block> rq = p->request_queue();
			for (auto const& k : rq)
			{
				if (time_critical.count(k.block.piece_index)) continue;
				p->cancel_request(k.block, true);
			}
		}
	}

	void torrent::set_piece_deadline(piece_index_t const piece, int const t
		, deadline_flags_t const flags)
	{
		INVARIANT_CHECK;

		TORRENT_ASSERT_PRECOND(piece >= piece_index_t(0));
		TORRENT_ASSERT_PRECOND(valid_metadata());
		TORRENT_ASSERT_PRECOND(valid_metadata() && piece < m_torrent_file->end_piece());

		if (m_abort || !valid_metadata()
			|| piece < piece_index_t(0)
			|| piece >= m_torrent_file->end_piece())
		{
			// failed
			if (flags & torrent_handle::alert_when_available)
			{
				m_ses.alerts().emplace_alert<read_piece_alert>(
					get_handle(), piece, error_code(boost::system::errc::operation_canceled, generic_category()));
			}
			return;
		}

		time_point const deadline = aux::time_now() + milliseconds(t);

		// if we already have the piece, no need to set the deadline.
		// however, if the user asked to get the piece data back, we still
		// need to read it and post it back to the user
		if (is_seed() || (has_picker() && m_picker->has_piece_passed(piece)))
		{
			if (flags & torrent_handle::alert_when_available)
				read_piece(piece);
			return;
		}

		// if this is the first time critical piece we add. in order to make it
		// react quickly, cancel all the currently outstanding requests
		if (m_time_critical_pieces.empty())
		{
			// defer this by posting it to the end of the message queue.
			// this gives the client a chance to specify multiple time-critical
			// pieces before libtorrent cancels requests
			auto self = shared_from_this();
			post(m_ses.get_context(), [self] { self->wrap(&torrent::cancel_non_critical); });
		}

		for (auto i = m_time_critical_pieces.begin()
			, end(m_time_critical_pieces.end()); i != end; ++i)
		{
			if (i->piece != piece) continue;
			i->deadline = deadline;
			i->flags = flags;

			// resort i since deadline might have changed
			while (std::next(i) != m_time_critical_pieces.end() && i->deadline > std::next(i)->deadline)
			{
				std::iter_swap(i, std::next(i));
				++i;
			}
			while (i != m_time_critical_pieces.begin() && i->deadline < std::prev(i)->deadline)
			{
				std::iter_swap(i, std::prev(i));
				--i;
			}
			// just in case this piece had priority 0
			download_priority_t const prev_prio = m_picker->piece_priority(piece);
			bool const was_finished = is_finished();
			bool const filter_updated = m_picker->set_piece_priority(piece, top_priority);
			if (prev_prio == dont_download)
			{
				update_gauge();
				if (filter_updated) update_peer_interest(was_finished);
			}
			return;
		}

		need_picker();

		time_critical_piece p;
		p.first_requested = min_time();
		p.last_requested = min_time();
		p.flags = flags;
		p.deadline = deadline;
		p.peers = 0;
		p.piece = piece;
		auto const critical_piece_it = std::upper_bound(m_time_critical_pieces.begin()
			, m_time_critical_pieces.end(), p);
		m_time_critical_pieces.insert(critical_piece_it, p);

		// just in case this piece had priority 0
		download_priority_t const prev_prio = m_picker->piece_priority(piece);
		bool const was_finished = is_finished();
		bool const filter_updated = m_picker->set_piece_priority(piece, top_priority);
		if (prev_prio == dont_download)
		{
			update_gauge();
			if (filter_updated) update_peer_interest(was_finished);
		}

		piece_picker::downloading_piece pi;
		m_picker->piece_info(piece, pi);
		if (pi.requested == 0) return;
		// this means we have outstanding requests (or queued
		// up requests that haven't been sent yet). Promote them
		// to deadline pieces immediately
		std::vector<torrent_peer*> const downloaders
			= m_picker->get_downloaders(piece);

		int block = 0;
		for (auto i = downloaders.begin()
			, end(downloaders.end()); i != end; ++i, ++block)
		{
			torrent_peer* const tp = *i;
			if (tp == nullptr || tp->connection == nullptr) continue;
			auto* peer = static_cast<peer_connection*>(tp->connection);
			peer->make_time_critical(piece_block(piece, block));
		}
	}

	void torrent::reset_piece_deadline(piece_index_t piece)
	{
		remove_time_critical_piece(piece);
	}

	void torrent::remove_time_critical_piece(piece_index_t const piece, bool const finished)
	{
		for (auto i = m_time_critical_pieces.begin(), end(m_time_critical_pieces.end());
			i != end; ++i)
		{
			if (i->piece != piece) continue;
			if (finished)
			{
				if (i->flags & torrent_handle::alert_when_available)
				{
					read_piece(i->piece);
				}

				// if first_requested is min_time(), it wasn't requested as a critical piece
				// and we shouldn't adjust any average download times
				if (i->first_requested != min_time())
				{
					// update the average download time and average
					// download time deviation
					int const dl_time = aux::numeric_cast<int>(total_milliseconds(aux::time_now() - i->first_requested));

					if (m_average_piece_time == 0)
					{
						m_average_piece_time = dl_time;
					}
					else
					{
						int diff = std::abs(dl_time - m_average_piece_time);
						if (m_piece_time_deviation == 0) m_piece_time_deviation = diff;
						else m_piece_time_deviation = (m_piece_time_deviation * 9 + diff) / 10;

						m_average_piece_time = (m_average_piece_time * 9 + dl_time) / 10;
					}
				}
			}
			else if (i->flags & torrent_handle::alert_when_available)
			{
				// post an empty read_piece_alert to indicate it failed
				alerts().emplace_alert<read_piece_alert>(
					get_handle(), piece, error_code(boost::system::errc::operation_canceled, generic_category()));
			}
			if (has_picker()) m_picker->set_piece_priority(piece, low_priority);
			m_time_critical_pieces.erase(i);
			return;
		}
	}

	void torrent::clear_time_critical()
	{
		for (auto i = m_time_critical_pieces.begin(); i != m_time_critical_pieces.end();)
		{
			if (i->flags & torrent_handle::alert_when_available)
			{
				// post an empty read_piece_alert to indicate it failed
				m_ses.alerts().emplace_alert<read_piece_alert>(
					get_handle(), i->piece, error_code(boost::system::errc::operation_canceled, generic_category()));
			}
			if (has_picker()) m_picker->set_piece_priority(i->piece, low_priority);
			i = m_time_critical_pieces.erase(i);
		}
	}

	// remove time critical pieces where priority is 0
	void torrent::remove_time_critical_pieces(aux::vector<download_priority_t, piece_index_t> const& priority)
	{
		for (auto i = m_time_critical_pieces.begin(); i != m_time_critical_pieces.end();)
		{
			if (priority[i->piece] == dont_download)
			{
				if (i->flags & torrent_handle::alert_when_available)
				{
					// post an empty read_piece_alert to indicate it failed
					alerts().emplace_alert<read_piece_alert>(
						get_handle(), i->piece, error_code(boost::system::errc::operation_canceled, generic_category()));
				}
				i = m_time_critical_pieces.erase(i);
				continue;
			}
			++i;
		}
	}
#endif // TORRENT_DISABLE_STREAMING

	void torrent::post_piece_availability()
	{
		aux::vector<int, piece_index_t> avail;
		piece_availability(avail);
		alerts().emplace_alert<piece_availability_alert>(get_handle(), std::move(avail));
	}

	void torrent::piece_availability(aux::vector<int, piece_index_t>& avail) const
	{
		INVARIANT_CHECK;

		TORRENT_ASSERT(valid_metadata());
		if (!has_picker())
		{
			avail.clear();
			return;
		}

		m_picker->get_availability(avail);
	}

	void torrent::set_piece_priority(piece_index_t const index
		, download_priority_t const priority)
	{
//		INVARIANT_CHECK;

#ifndef TORRENT_DISABLE_LOGGING
		if (!valid_metadata())
		{
			debug_log("*** SET_PIECE_PRIORITY [ idx: %d prio: %d ignored. "
				"no metadata yet ]", static_cast<int>(index)
				, static_cast<std::uint8_t>(priority));
		}
#endif
		if (!valid_metadata() || is_seed()) return;

		// this call is only valid on torrents with metadata
		if (index < piece_index_t(0) || index >= m_torrent_file->end_piece())
		{
			return;
		}

		need_picker();

		bool const was_finished = is_finished();
		bool const filter_updated = m_picker->set_piece_priority(index, priority);

		update_gauge();

		if (filter_updated)
		{
			update_peer_interest(was_finished);
#ifndef TORRENT_DISABLE_STREAMING
			if (priority == dont_download) remove_time_critical_piece(index);
#endif // TORRENT_DISABLE_STREAMING
		}

	}

	download_priority_t torrent::piece_priority(piece_index_t const index) const
	{
//		INVARIANT_CHECK;

		if (!has_picker()) return default_priority;

		// this call is only valid on torrents with metadata
		TORRENT_ASSERT(valid_metadata());
		if (index < piece_index_t(0) || index >= m_torrent_file->end_piece())
		{
			TORRENT_ASSERT_FAIL();
			return dont_download;
		}

		return m_picker->piece_priority(index);
	}

	void torrent::prioritize_piece_list(std::vector<std::pair<piece_index_t
		, download_priority_t>> const& pieces)
	{
		INVARIANT_CHECK;

		// this call is only valid on torrents with metadata
		TORRENT_ASSERT(valid_metadata());
		if (is_seed()) return;

		need_picker();

		bool filter_updated = false;
		bool const was_finished = is_finished();
		for (auto const& p : pieces)
		{
			static_assert(std::is_unsigned<decltype(p.second)::underlying_type>::value
				, "we need assert p.second >= dont_download");
			TORRENT_ASSERT(p.second <= top_priority);
			TORRENT_ASSERT(p.first >= piece_index_t(0));
			TORRENT_ASSERT(p.first < m_torrent_file->end_piece());

			if (p.first < piece_index_t(0)
				|| p.first >= m_torrent_file->end_piece()
				|| p.second > top_priority)
			{
				static_assert(std::is_unsigned<decltype(p.second)::underlying_type>::value
					, "we need additional condition: p.second < dont_download");
				continue;
			}

			filter_updated |= m_picker->set_piece_priority(p.first, p.second);
		}
		update_gauge();
		if (filter_updated)
		{
			// we need to save this new state
			set_need_save_resume();

			update_peer_interest(was_finished);
		}

		state_updated();
	}

	void torrent::prioritize_pieces(aux::vector<download_priority_t, piece_index_t> const& pieces)
	{
		INVARIANT_CHECK;

		// this call is only valid on torrents with metadata
		TORRENT_ASSERT(valid_metadata());
		if (is_seed()) return;

		if (!valid_metadata())
		{
#ifndef TORRENT_DISABLE_LOGGING
			debug_log("*** PRIORITIZE_PIECES [ ignored. no metadata yet ]");
#endif
			return;
		}

		need_picker();

		piece_index_t index(0);
		bool filter_updated = false;
		bool const was_finished = is_finished();
		for (auto prio : pieces)
		{
			static_assert(std::is_unsigned<decltype(prio)::underlying_type>::value
				, "we need assert prio >= dont_download");
			TORRENT_ASSERT(prio <= top_priority);
			filter_updated |= m_picker->set_piece_priority(index, prio);
			++index;
		}
		update_gauge();
		update_want_tick();

		if (filter_updated)
		{
			// we need to save this new state
			set_need_save_resume();

			update_peer_interest(was_finished);
#ifndef TORRENT_DISABLE_STREAMING
			remove_time_critical_pieces(pieces);
#endif
		}

		state_updated();
		update_state_list();
	}

	void torrent::piece_priorities(aux::vector<download_priority_t, piece_index_t>* pieces) const
	{
		INVARIANT_CHECK;

		// this call is only valid on torrents with metadata
		if (!valid_metadata())
		{
			pieces->clear();
			return;
		}

		if (!has_picker())
		{
			pieces->clear();
			pieces->resize(m_torrent_file->num_pieces(), default_priority);
			return;
		}

		TORRENT_ASSERT(m_picker);
		m_picker->piece_priorities(*pieces);
	}

	namespace
	{
		aux::vector<download_priority_t, file_index_t> fix_priorities(
			aux::vector<download_priority_t, file_index_t> input
			, file_storage const* fs)
		{
			if (fs) input.resize(fs->num_files(), default_priority);

			for (file_index_t i : input.range())
			{
				// initialize pad files to priority 0
				if (input[i] > dont_download && fs && fs->pad_file_at(i))
					input[i] = dont_download;
				else if (input[i] > top_priority)
					input[i] = top_priority;
			}

			return input;
		}
	}

	void torrent::on_file_priority(storage_error const& err
		, aux::vector<download_priority_t, file_index_t> prios)
	{
		m_outstanding_file_priority = false;
		COMPLETE_ASYNC("file_priority");

		if (m_file_priority != prios)
		{
			update_piece_priorities(prios);
			m_file_priority = std::move(prios);
			set_need_save_resume();
#ifndef TORRENT_DISABLE_SHARE_MODE
			if (m_share_mode)
				recalc_share_mode();
#endif
		}

		if (err)
		{
			// in this case, some file priorities failed to get set
			if (alerts().should_post<file_error_alert>())
				alerts().emplace_alert<file_error_alert>(err.ec
					, resolve_filename(err.file()), err.operation, get_handle());

			set_error(err.ec, err.file());
			pause();
			return;
		}

		if (alerts().should_post<file_prio_alert>())
			alerts().emplace_alert<file_prio_alert>(get_handle());

		if (!m_deferred_file_priorities.empty() && !m_abort)
		{
			auto new_priority = m_file_priority;
			// resize the vector if we have to. The last item in the map has the
			// highest file index.
			auto const max_idx = std::prev(m_deferred_file_priorities.end())->first;
			if (new_priority.end_index() <= max_idx)
			{
				// any unallocated slot is assumed to have the default priority
				new_priority.resize(static_cast<int>(max_idx) + 1, default_priority);
			}
			for (auto const& p : m_deferred_file_priorities)
			{
				file_index_t const index = p.first;
				download_priority_t const prio = p.second;
				new_priority[index] = prio;
			}
			m_deferred_file_priorities.clear();
			prioritize_files(std::move(new_priority));
		}
	}

	void torrent::prioritize_files(aux::vector<download_priority_t, file_index_t> files)
	{
		INVARIANT_CHECK;

		auto new_priority = fix_priorities(std::move(files)
			, valid_metadata() ? &m_torrent_file->files() : nullptr);

		m_deferred_file_priorities.clear();

		// storage may be NULL during shutdown
		if (m_storage)
		{
			// the update of m_file_priority is deferred until the disk job comes
			// back, but to preserve sanity and consistency, the piece priorities are
			// updated immediately. If, on the off-chance, there's a disk failure, the
			// piece priorities still stay the same, but the file priorities are
			// possibly not fully updated.

			m_outstanding_file_priority = true;
			ADD_OUTSTANDING_ASYNC("file_priority");
			m_ses.disk_thread().async_set_file_priority(m_storage
				, std::move(new_priority)
				, [self = shared_from_this()] (storage_error const& ec, aux::vector<download_priority_t, file_index_t> p)
				{ self->on_file_priority(ec, std::move(p)); });
			m_ses.deferred_submit_jobs();
		}
		else
		{
			m_file_priority = std::move(new_priority);
			set_need_save_resume();
		}
	}

	void torrent::set_file_priority(file_index_t const index
		, download_priority_t prio)
	{
		INVARIANT_CHECK;

		// setting file priority on a torrent that doesn't have metadata yet is
		// similar to having passed in file priorities through add_torrent_params.
		// we store the priorities in m_file_priority until we get the metadata
		if (index < file_index_t(0)
			|| (valid_metadata() && index >= m_torrent_file->files().end_file()))
		{
			return;
		}

		prio = std::clamp(prio, dont_download, top_priority);

		if (m_outstanding_file_priority)
		{
			m_deferred_file_priorities[index] = prio;
			return;
		}

		auto new_priority = m_file_priority;
		if (new_priority.end_index() <= index)
		{
			// any unallocated slot is assumed to have the default priority
			new_priority.resize(static_cast<int>(index) + 1, default_priority);
		}

		new_priority[index] = prio;

		// storage may be nullptr during shutdown
		if (m_storage)
		{
			m_outstanding_file_priority = true;
			ADD_OUTSTANDING_ASYNC("file_priority");
			m_ses.disk_thread().async_set_file_priority(m_storage
				, std::move(new_priority)
				, [self = shared_from_this()] (storage_error const& ec, aux::vector<download_priority_t, file_index_t> p)
				{ self->on_file_priority(ec, std::move(p)); });
			m_ses.deferred_submit_jobs();
		}
		else
		{
			m_file_priority = std::move(new_priority);
			set_need_save_resume();
		}
	}

	download_priority_t torrent::file_priority(file_index_t const index) const
	{
		TORRENT_ASSERT_PRECOND(index >= file_index_t(0));
		if (index < file_index_t(0)) return dont_download;

		// if we have metadata, perform additional checks
		if (valid_metadata())
		{
			file_storage const& fs = m_torrent_file->files();
			TORRENT_ASSERT_PRECOND(index < fs.end_file());
			if (index >= fs.end_file()) return dont_download;

			// pad files always have priority 0
			if (fs.pad_file_at(index)) return dont_download;
		}

		// any unallocated slot is assumed to have the default priority
		if (m_file_priority.end_index() <= index) return default_priority;

		return m_file_priority[index];
	}

	void torrent::file_priorities(aux::vector<download_priority_t, file_index_t>* files) const
	{
		INVARIANT_CHECK;

		files->assign(m_file_priority.begin(), m_file_priority.end());

		if (!valid_metadata())
		{
			return;
		}

		files->resize(m_torrent_file->num_files(), default_priority);
	}

	void torrent::update_piece_priorities(
		aux::vector<download_priority_t, file_index_t> const& file_prios)
	{
		INVARIANT_CHECK;

		if (m_torrent_file->num_pieces() == 0) return;

		bool need_update = false;
		// initialize the piece priorities to 0, then only allow
		// setting higher priorities
		aux::vector<download_priority_t, piece_index_t> pieces(aux::numeric_cast<std::size_t>(
			m_torrent_file->num_pieces()), dont_download);
		file_storage const& fs = m_torrent_file->files();
		for (auto const i : fs.file_range())
		{
			std::int64_t const size = m_torrent_file->files().file_size(i);
			if (size == 0) continue;

			// pad files always have priority 0
			download_priority_t const file_prio
				= fs.pad_file_at(i) ? dont_download
				: i >= file_prios.end_index() ? default_priority
				: file_prios[i];

			if (file_prio == dont_download)
			{
				// the pieces already start out as priority 0, no need to update
				// the pieces vector in this case
				need_update = true;
				continue;
			}

			// mark all pieces of the file with this file's priority
			// but only if the priority is higher than the pieces
			// already set (to avoid problems with overlapping pieces)
			auto const [start, end] = file_piece_range_inclusive(fs, i);

			// if one piece spans several files, we might
			// come here several times with the same start_piece, end_piece
			for (piece_index_t p = start; p < end; ++p)
				pieces[p] = std::max(pieces[p], file_prio);

			need_update = true;
		}
		if (need_update) prioritize_pieces(pieces);
	}

	// this is called when piece priorities have been updated
	// updates the interested flag in peers
	void torrent::update_peer_interest(bool const was_finished)
	{
		for (auto i = begin(); i != end();)
		{
			peer_connection* p = *i;
			// update_interest may disconnect the peer and
			// invalidate the iterator
			++i;
			p->update_interest();
		}

		if (!is_downloading_state(m_state))
		{
#ifndef TORRENT_DISABLE_LOGGING
			debug_log("*** UPDATE_PEER_INTEREST [ skipping, state: %d ]"
				, int(m_state));
#endif
			return;
		}

#ifndef TORRENT_DISABLE_LOGGING
		if (should_log())
		{
			debug_log("*** UPDATE_PEER_INTEREST [ finished: %d was_finished %d ]"
				, is_finished(), was_finished);
		}
#endif

		// the torrent just became finished
		if (!was_finished && is_finished())
		{
			finished();
		}
		else if (was_finished && !is_finished())
		{
			// if we used to be finished, but we aren't anymore
			// we may need to connect to peers again
			resume_download();
		}
	}

	std::vector<lt::announce_entry> torrent::trackers() const
	{
		std::vector<lt::announce_entry> ret;
		ret.reserve(m_trackers.size());
		for (auto const& t : m_trackers)
		{
			ret.emplace_back(t.url);
			auto& tr = ret.back();
			tr.source = t.source;
			tr.trackerid = t.trackerid;
			tr.verified = t.verified;
			tr.tier = t.tier;
			tr.fail_limit = t.fail_limit;
			tr.endpoints.reserve(t.endpoints.size());
			for (auto const& ep : t.endpoints)
			{
				tr.endpoints.emplace_back();
				auto& aep = tr.endpoints.back();
				aep.local_endpoint = ep.local_endpoint;
				aep.enabled = ep.enabled;

				for (protocol_version v : {protocol_version::V1, protocol_version::V2})
				{
					aep.info_hashes[v].message = ep.info_hashes[v].message;
					aep.info_hashes[v].last_error = ep.info_hashes[v].last_error;
					aep.info_hashes[v].next_announce = ep.info_hashes[v].next_announce;
					aep.info_hashes[v].min_announce = ep.info_hashes[v].min_announce;
					aep.info_hashes[v].scrape_incomplete = ep.info_hashes[v].scrape_incomplete;
					aep.info_hashes[v].scrape_complete = ep.info_hashes[v].scrape_complete;
					aep.info_hashes[v].scrape_downloaded = ep.info_hashes[v].scrape_downloaded;
					aep.info_hashes[v].fails = ep.info_hashes[v].fails;
					aep.info_hashes[v].updating = ep.info_hashes[v].updating;
					aep.info_hashes[v].start_sent = ep.info_hashes[v].start_sent;
					aep.info_hashes[v].complete_sent = ep.info_hashes[v].complete_sent;
					aep.info_hashes[v].triggered_manually = ep.info_hashes[v].triggered_manually;
#if TORRENT_ABI_VERSION == 1
					tr.complete_sent |= ep.info_hashes[v].complete_sent;
#endif
				}
#if TORRENT_ABI_VERSION <= 2
#include "libtorrent/aux_/disable_warnings_push.hpp"
				aep.message = aep.info_hashes[protocol_version::V1].message;
				aep.scrape_incomplete = ep.info_hashes[protocol_version::V1].scrape_incomplete;
				aep.scrape_complete = ep.info_hashes[protocol_version::V1].scrape_complete;
				aep.scrape_downloaded = ep.info_hashes[protocol_version::V1].scrape_downloaded;
				aep.complete_sent = ep.info_hashes[protocol_version::V1].complete_sent;
				aep.last_error = ep.info_hashes[protocol_version::V1].last_error;
				aep.fails = ep.info_hashes[protocol_version::V1].fails;
				aep.next_announce = ep.info_hashes[protocol_version::V1].next_announce;
				aep.min_announce = ep.info_hashes[protocol_version::V1].min_announce;
				aep.updating = ep.info_hashes[protocol_version::V1].updating;
#include "libtorrent/aux_/disable_warnings_pop.hpp"
#endif
			}
		}
		return ret;
	}

	void torrent::replace_trackers(std::vector<lt::announce_entry> const& urls)
	{
		m_trackers.replace(urls);

		if (settings().get_bool(settings_pack::prefer_udp_trackers))
			m_trackers.prioritize_udp_trackers();

		if (m_announcing && !m_trackers.empty()) announce_with_tracker();

		set_need_save_resume();
	}

	bool torrent::add_tracker(lt::announce_entry const& url)
	{
		bool const added = m_trackers.add_tracker(aux::announce_entry(url));
		set_need_save_resume();
		if (m_announcing && added) announce_with_tracker();
		return added;
	}

	bool torrent::choke_peer(peer_connection& c)
	{
		INVARIANT_CHECK;

		TORRENT_ASSERT(!c.is_choked());
		TORRENT_ASSERT(!c.ignore_unchoke_slots());
		TORRENT_ASSERT(m_num_uploads > 0);
		if (!c.send_choke()) return false;
		--m_num_uploads;
		state_updated();
		return true;
	}

	bool torrent::unchoke_peer(peer_connection& c, bool optimistic)
	{
		INVARIANT_CHECK;

		TORRENT_ASSERT(!m_graceful_pause_mode);
		TORRENT_ASSERT(c.is_choked());
		TORRENT_ASSERT(!c.ignore_unchoke_slots());
		// when we're unchoking the optimistic slots, we might
		// exceed the limit temporarily while we're iterating
		// over the peers
		if (m_num_uploads >= m_max_uploads && !optimistic) return false;
		if (!c.send_unchoke()) return false;
		++m_num_uploads;
		state_updated();
		return true;
	}

	void torrent::trigger_unchoke() noexcept
	{
		m_ses.trigger_unchoke();
	}

	void torrent::trigger_optimistic_unchoke() noexcept
	{
		m_ses.trigger_optimistic_unchoke();
	}

	void torrent::cancel_block(piece_block block)
	{
		INVARIANT_CHECK;

		for (auto* p : m_connections)
		{
			TORRENT_INCREMENT(m_iterating_connections);
			p->cancel_request(block);
		}
	}

#ifdef TORRENT_SSL_PEERS
	// certificate is a filename to a .pem file which is our
	// certificate. The certificate must be signed by the root
	// cert of the torrent file. any peer we connect to or that
	// connect to use must present a valid certificate signed
	// by the torrent root cert as well
	void torrent::set_ssl_cert(std::string const& certificate
		, std::string const& private_key
		, std::string const& dh_params
		, std::string const& passphrase)
	{
		if (!m_ssl_ctx)
		{
			if (alerts().should_post<torrent_error_alert>())
				alerts().emplace_alert<torrent_error_alert>(get_handle()
					, errors::not_an_ssl_torrent, "");
			return;
		}

		error_code ec;
		m_ssl_ctx->set_password_callback(
				[passphrase](std::size_t, ssl::context::password_purpose purpose)
				{
					return purpose == ssl::context::for_reading ? passphrase : "";
				}
				, ec);
		if (ec)
		{
			if (alerts().should_post<torrent_error_alert>())
				alerts().emplace_alert<torrent_error_alert>(get_handle(), ec, "");
		}
		m_ssl_ctx->use_certificate_file(certificate, ssl::context::pem, ec);
		if (ec)
		{
			if (alerts().should_post<torrent_error_alert>())
				alerts().emplace_alert<torrent_error_alert>(get_handle(), ec, certificate);
		}
#ifndef TORRENT_DISABLE_LOGGING
		if (should_log())
			debug_log("*** use certificate file: %s", ec.message().c_str());
#endif
		m_ssl_ctx->use_private_key_file(private_key, ssl::context::pem, ec);
		if (ec)
		{
			if (alerts().should_post<torrent_error_alert>())
				alerts().emplace_alert<torrent_error_alert>(get_handle(), ec, private_key);
		}
#ifndef TORRENT_DISABLE_LOGGING
		if (should_log())
			debug_log("*** use private key file: %s", ec.message().c_str());
#endif
		m_ssl_ctx->use_tmp_dh_file(dh_params, ec);
		if (ec)
		{
			if (alerts().should_post<torrent_error_alert>())
				alerts().emplace_alert<torrent_error_alert>(get_handle(), ec, dh_params);
		}
#ifndef TORRENT_DISABLE_LOGGING
		if (should_log())
			debug_log("*** use DH file: %s", ec.message().c_str());
#endif
	}

	void torrent::set_ssl_cert_buffer(std::string const& certificate
		, std::string const& private_key
		, std::string const& dh_params)
	{
		if (!m_ssl_ctx) return;

		boost::asio::const_buffer certificate_buf(certificate.c_str(), certificate.size());

		error_code ec;
		m_ssl_ctx->use_certificate(certificate_buf, ssl::context::pem, ec);
		if (ec)
		{
			if (alerts().should_post<torrent_error_alert>())
				alerts().emplace_alert<torrent_error_alert>(get_handle(), ec, "[certificate]");
		}

		boost::asio::const_buffer private_key_buf(private_key.c_str(), private_key.size());
		m_ssl_ctx->use_private_key(private_key_buf, ssl::context::pem, ec);
		if (ec)
		{
			if (alerts().should_post<torrent_error_alert>())
				alerts().emplace_alert<torrent_error_alert>(get_handle(), ec, "[private key]");
		}

		boost::asio::const_buffer dh_params_buf(dh_params.c_str(), dh_params.size());
		m_ssl_ctx->use_tmp_dh(dh_params_buf, ec);
		if (ec)
		{
			if (alerts().should_post<torrent_error_alert>())
				alerts().emplace_alert<torrent_error_alert>(get_handle(), ec, "[dh params]");
		}
	}

#endif

	void torrent::on_exception(std::exception const&)
	{
		set_error(errors::no_memory, torrent_status::error_file_none);
	}

	void torrent::on_error(error_code const& ec)
	{
		set_error(ec, torrent_status::error_file_none);
	}

#if TORRENT_USE_RTC
	void torrent::generate_rtc_offers(int const count
		, std::function<void(error_code const&, std::vector<aux::rtc_offer>)> handler)
	{
		// rtc_signaling is created lazily
		if (!m_rtc_signaling)
		{
			TORRENT_ASSERT(count > 0);
			m_rtc_signaling = std::make_shared<aux::rtc_signaling>(m_ses.get_context()
				, this
				, std::bind(&torrent::on_rtc_stream, this, _1));
		}

		m_rtc_signaling->generate_offers(count, std::move(handler));
	}

	void torrent::on_rtc_offer(aux::rtc_offer const& offer)
	{
		TORRENT_ASSERT(m_rtc_signaling);
		if(m_rtc_signaling) m_rtc_signaling->process_offer(offer);
	}

	void torrent::on_rtc_answer(aux::rtc_answer const& answer)
	{
		TORRENT_ASSERT(m_rtc_signaling);
		if(m_rtc_signaling) m_rtc_signaling->process_answer(answer);
	}

	void torrent::on_rtc_stream(aux::rtc_stream_init stream_init)
	{
		aux::socket_type s(aux::rtc_stream(m_ses.get_context(), stream_init));

		error_code ec;
		auto endpoint = s.remote_endpoint(ec);
		if(ec)
		{
			// This can happen if the peer immediately disconnects
#ifndef TORRENT_DISABLE_LOGGING
			debug_log("failed to get RTC stream remote endpoint: %s", ec.message().c_str());
#endif
			return;
		}

		need_peer_list();
		torrent_state st = get_peer_list_state();
		if(torrent_peer* peerinfo = m_peer_list->add_rtc_peer(endpoint, peer_source_flags_t{}, {}, &st))
			create_peer_connection(peerinfo, std::move(s), std::move(endpoint));
	}
#endif

	void torrent::remove_connection(peer_connection const* p)
	{
		TORRENT_ASSERT(m_iterating_connections == 0);
		auto const i = sorted_find(m_connections, p);
		if (i != m_connections.end())
			m_connections.erase(i);
	}

	void torrent::remove_peer(std::shared_ptr<peer_connection> p) noexcept
	{
		TORRENT_ASSERT(p);
		TORRENT_ASSERT(is_single_thread());
		TORRENT_ASSERT(std::count(m_peers_to_disconnect.begin()
			, m_peers_to_disconnect.end(), p) == 0);

		auto it = m_outgoing_pids.find(p->our_pid());
		if (it != m_outgoing_pids.end())
		{
			m_outgoing_pids.erase(it);
		}

		// only schedule the peer for actual removal if in fact
		// we can be sure peer_connection will be kept alive until
		// the deferred function is called. If a peer_connection
		// has not associated torrent, the session_impl object may
		// remove it at any time, which may be while the non-owning
		// pointer in m_peers_to_disconnect (if added to it) is
		// waiting for the deferred function to be called.
		//
		// one example of this situation is if for example, this
		// function is called from the attach_peer path and fail to
		// do so because of too many connections.
		bool const is_attached = p->associated_torrent().lock().get() == this;
		if (is_attached)
		{
			std::weak_ptr<torrent> weak_t = shared_from_this();
			TORRENT_ASSERT_VAL(m_peers_to_disconnect.capacity() > m_peers_to_disconnect.size()
				, m_peers_to_disconnect.capacity());
			m_peers_to_disconnect.push_back(p);

			using deferred_handler_type = aux::handler<
				torrent
				, decltype(&torrent::on_remove_peers)
				, &torrent::on_remove_peers
				, &torrent::on_error
				, &torrent::on_exception
				, decltype(m_deferred_handler_storage)
				, &torrent::m_deferred_handler_storage
				>;
			static_assert(sizeof(deferred_handler_type) == sizeof(std::shared_ptr<peer_connection>)
				, "deferred handler does not have the expected size");
			m_deferred_disconnect.post_deferred(m_ses.get_context(), deferred_handler_type(shared_from_this()));
		}
		else
		{
			// if the peer was inserted in m_connections but instructed to
			// be removed from this torrent, just remove it from it, see
			// attach_peer logic.
			remove_connection(p.get());
		}

		torrent_peer* pp = p->peer_info_struct();
		if (ready_for_connections())
		{
			TORRENT_ASSERT(p->associated_torrent().lock().get() == nullptr
				|| p->associated_torrent().lock().get() == this);

			if (has_picker())
			{
				if (p->is_seed())
				{
					m_picker->dec_refcount_all(pp);
				}
				else
				{
					auto const& pieces = p->get_bitfield();
					TORRENT_ASSERT(pieces.count() <= pieces.size());
					m_picker->dec_refcount(pieces, pp);
				}
			}
		}

		if (!p->is_choked() && !p->ignore_unchoke_slots())
		{
			--m_num_uploads;
			trigger_unchoke();
		}

		if (pp)
		{
			if (pp->optimistically_unchoked)
			{
				pp->optimistically_unchoked = false;
				m_stats_counters.inc_stats_counter(
					counters::num_peers_up_unchoked_optimistic, -1);
				trigger_optimistic_unchoke();
			}

			TORRENT_ASSERT(pp->prev_amount_upload == 0);
			TORRENT_ASSERT(pp->prev_amount_download == 0);
			pp->prev_amount_download += aux::numeric_cast<std::uint32_t>(p->statistics().total_payload_download() / 1024);
			pp->prev_amount_upload += aux::numeric_cast<std::uint32_t>(p->statistics().total_payload_upload() / 1024);

			// only decrement the seed count if the peer completed attaching to the torrent
			// otherwise the seed count did not get incremented for this peer
			if (is_attached && pp->seed)
			{
				TORRENT_ASSERT(m_num_seeds > 0);
				--m_num_seeds;
			}

			if (pp->connection && m_peer_list)
			{
				torrent_state st = get_peer_list_state();
				m_peer_list->connection_closed(*p, m_ses.session_time(), &st);
				peers_erased(st.erased);
			}
		}

		p->set_peer_info(nullptr);

		update_want_peers();
		update_want_tick();
	}

	void torrent::on_remove_peers() noexcept
	{
		TORRENT_ASSERT(is_single_thread());
		INVARIANT_CHECK;

#if TORRENT_USE_ASSERTS
		auto const num = m_peers_to_disconnect.size();
#endif
		for (auto const& p : m_peers_to_disconnect)
		{
			TORRENT_ASSERT(p);
			TORRENT_ASSERT(p->associated_torrent().lock().get() == this);

			remove_connection(p.get());
			m_ses.close_connection(p.get());
		}
		TORRENT_ASSERT_VAL(m_peers_to_disconnect.size() == num, m_peers_to_disconnect.size() - num);
		m_peers_to_disconnect.clear();

		if (m_graceful_pause_mode && m_connections.empty())
		{
			// we're in graceful pause mode and this was the last peer we
			// disconnected. This will clear the graceful_pause_mode and post the
			// torrent_paused_alert.
			TORRENT_ASSERT(is_paused());

			// this will post torrent_paused alert
			set_paused(true);
		}

		update_want_peers();
		update_want_tick();
	}

	void torrent::remove_web_seed_iter(std::list<web_seed_t>::iterator web)
	{
		if (web->resolving)
		{
			web->removed = true;
		}
		else
		{
#ifndef TORRENT_DISABLE_LOGGING
			debug_log("removing web seed: \"%s\"", web->url.c_str());
#endif

			auto* peer = static_cast<peer_connection*>(web->peer_info.connection);
			if (peer != nullptr)
			{
				// if we have a connection for this web seed, we also need to
				// disconnect it and clear its reference to the peer_info object
				// that's part of the web_seed_t we're about to remove
				TORRENT_ASSERT(peer->m_in_use == 1337);
				peer->disconnect(boost::asio::error::operation_aborted, operation_t::bittorrent);
				peer->set_peer_info(nullptr);
			}
			if (has_picker()) picker().clear_peer(&web->peer_info);

			m_web_seeds.erase(web);
		}

		update_want_tick();
	}

	void torrent::connect_to_url_seed(std::list<web_seed_t>::iterator web)
	{
		TORRENT_ASSERT(is_single_thread());
		INVARIANT_CHECK;

		TORRENT_ASSERT(!web->resolving);
		if (web->resolving) return;

		if (num_peers() >= int(m_max_connections)
			|| m_ses.num_connections() >= settings().get_int(settings_pack::connections_limit))
			return;

		std::string protocol;
		std::string auth;
		std::string hostname;
		int port;
		std::string path;
		error_code ec;
		std::tie(protocol, auth, hostname, port, path)
			= parse_url_components(web->url, ec);

		if (!settings().get_bool(settings_pack::allow_idna) && is_idna(hostname))
		{
#ifndef TORRENT_DISABLE_LOGGING
			if (should_log())
				debug_log("IDNA disallowed in web seeds: %s", web->url.c_str());
#endif
			if (m_ses.alerts().should_post<url_seed_alert>())
			{
				m_ses.alerts().emplace_alert<url_seed_alert>(get_handle()
					, web->url, error_code(errors::blocked_by_idna));
			}
			// never try it again
			remove_web_seed_iter(web);
			return;
		}

		if (port == -1)
		{
			port = protocol == "http" ? 80 : 443;
		}

		if (ec)
		{
#ifndef TORRENT_DISABLE_LOGGING
			if (should_log())
				debug_log("failed to parse web seed url: %s", ec.message().c_str());
#endif
			if (m_ses.alerts().should_post<url_seed_alert>())
			{
				m_ses.alerts().emplace_alert<url_seed_alert>(get_handle()
					, web->url, ec);
			}
			// never try it again
			remove_web_seed_iter(web);
			return;
		}

		if (web->peer_info.banned)
		{
#ifndef TORRENT_DISABLE_LOGGING
			debug_log("banned web seed: %s", web->url.c_str());
#endif
			if (m_ses.alerts().should_post<url_seed_alert>())
			{
				m_ses.alerts().emplace_alert<url_seed_alert>(get_handle(), web->url
					, libtorrent::errors::peer_banned);
			}
			// never try it again
			remove_web_seed_iter(web);
			return;
		}

#if TORRENT_USE_SSL
		if (protocol != "http" && protocol != "https")
#else
		if (protocol != "http")
#endif
		{
			if (m_ses.alerts().should_post<url_seed_alert>())
			{
				m_ses.alerts().emplace_alert<url_seed_alert>(get_handle(), web->url, errors::unsupported_url_protocol);
			}
			// never try it again
			remove_web_seed_iter(web);
			return;
		}

		if (hostname.empty())
		{
			if (m_ses.alerts().should_post<url_seed_alert>())
			{
				m_ses.alerts().emplace_alert<url_seed_alert>(get_handle(), web->url
					, errors::invalid_hostname);
			}
			// never try it again
			remove_web_seed_iter(web);
			return;
		}

		if (port == 0)
		{
			if (m_ses.alerts().should_post<url_seed_alert>())
			{
				m_ses.alerts().emplace_alert<url_seed_alert>(get_handle(), web->url
					, errors::invalid_port);
			}
			// never try it again
			remove_web_seed_iter(web);
			return;
		}

		if (m_ses.get_port_filter().access(std::uint16_t(port)) & port_filter::blocked)
		{
			if (m_ses.alerts().should_post<url_seed_alert>())
			{
				m_ses.alerts().emplace_alert<url_seed_alert>(get_handle()
					, web->url, errors::port_blocked);
			}
			// never try it again
			remove_web_seed_iter(web);
			return;
		}

		if (!web->endpoints.empty())
		{
			connect_web_seed(web, web->endpoints.front());
			return;
		}

		aux::proxy_settings const& ps = m_ses.proxy();
		if ((ps.type == settings_pack::http
			|| ps.type == settings_pack::http_pw)
			&& ps.proxy_peer_connections)
		{
#ifndef TORRENT_DISABLE_LOGGING
			debug_log("resolving proxy for web seed: %s", web->url.c_str());
#endif

			std::uint16_t const proxy_port = ps.port;

			// use proxy
			web->resolving = true;
			m_ses.get_resolver().async_resolve(ps.hostname, aux::resolver_interface::abort_on_shutdown
				, [self = shared_from_this(), web, proxy_port](error_code const& e, std::vector<address> const& addrs)
				{ self->wrap(&torrent::on_proxy_name_lookup, e, addrs, web, proxy_port); });
		}
		else if (ps.proxy_hostnames
			&& (ps.type == settings_pack::socks5
				|| ps.type == settings_pack::socks5_pw)
			&& ps.proxy_peer_connections)
		{
			connect_web_seed(web, {address(), std::uint16_t(port)});
		}
		else
		{
#ifndef TORRENT_DISABLE_LOGGING
			debug_log("resolving web seed: \"%s\" %s", hostname.c_str(), web->url.c_str());
#endif

			auto self = shared_from_this();
			web->resolving = true;

			m_ses.get_resolver().async_resolve(hostname, aux::resolver_interface::abort_on_shutdown
				, [self, web, port](error_code const& e, std::vector<address> const& addrs)
				{
					self->wrap(&torrent::on_name_lookup, e, addrs, port, web);
				});
		}
	}

	void torrent::on_proxy_name_lookup(error_code const& e
		, std::vector<address> const& addrs
		, std::list<web_seed_t>::iterator web, int port) try
	{
		TORRENT_ASSERT(is_single_thread());

		INVARIANT_CHECK;

		TORRENT_ASSERT(web->resolving);
#ifndef TORRENT_DISABLE_LOGGING
		debug_log("completed resolve proxy hostname for: %s", web->url.c_str());
		if (e && should_log())
			debug_log("proxy name lookup error: %s", e.message().c_str());
#endif
		web->resolving = false;

		if (web->removed)
		{
#ifndef TORRENT_DISABLE_LOGGING
			debug_log("removed web seed");
#endif
			remove_web_seed_iter(web);
			return;
		}

		if (m_abort) return;
		if (m_ses.is_aborted()) return;

		if (e || addrs.empty())
		{
			if (m_ses.alerts().should_post<url_seed_alert>())
			{
				m_ses.alerts().emplace_alert<url_seed_alert>(get_handle()
					, web->url, e);
			}

			// the name lookup failed for the http host. Don't try
			// this host again
			remove_web_seed_iter(web);
			return;
		}

		if (num_peers() >= int(m_max_connections)
			|| m_ses.num_connections() >= settings().get_int(settings_pack::connections_limit))
			return;

		tcp::endpoint a(addrs[0], std::uint16_t(port));

		std::string hostname;
		error_code ec;
		std::string protocol;
		std::tie(protocol, std::ignore, hostname, port, std::ignore)
			= parse_url_components(web->url, ec);
		if (port == -1) port = protocol == "http" ? 80 : 443;

		if (ec)
		{
			if (m_ses.alerts().should_post<url_seed_alert>())
			{
				m_ses.alerts().emplace_alert<url_seed_alert>(get_handle()
					, web->url, ec);
			}
			remove_web_seed_iter(web);
			return;
		}

		if (m_ip_filter && m_ip_filter->access(a.address()) & ip_filter::blocked)
		{
			if (m_ses.alerts().should_post<peer_blocked_alert>())
				m_ses.alerts().emplace_alert<peer_blocked_alert>(get_handle()
					, a, peer_blocked_alert::ip_filter);
			return;
		}

		auto self = shared_from_this();
		web->resolving = true;
		m_ses.get_resolver().async_resolve(hostname, aux::resolver_interface::abort_on_shutdown
			, [self, web, port](error_code const& err, std::vector<address> const& addr)
			{
				self->wrap(&torrent::on_name_lookup, err, addr, port, web);
			});
	}
	catch (...) { handle_exception(); }

	void torrent::on_name_lookup(error_code const& e
		, std::vector<address> const& addrs
		, int const port
		, std::list<web_seed_t>::iterator web) try
	{
		TORRENT_ASSERT(is_single_thread());

		INVARIANT_CHECK;

		TORRENT_ASSERT(web->resolving);
#ifndef TORRENT_DISABLE_LOGGING
		debug_log("completed resolve: %s", web->url.c_str());
#endif
		web->resolving = false;
		if (web->removed)
		{
#ifndef TORRENT_DISABLE_LOGGING
			debug_log("removed web seed");
#endif
			remove_web_seed_iter(web);
			return;
		}

		if (m_abort) return;

		if (e || addrs.empty())
		{
			if (m_ses.alerts().should_post<url_seed_alert>())
				m_ses.alerts().emplace_alert<url_seed_alert>(get_handle(), web->url, e);
#ifndef TORRENT_DISABLE_LOGGING
			if (should_log())
			{
				debug_log("*** HOSTNAME LOOKUP FAILED: %s: (%d) %s"
					, web->url.c_str(), e.value(), e.message().c_str());
			}
#endif

			// unavailable, retry in `settings_pack::web_seed_name_lookup_retry` seconds
			web->retry = aux::time_now32()
				+ seconds32(settings().get_int(settings_pack::web_seed_name_lookup_retry));
			return;
		}

		for (auto const& addr : addrs)
		{
			// if this is set, we don't allow this web seed to have resolved to a
			// local IP
			if (web->no_local_ips && !aux::is_global(addr)) continue;

			// fill in the peer struct's address field
			web->endpoints.emplace_back(addr, std::uint16_t(port));

#ifndef TORRENT_DISABLE_LOGGING
			if (should_log())
				debug_log("  -> %s", print_endpoint(tcp::endpoint(addr, std::uint16_t(port))).c_str());
#endif
		}

		if (web->endpoints.empty())
		{
			if (m_ses.alerts().should_post<url_seed_alert>())
			{
				m_ses.alerts().emplace_alert<url_seed_alert>(get_handle()
					, web->url, errors::banned_by_ip_filter);
			}

			// the name lookup failed for the http host. Don't try
			// this host again
			remove_web_seed_iter(web);
			return;
		}

		if (num_peers() >= int(m_max_connections)
			|| m_ses.num_connections() >= settings().get_int(settings_pack::connections_limit))
			return;

		connect_web_seed(web, web->endpoints.front());
	}
	catch (...) { handle_exception(); }

	void torrent::connect_web_seed(std::list<web_seed_t>::iterator web, tcp::endpoint a)
	{
		INVARIANT_CHECK;

		TORRENT_ASSERT(is_single_thread());
		if (m_abort) return;

		if (m_ip_filter && m_ip_filter->access(a.address()) & ip_filter::blocked)
		{
			if (m_ses.alerts().should_post<peer_blocked_alert>())
				m_ses.alerts().emplace_alert<peer_blocked_alert>(get_handle()
					, a, peer_blocked_alert::ip_filter);
			return;
		}

		TORRENT_ASSERT(!web->resolving);
		TORRENT_ASSERT(web->peer_info.connection == nullptr);

		if (aux::is_v4(a))
		{
			web->peer_info.addr = a.address().to_v4();
			web->peer_info.port = a.port();
		}

		if (is_paused()) return;
		if (m_ses.is_aborted()) return;
		if (is_upload_only()) return;

		// this web seed may have redirected all files to other URLs, leaving it
		// having no file left, and there's no longer any point in connecting to
		// it.
		if (!web->have_files.empty()
			&& web->have_files.none_set()) return;

		void* userdata = nullptr;
#if TORRENT_USE_SSL
		const bool ssl = string_begins_no_case("https://", web->url.c_str());
		if (ssl)
		{
#ifdef TORRENT_SSL_PEERS
			userdata = m_ssl_ctx.get();
#endif
			if (!userdata) userdata = m_ses.ssl_ctx();
		}
#endif
		aux::socket_type s = instantiate_connection(m_ses.get_context()
			, m_ses.proxy(), userdata, nullptr, true, false);

		if (std::get_if<http_stream>(&s))
		{
			// the web seed connection will talk immediately to
			// the proxy, without requiring CONNECT support
			std::get<http_stream>(s).set_no_connect(true);
		}

		std::string hostname;
		std::string path;
		error_code ec;
		using std::ignore;
		std::tie(ignore, ignore, hostname, ignore, path)
			= parse_url_components(web->url, ec);
		if (ec)
		{
			if (m_ses.alerts().should_post<url_seed_alert>())
				m_ses.alerts().emplace_alert<url_seed_alert>(get_handle(), web->url, ec);
			return;
		}

		if (!settings().get_bool(settings_pack::allow_idna) && is_idna(hostname))
		{
#ifndef TORRENT_DISABLE_LOGGING
			if (should_log())
				debug_log("IDNA disallowed in web seeds: %s", web->url.c_str());
#endif
			if (m_ses.alerts().should_post<url_seed_alert>())
			{
				m_ses.alerts().emplace_alert<url_seed_alert>(get_handle()
					, web->url, error_code(errors::blocked_by_idna));
			}
			// never try it again
			remove_web_seed_iter(web);
			return;
		}

		// The SSRF mitigation for web seeds is that any HTTP server on the
		// local network may not use any query string parameters
		if (settings().get_bool(settings_pack::ssrf_mitigation)
			&& aux::is_local(web->peer_info.addr)
			&& path.find('?') != std::string::npos)
		{
#ifndef TORRENT_DISABLE_LOGGING
			if (should_log())
			{
				debug_log("*** SSRF MITIGATION BLOCKED WEB SEED: %s"
					, web->url.c_str());
			}
#endif
			if (m_ses.alerts().should_post<url_seed_alert>())
				m_ses.alerts().emplace_alert<url_seed_alert>(get_handle()
					, web->url, errors::ssrf_mitigation);
			if (m_ses.alerts().should_post<peer_blocked_alert>())
				m_ses.alerts().emplace_alert<peer_blocked_alert>(get_handle()
					, a, peer_blocked_alert::ssrf_mitigation);
			// never try it again
			remove_web_seed_iter(web);
			return;
		}

		bool const is_ip = aux::is_ip_address(hostname);
		if (is_ip) a.address(make_address(hostname, ec));
		bool const proxy_hostnames = settings().get_bool(settings_pack::proxy_hostnames)
			&& !is_ip;

		if (proxy_hostnames
			&& (std::get_if<socks5_stream>(&s)
#if TORRENT_USE_SSL
				|| std::get_if<ssl_stream<socks5_stream>>(&s)
#endif
				))
		{
			// we're using a socks proxy and we're resolving
			// hostnames through it
			auto& str =
#if TORRENT_USE_SSL
				ssl ? std::get<ssl_stream<socks5_stream>>(s).next_layer() :
#endif
			std::get<socks5_stream>(s);

			str.set_dst_name(hostname);
		}

		setup_ssl_hostname(s, hostname, ec);
		if (ec)
		{
			if (m_ses.alerts().should_post<url_seed_alert>())
				m_ses.alerts().emplace_alert<url_seed_alert>(get_handle(), web->url, ec);
			return;
		}

		peer_connection_args pack{
			&m_ses
			, &settings()
			, &m_ses.stats_counters()
			, &m_ses.disk_thread()
			, &m_ses.get_context()
			, shared_from_this()
			, std::move(s)
			, a
			, &web->peer_info
			, aux::generate_peer_id(settings())
		};

		auto c = std::make_shared<web_peer_connection>(pack, *web);
		if (!c) return;

#if TORRENT_USE_ASSERTS
		c->m_in_constructor = false;
#endif

#ifndef TORRENT_DISABLE_EXTENSIONS
		for (auto const& ext : m_extensions)
		{
			std::shared_ptr<peer_plugin>
				pp(ext->new_connection(peer_connection_handle(c->self())));
			if (pp) c->add_extension(pp);
		}
#endif

		TORRENT_ASSERT(!c->m_in_constructor);
		// add the newly connected peer to this torrent's peer list
		TORRENT_ASSERT(m_iterating_connections == 0);

		// we don't want to have to allocate memory to disconnect this peer, so
		// make sure there's enough memory allocated in the deferred_disconnect
		// list up-front
		m_peers_to_disconnect.reserve(m_connections.size() + 1);

		sorted_insert(m_connections, c.get());
		update_want_peers();
		update_want_tick();
		m_ses.insert_peer(c);

		if (web->peer_info.seed)
		{
			TORRENT_ASSERT(m_num_seeds < 0xffff);
			++m_num_seeds;
		}

		TORRENT_ASSERT(!web->peer_info.connection);
		web->peer_info.connection = c.get();
#if TORRENT_USE_ASSERTS
		web->peer_info.in_use = true;
#endif

		c->add_stat(std::int64_t(web->peer_info.prev_amount_download) * 1024
			, std::int64_t(web->peer_info.prev_amount_upload) * 1024);
		web->peer_info.prev_amount_download = 0;
		web->peer_info.prev_amount_upload = 0;
#ifndef TORRENT_DISABLE_LOGGING
		if (should_log())
		{
			debug_log("web seed connection started: [%s] %s"
				, print_endpoint(a).c_str(), web->url.c_str());
		}
#endif

		c->start();

		if (c->is_disconnecting()) return;

#ifndef TORRENT_DISABLE_LOGGING
		debug_log("START queue peer [%p] (%d)", static_cast<void*>(c.get())
			, num_peers());
#endif
	}

	hash_request torrent::pick_hashes(peer_connection* peer)
	{
		need_hash_picker();
		if (!m_hash_picker) return {};
		return m_hash_picker->pick_hashes(peer->get_bitfield());
	}

	std::vector<sha256_hash> torrent::get_hashes(hash_request const& req) const
	{
		TORRENT_ASSERT(m_torrent_file->is_valid());
		if (!m_torrent_file->is_valid()) return {};
		TORRENT_ASSERT(validate_hash_request(req, m_torrent_file->files()));

		auto const& f = m_merkle_trees[req.file];

		return f.get_hashes(req.base, req.index, req.count, req.proof_layers);
	}

	bool torrent::add_hashes(hash_request const& req, span<sha256_hash> hashes)
	{
		need_hash_picker();
		if (!m_hash_picker) return true;
		add_hashes_result const result = m_hash_picker->add_hashes(req, hashes);
		for (auto& p : result.hash_failed)
		{
			if (torrent_file().info_hashes().has_v1() && have_piece(p.first))
			{
				set_error(errors::torrent_inconsistent_hashes, torrent_status::error_file_none);
				pause();
				return result.valid;
			}

			TORRENT_ASSERT(!have_piece(p.first));

			// the piece may not have been downloaded in this session
			// it should be open for downloading so nothing needs to be done here
			if (!m_picker || !m_picker->is_downloading(p.first)) continue;
			piece_failed(p.first, p.second);
		}
		for (piece_index_t p : result.hash_passed)
		{
			if (torrent_file().info_hashes().has_v1() && !have_piece(p))
			{
				set_error(errors::torrent_inconsistent_hashes, torrent_status::error_file_none);
				pause();
				return result.valid;
			}

			if (m_picker && m_picker->is_downloading(p) && m_picker->is_piece_finished(p)
				&& !m_picker->is_hashing(p))
			{
				piece_passed(p);
			}
		}
		return result.valid;
	}

	void torrent::hashes_rejected(hash_request const& req)
	{
		if (!m_hash_picker) return;
		m_hash_picker->hashes_rejected(req);
		// we need to poke all of the v2 peers in case there are no other
		// outstanding hash requests
		for (auto* peer : m_connections)
		{
			if (peer->type() != connection_type::bittorrent) continue;
			auto* const btpeer = static_cast<bt_peer_connection*>(peer);
			btpeer->maybe_send_hash_request();
		}
	}

	void torrent::verify_block_hashes(piece_index_t index)
	{
		need_hash_picker();
		if (!m_hash_picker) return;
#ifndef TORRENT_DISABLE_LOGGING
		if (should_log())
		{
			debug_log("Piece %d hash failure, requesting block hashes", int(index));
		}
#endif
		m_hash_picker->verify_block_hashes(index);
	}

	std::shared_ptr<const torrent_info> torrent::get_torrent_file() const
	{
		if (!m_torrent_file->is_valid()) return {};
		return m_torrent_file;
	}

	std::shared_ptr<torrent_info> torrent::get_torrent_copy_with_hashes() const
	{
		if (!m_torrent_file->is_valid()) return {};
		auto ret = std::make_shared<torrent_info>(*m_torrent_file);

		if (ret->v2())
		{
			aux::vector<aux::vector<char>, file_index_t> v2_hashes;
			for (auto const& tree : m_merkle_trees)
			{
				auto const& layer = tree.get_piece_layer();
				std::vector<char> out_layer;
				out_layer.reserve(layer.size() * sha256_hash::size());
				for (auto const& h : layer)
				{
					// we're missing a piece layer. We can't return a valid
					// torrent
					if (h.is_all_zeros()) return {};
					out_layer.insert(out_layer.end(), h.data(), h.data() + sha256_hash::size());
				}
				v2_hashes.emplace_back(std::move(out_layer));
			}
			ret->set_piece_layers(std::move(v2_hashes));
		}

		return ret;
	}

	std::vector<std::vector<sha256_hash>> torrent::get_piece_layers() const
	{
		std::vector<std::vector<sha256_hash>> ret;
		for (auto const& tree : m_merkle_trees)
			ret.emplace_back(tree.get_piece_layer());
		return ret;
	}

	void torrent::enable_all_trackers()
	{
		m_trackers.enable_all();
	}

	void torrent::write_resume_data(resume_data_flags_t const flags, add_torrent_params& ret) const
	{
		ret.version = LIBTORRENT_VERSION_NUM;
		ret.storage_mode = storage_mode();
		ret.total_uploaded = m_total_uploaded;
		ret.total_downloaded = m_total_downloaded;

		// cast to seconds in case that internal values doesn't have ratio<1>
		ret.active_time = static_cast<int>(total_seconds(active_time()));
		ret.finished_time = static_cast<int>(total_seconds(finished_time()));
		ret.seeding_time = static_cast<int>(total_seconds(seeding_time()));
		ret.last_seen_complete = m_last_seen_complete;
		ret.last_upload = std::time_t(total_seconds(m_last_upload.time_since_epoch()));
		ret.last_download = std::time_t(total_seconds(m_last_download.time_since_epoch()));

		ret.num_complete = m_complete;
		ret.num_incomplete = m_incomplete;
		ret.num_downloaded = m_downloaded;

		ret.flags = this->flags();

		ret.added_time = m_added_time;
		ret.completed_time = m_completed_time;

		ret.save_path = m_save_path;

		ret.comment = torrent_file().comment();
		ret.created_by = torrent_file().creator();
		ret.creation_date = torrent_file().creation_date();
		ret.info_hashes = torrent_file().info_hashes();
		if (valid_metadata()) ret.name = m_torrent_file->name();
		else if (m_name) ret.name = *m_name;

#if TORRENT_ABI_VERSION < 3
		ret.info_hash = ret.info_hashes.get_best();
#endif

		if (valid_metadata() && (flags & torrent_handle::save_info_dict))
		{
			ret.ti = m_torrent_file;
		}

		// if this torrent is a seed, we won't have a piece picker
		// if we don't have anything, we may also not have a picker
		// in either case; there will be no half-finished pieces.
		if (has_picker())
		{
			int const num_blocks_per_piece = torrent_file().piece_length() / block_size();

			std::vector<piece_picker::downloading_piece> const q
				= m_picker->get_download_queue();

			// info for each unfinished piece
			for (auto const& dp : q)
			{
				if (dp.finished == 0 && dp.writing == 0)
					continue;

				bitfield bitmask;
				bitmask.resize(num_blocks_per_piece, false);

				auto const info = m_picker->blocks_for_piece(dp);
				for (int i = 0; i < int(info.size()); ++i)
				{
					if (info[i].state == piece_picker::block_info::state_finished
						|| info[i].state == piece_picker::block_info::state_writing)
						bitmask.set_bit(i);
				}
				ret.unfinished_pieces.emplace(dp.index, std::move(bitmask));
			}
		}

		// save trackers
		for (auto const& tr : m_trackers)
		{
			ret.trackers.push_back(tr.url);
			ret.tracker_tiers.push_back(tr.tier);
		}

		// save web seeds
		for (auto const& ws : m_web_seeds)
		{
			if (ws.removed || ws.ephemeral) continue;
			ret.url_seeds.push_back(ws.url);
		}

		ret.dht_nodes = m_torrent_file->nodes();

		// write have bitmask
		// the pieces string has one byte per piece. Each
		// byte is a bitmask representing different properties
		// for the piece
		// bit 0: set if we have the piece
		// bit 1: set if we have verified the piece (in seed mode)
		bool const is_checking = state() == torrent_status::checking_files;

		// if we are checking, only save the have_pieces bitfield up to the piece
		// we have actually checked. This allows us to resume the checking when we
		// load this torrent up again. If we have not completed checking nor is
		// currently checking, don't save any pieces from the have_pieces
		// bitfield.
		piece_index_t const max_piece
			= is_checking ? m_num_checked_pieces
			: m_files_checked ? m_torrent_file->end_piece()
			: piece_index_t(0);

		TORRENT_ASSERT(ret.have_pieces.empty());
		if (max_piece > piece_index_t(0))
		{
			if (is_seed())
			{
				ret.have_pieces.resize(static_cast<int>(max_piece), true);
			}
			else if (has_picker())
			{
				ret.have_pieces.resize(static_cast<int>(max_piece), false);
				for (auto const i : ret.have_pieces.range())
					if (m_picker->have_piece(i)) ret.have_pieces.set_bit(i);
			}

			if (m_seed_mode)
				ret.verified_pieces = m_verified;
		}

		// write renamed files
		if (valid_metadata()
			&& &m_torrent_file->files() != &m_torrent_file->orig_files()
			&& m_torrent_file->files().num_files() == m_torrent_file->orig_files().num_files())
		{
			file_storage const& fs = m_torrent_file->files();
			file_storage const& orig_fs = m_torrent_file->orig_files();
			for (auto const i : fs.file_range())
			{
				if (fs.file_path(i) != orig_fs.file_path(i))
					ret.renamed_files[i] = fs.file_path(i);
			}
		}

		// write local peers
		std::vector<torrent_peer const*> deferred_peers;
		if (m_peer_list)
		{
			for (auto* p : *m_peer_list)
			{
#if TORRENT_USE_I2P
				if (p->is_i2p_addr) continue;
#endif
				if (p->banned)
				{
					ret.banned_peers.push_back(p->ip());
					continue;
				}

				// we cannot save remote connection
				// since we don't know their listen port
				// unless they gave us their listen port
				// through the extension handshake
				// so, if the peer is not connectable (i.e. we
				// don't know its listen port) or if it has
				// been banned, don't save it.
				if (!p->connectable) continue;

				// don't save peers that don't work
				if (int(p->failcount) > 0) continue;

				// don't save peers that appear to send corrupt data
				if (int(p->trust_points) < 0) continue;

				if (p->last_connected == 0)
				{
					// we haven't connected to this peer. It might still
					// be useful to save it, but only save it if we
					// don't have enough peers that we actually did connect to
					if (int(deferred_peers.size()) < 100)
						deferred_peers.push_back(p);
					continue;
				}

				ret.peers.push_back(p->ip());
			}
		}

		// if we didn't save 100 peers, fill in with second choice peers
		if (int(ret.peers.size()) < 100)
		{
			aux::random_shuffle(deferred_peers);
			for (auto const* p : deferred_peers)
			{
				ret.peers.push_back(p->ip());
				if (int(ret.peers.size()) >= 100) break;
			}
		}

		ret.upload_limit = upload_limit();
		ret.download_limit = download_limit();
		ret.max_connections = max_connections();
		ret.max_uploads = max_uploads();

		// piece priorities and file priorities are mutually exclusive. If there
		// are file priorities set, don't save piece priorities.
		// when in seed mode (i.e. the client promises that we have all files)
		// it does not make sense to save file priorities.
		if (!m_file_priority.empty() && !m_seed_mode)
		{
			// write file priorities
			ret.file_priorities = m_file_priority;
		}

		if (valid_metadata() && has_picker())
		{
			// write piece priorities
			// but only if they are not set to the default
			bool default_prio = true;
			for (auto const i : m_torrent_file->piece_range())
			{
				if (m_picker->piece_priority(i) == default_priority) continue;
				default_prio = false;
				break;
			}

			if (!default_prio)
			{
				ret.piece_priorities.clear();
				ret.piece_priorities.reserve(static_cast<std::size_t>(m_torrent_file->num_pieces()));

				for (auto const i : m_torrent_file->piece_range())
					ret.piece_priorities.push_back(m_picker->piece_priority(i));
			}
		}

		if (m_torrent_file->info_hashes().has_v2())
		{
			auto const num_files = m_merkle_trees.size();
			ret.merkle_trees.clear();
			ret.merkle_trees.reserve(num_files);
			ret.merkle_tree_mask.clear();
			ret.merkle_tree_mask.reserve(num_files);
			ret.verified_leaf_hashes.clear();
			ret.verified_leaf_hashes.reserve(num_files);
			for (auto const& t : m_merkle_trees)
			{
				auto [sparse_tree, mask] = t.build_sparse_vector();
				ret.merkle_trees.emplace_back(std::move(sparse_tree));
				ret.merkle_tree_mask.emplace_back(std::move(mask));
				ret.verified_leaf_hashes.emplace_back(t.verified_leafs());
			}

			if (!has_hash_picker() && !m_have_all)
			{
				file_storage const& fs = m_torrent_file->files();
				ret.verified_leaf_hashes.reserve(fs.num_files());
				for (file_index_t f(0); f != fs.end_file(); ++f)
				{
					if (fs.pad_file_at(f) || fs.file_size(f) == 0)
					{
						ret.verified_leaf_hashes.emplace_back();
						continue;
					}
					ret.verified_leaf_hashes.emplace_back(
						fs.file_num_blocks(f), false);
				}
			}
		}
	}

#if TORRENT_ABI_VERSION == 1
	void torrent::get_full_peer_list(std::vector<peer_list_entry>* v) const
	{
		v->clear();
		if (!m_peer_list) return;

		v->reserve(aux::numeric_cast<std::size_t>(m_peer_list->num_peers()));
		for (auto const* p : *m_peer_list)
		{
			peer_list_entry e;
			e.ip = p->ip();
			e.flags = p->banned ? peer_list_entry::banned : 0;
			e.failcount = p->failcount;
			e.source = p->source;
			v->push_back(e);
		}
	}
#endif

	void torrent::get_peer_info(std::vector<peer_info>* v)
	{
		v->clear();
		for (auto const* peer : *this)
		{
			TORRENT_ASSERT(peer->m_in_use == 1337);

			// incoming peers that haven't finished the handshake should
			// not be included in this list
			if (peer->associated_torrent().expired()) continue;

			v->emplace_back();
			peer_info& p = v->back();

			peer->get_peer_info(p);
		}
	}

	void torrent::post_peer_info()
	{
		std::vector<peer_info> v;
		get_peer_info(&v);
		alerts().emplace_alert<peer_info_alert>(get_handle(), std::move(v));
	}

namespace {
	void initialize_piece_info(piece_picker const& p
		, torrent_info const& ti
		, int const block_size
		, std::vector<block_info>& blk
		, span<piece_picker::downloading_piece const> q
		, std::vector<partial_piece_info>* queue)
	{
		const int blocks_per_piece = p.blocks_in_piece(piece_index_t(0));
		int counter = 0;
		for (auto i = q.begin(); i != q.end(); ++i, ++counter)
		{
			partial_piece_info pi;
			pi.blocks_in_piece = p.blocks_in_piece(i->index);
			pi.finished = int(i->finished);
			pi.writing = int(i->writing);
			pi.requested = int(i->requested);
#if TORRENT_ABI_VERSION == 1
			pi.piece_state = partial_piece_info::none;
#endif
			TORRENT_ASSERT(counter * blocks_per_piece + pi.blocks_in_piece <= int(blk.size()));
			block_info* blocks = &blk[std::size_t(counter * blocks_per_piece)];
			pi.blocks = blocks;
			int const piece_size = ti.piece_size(i->index);
			int idx = -1;
			for (auto const& info : p.blocks_for_piece(*i))
			{
				++idx;
				block_info& bi = blocks[idx];
				bi.state = info.state;
				bi.block_size = idx < pi.blocks_in_piece - 1
					? aux::numeric_cast<std::uint32_t>(block_size)
					: aux::numeric_cast<std::uint32_t>(piece_size - (idx * block_size));
				bool const complete = bi.state == block_info::writing
					|| bi.state == block_info::finished;
				if (info.peer == nullptr)
				{
					bi.set_peer(tcp::endpoint());
					bi.bytes_progress = complete ? bi.block_size : 0;
				}
				else
				{
					torrent_peer* tp = info.peer;
					TORRENT_ASSERT(tp->in_use);
					if (tp->connection)
					{
						auto* peer = static_cast<peer_connection*>(tp->connection);
						TORRENT_ASSERT(peer->m_in_use);
						bi.set_peer(peer->remote());
						if (bi.state == block_info::requested)
						{
							auto pbp = peer->downloading_piece_progress();
							if (pbp.piece_index == i->index && pbp.block_index == idx)
							{
								bi.bytes_progress = aux::numeric_cast<std::uint32_t>(pbp.bytes_downloaded);
								TORRENT_ASSERT(bi.bytes_progress <= bi.block_size);
							}
							else
							{
								bi.bytes_progress = 0;
							}
						}
						else
						{
							bi.bytes_progress = complete ? bi.block_size : 0;
						}
					}
					else
					{
						bi.set_peer(tp->ip());
						bi.bytes_progress = complete ? bi.block_size : 0;
					}
				}

				bi.num_peers = info.num_peers;
			}
			pi.piece_index = i->index;
			queue->push_back(pi);
		}
	}
}

	void torrent::post_download_queue()
	{
		std::vector<block_info> blk;
		if (!valid_metadata() || !has_picker()) return;
		piece_picker const& p = picker();
		std::vector<piece_picker::downloading_piece> const q = p.get_download_queue();
		std::vector<partial_piece_info> queue;
		if (!q.empty())
		{
			const int blocks_per_piece = m_picker->blocks_in_piece(piece_index_t(0));
			blk.resize(q.size() * aux::numeric_cast<std::size_t>(blocks_per_piece));
			initialize_piece_info(p, torrent_file(), block_size(), blk, q, &queue);
		}
		alerts().emplace_alert<piece_info_alert>(get_handle(), std::move(queue), std::move(blk));
	}

	void torrent::get_download_queue(std::vector<partial_piece_info>* queue) const
	{
		TORRENT_ASSERT(is_single_thread());
		queue->clear();
		std::vector<block_info>& blk = m_ses.block_info_storage();
		blk.clear();

		if (!valid_metadata() || !has_picker()) return;
		piece_picker const& p = picker();
		std::vector<piece_picker::downloading_piece> q
			= p.get_download_queue();
		if (q.empty()) return;

		const int blocks_per_piece = m_picker->blocks_in_piece(piece_index_t(0));
		blk.resize(q.size() * aux::numeric_cast<std::size_t>(blocks_per_piece));

		initialize_piece_info(p, torrent_file(), block_size(), blk, q, queue);
	}

#if defined TORRENT_SSL_PEERS
	struct hostname_visitor
	{
		explicit hostname_visitor(std::string const& h) : hostname_(h) {}
		template <typename T>
		void operator()(T&) {}
		template <typename T>
		void operator()(ssl_stream<T>& s) { s.set_host_name(hostname_); }
		std::string const& hostname_;
	};

	struct ssl_handle_visitor
	{
		template <typename T>
		ssl::stream_handle_type operator()(T&)
		{ return nullptr; }

		template <typename T>
		ssl::stream_handle_type operator()(ssl_stream<T>& s)
		{ return s.handle(); }
	};
#endif

	bool torrent::connect_to_peer(torrent_peer* peerinfo, bool const ignore_limit)
	{
		TORRENT_ASSERT(is_single_thread());
		INVARIANT_CHECK;
		TORRENT_UNUSED(ignore_limit);

		TORRENT_ASSERT(peerinfo);
		TORRENT_ASSERT(peerinfo->connection == nullptr);

#if TORRENT_USE_RTC
		if (peerinfo->is_rtc_addr)
		{
			// unsolicited connection is not possible
			TORRENT_ASSERT_FAIL();
			return false;
		}
#endif

		if (m_abort) return false;

		peerinfo->last_connected = m_ses.session_time();
#if TORRENT_USE_ASSERTS
		if (!settings().get_bool(settings_pack::allow_multiple_connections_per_ip)
#if TORRENT_USE_I2P
			&& !peerinfo->is_i2p_addr
#endif
		)
		{
			// this asserts that we don't have duplicates in the peer_list's peer list
			peer_iterator i_ = std::find_if(m_connections.begin(), m_connections.end()
				, [peerinfo] (peer_connection const* p)
				{
					return !p->is_disconnecting() && p->remote() == peerinfo->ip();
				});

			TORRENT_ASSERT(i_ == m_connections.end()
				|| (*i_)->type() != connection_type::bittorrent);
		}
#endif // TORRENT_USE_ASSERTS

		TORRENT_ASSERT(want_peers() || ignore_limit);
		TORRENT_ASSERT(m_ses.num_connections()
			< settings().get_int(settings_pack::connections_limit) || ignore_limit);

		tcp::endpoint a(peerinfo->ip());
		TORRENT_ASSERT(!m_apply_ip_filter
			|| !m_ip_filter
			|| (m_ip_filter->access(peerinfo->address()) & ip_filter::blocked) == 0);

		// this is where we determine if we open a regular TCP connection
		// or a uTP connection. If the utp_socket_manager pointer is not passed in
		// we'll instantiate a TCP connection
		aux::utp_socket_manager* sm = nullptr;

#if TORRENT_USE_I2P
		if (peerinfo->is_i2p_addr)
		{
			if (m_ses.i2p_proxy().hostname.empty())
			{
				// we have an i2p torrent, but we're not connected to an i2p
				// SAM proxy.
				if (alerts().should_post<i2p_alert>())
					alerts().emplace_alert<i2p_alert>(errors::no_i2p_router);
				return false;
			}
		}
		else
#endif
		{
			if (settings().get_bool(settings_pack::enable_outgoing_utp)
				&& (!settings().get_bool(settings_pack::enable_outgoing_tcp)
					|| peerinfo->supports_utp
					|| peerinfo->confirmed_supports_utp))
			{
				sm = m_ses.utp_socket_manager();
			}

			// don't make a TCP connection if it's disabled
			if (sm == nullptr && !settings().get_bool(settings_pack::enable_outgoing_tcp))
			{
#ifndef TORRENT_DISABLE_LOGGING
				if (should_log())
				{
					debug_log("discarding peer \"%s\": TCP connections disabled "
						"[ supports-utp: %d ]", peerinfo->to_string().c_str()
						, peerinfo->supports_utp);
				}
#endif
				return false;
			}
		}

		// TODO: come up with a better way of doing this, instead of an
		// immediately invoked lambda expression.
		aux::socket_type s = [&] {

#if TORRENT_USE_I2P
		if (peerinfo->is_i2p_addr)
		{
			// It's not entirely obvious why this peer connection is not marked as
			// one. The main feature of a peer connection is that whether or not we
			// proxy it is configurable. When we use i2p, we want to always prox
			// everything via i2p.
			aux::socket_type ret = instantiate_connection(m_ses.get_context()
				, m_ses.i2p_proxy(), nullptr, nullptr, false, false);
			std::get<i2p_stream>(ret).set_destination(static_cast<i2p_peer*>(peerinfo)->dest());
			std::get<i2p_stream>(ret).set_command(i2p_stream::cmd_connect);
			std::get<i2p_stream>(ret).set_session_id(m_ses.i2p_session());
			return ret;
		}
		else
#endif
		{
			void* userdata = nullptr;
#ifdef TORRENT_SSL_PEERS
			if (is_ssl_torrent())
			{
				userdata = m_ssl_ctx.get();
				// if we're creating a uTP socket, since this is SSL now, make sure
				// to pass in the corresponding utp socket manager
				if (sm) sm = m_ses.ssl_utp_socket_manager();
			}
#endif

			aux::socket_type ret = instantiate_connection(m_ses.get_context()
				, m_ses.proxy(), userdata, sm, true, false);

#if defined TORRENT_SSL_PEERS
			if (is_ssl_torrent())
			{
				// for ssl sockets, set the hostname
				std::string const host_name = aux::to_hex(
					m_torrent_file->info_hashes().get(peerinfo->protocol()));

				std::visit(hostname_visitor{host_name}, ret.var());
			}
#endif
			return ret;
		}
		}();

		if(!create_peer_connection(peerinfo, std::move(s), std::move(a)))
			return false;

		return peerinfo->connection != nullptr;
	}

	bool torrent::create_peer_connection(torrent_peer* peerinfo, aux::socket_type socket, tcp::endpoint endpoint)
	{
		peer_id const our_pid = aux::generate_peer_id(settings());
		peer_connection_args pack{
			&m_ses
			, &settings()
			, &m_ses.stats_counters()
			, &m_ses.disk_thread()
			, &m_ses.get_context()
			, shared_from_this()
			, std::move(socket)
			, std::move(endpoint)
			, peerinfo
			, our_pid
		};

		auto c = std::make_shared<bt_peer_connection>(pack);

#if TORRENT_USE_ASSERTS
		c->m_in_constructor = false;
#endif

		c->add_stat(std::int64_t(peerinfo->prev_amount_download) * 1024
			, std::int64_t(peerinfo->prev_amount_upload) * 1024);
		peerinfo->prev_amount_download = 0;
		peerinfo->prev_amount_upload = 0;

#ifndef TORRENT_DISABLE_EXTENSIONS
		for (auto const& ext : m_extensions)
		{
			std::shared_ptr<peer_plugin> pp(ext->new_connection(
					peer_connection_handle(c->self())));
			if (pp) c->add_extension(pp);
		}
#endif

		// add the newly connected peer to this torrent's peer list
		TORRENT_ASSERT(m_iterating_connections == 0);

		// we don't want to have to allocate memory to disconnect this peer, so
		// make sure there's enough memory allocated in the deferred_disconnect
		// list up-front
		m_peers_to_disconnect.reserve(m_connections.size() + 1);

		sorted_insert(m_connections, c.get());
		TORRENT_TRY
		{
			m_outgoing_pids.insert(our_pid);
			m_ses.insert_peer(c);
			need_peer_list();
			m_peer_list->set_connection(peerinfo, c.get());
			if (peerinfo->seed)
			{
				TORRENT_ASSERT(m_num_seeds < 0xffff);
				++m_num_seeds;
			}
			update_want_peers();
			update_want_tick();
			c->start();

			if (c->is_disconnecting()) return false;
		}
		TORRENT_CATCH (std::exception const&)
		{
			TORRENT_ASSERT(m_iterating_connections == 0);
			c->disconnect(errors::no_error, operation_t::bittorrent, peer_connection_interface::failure);
			return false;
		}

#ifndef TORRENT_DISABLE_SHARE_MODE
		if (m_share_mode)
			recalc_share_mode();
#endif
		return true;
	}

	error_code torrent::initialize_merkle_trees()
	{
		if (!info_hash().has_v2()) return {};

		bool valid = m_torrent_file->v2_piece_hashes_verified();

		file_storage const& fs = m_torrent_file->orig_files();
		m_merkle_trees.reserve(fs.num_files());
		for (file_index_t i : fs.file_range())
		{
			if (fs.pad_file_at(i) || fs.file_size(i) == 0)
			{
				m_merkle_trees.emplace_back();
				continue;
			}
			m_merkle_trees.emplace_back(fs.file_num_blocks(i)
				, fs.piece_length() / default_block_size, fs.root_ptr(i));
			auto const piece_layer = m_torrent_file->piece_layer(i);
			if (piece_layer.empty())
			{
				valid = false;
				continue;
			}

			if (!m_merkle_trees[i].load_piece_layer(piece_layer))
			{
				m_merkle_trees[i] = aux::merkle_tree();
				m_v2_piece_layers_validated = false;
				return errors::torrent_invalid_piece_layer;
			}
		}

		m_v2_piece_layers_validated = valid;

		m_torrent_file->free_piece_layers();
		return {};
	}

	bool torrent::set_metadata(span<char const> metadata_buf)
	{
		TORRENT_ASSERT(is_single_thread());
		INVARIANT_CHECK;

		if (m_torrent_file->is_valid()) return false;

		if (m_torrent_file->info_hashes().has_v1())
		{
			sha1_hash const info_hash = hasher(metadata_buf).final();
			if (info_hash != m_torrent_file->info_hashes().v1)
			{
				// check if the v1 hash is a truncated v2 hash
				sha256_hash const info_hash2 = hasher256(metadata_buf).final();
				if (sha1_hash(info_hash2.data()) != m_torrent_file->info_hashes().v1)
				{
					if (alerts().should_post<metadata_failed_alert>())
					{
						alerts().emplace_alert<metadata_failed_alert>(get_handle()
							, errors::mismatching_info_hash);
					}
					return false;
				}
			}
		}
		if (m_torrent_file->info_hashes().has_v2())
		{
			// we don't have to worry about computing the v2 hash twice because
			// if the v1 hash was a truncated v2 hash then the torrent_file should
			// not have a v2 hash and we shouldn't get here
			sha256_hash const info_hash = hasher256(metadata_buf).final();
			if (info_hash != m_torrent_file->info_hashes().v2)
			{
				if (alerts().should_post<metadata_failed_alert>())
				{
					alerts().emplace_alert<metadata_failed_alert>(get_handle()
						, errors::mismatching_info_hash);
				}
				return false;
			}
		}

		// the torrent's info hash might change
		// e.g. it could be a hybrid torrent which we only had one of the hashes for
		// so remove the existing entry
		info_hash_t const old_ih = m_torrent_file->info_hashes();

		error_code ec;
		int pos = 0;
		bdecode_node const metadata = bdecode(metadata_buf, ec, &pos, 200
			, settings().get_int(settings_pack::metadata_token_limit));

		auto info = std::make_shared<torrent_info>(*m_torrent_file);
		if (ec || !info->parse_info_section(metadata, ec
			, settings().get_int(settings_pack::max_piece_count)))
		{
			update_gauge();
			// this means the metadata is correct, since we
			// verified it against the info-hash, but we
			// failed to parse it. Pause the torrent
			if (alerts().should_post<metadata_failed_alert>())
			{
				alerts().emplace_alert<metadata_failed_alert>(get_handle(), ec);
			}
			set_error(errors::invalid_swarm_metadata, torrent_status::error_file_none);
			pause();
			return false;
		}

		// we might already have this torrent in the session.
		bool failed = false;
		info->info_hashes().for_each([&](sha1_hash const& ih, protocol_version)
		{
			if (failed) return;

			auto t = m_ses.find_torrent(info_hash_t(ih)).lock();
			if (t && t != shared_from_this())
			{
				TORRENT_ASSERT(!t->valid_metadata());

				// if we get a collision, both torrents fail and have to be
				// removed. This is because updating the info_hash_t for this
				// torrent would conflict with torrent "t". That would violate
				// the invariants:
				//   1. an info-hash can only refer to a single torrent
				//   2. every torrent needs at least one info-hash.
				t->set_error(errors::duplicate_torrent, torrent_status::error_file_metadata);
				t->pause();

				set_error(errors::duplicate_torrent, torrent_status::error_file_metadata);
				pause();
				failed = true;

				if (alerts().should_post<torrent_conflict_alert>())
				{
					alerts().emplace_alert<torrent_conflict_alert>(get_handle()
						, torrent_handle(std::move(t)), std::move(info));
				}
			}
		});

		if (failed) return true;
		if (m_abort) return true;

		m_torrent_file = info;
		m_info_hash = m_torrent_file->info_hashes();

		m_size_on_disk = m_torrent_file->files().size_on_disk();

		m_ses.update_torrent_info_hash(shared_from_this(), old_ih);

		ec = initialize_merkle_trees();
		if (ec)
		{
			set_error(ec, torrent_status::error_file_metadata);
			pause();
			return false;
		}

		update_gauge();
		update_want_tick();

		if (m_ses.alerts().should_post<metadata_received_alert>())
		{
			m_ses.alerts().emplace_alert<metadata_received_alert>(
				get_handle());
		}

		// we have to initialize the torrent before we start
		// disconnecting redundant peers, otherwise we'll think
		// we're a seed, because we have all 0 pieces
		init();

		inc_stats_counter(counters::num_total_pieces_added
			, m_torrent_file->num_pieces());

		// disconnect redundant peers
		for (auto* p : m_connections)
			p->disconnect_if_redundant();

		set_need_save_resume();

		return true;
	}

	namespace {

	bool connecting_time_compare(peer_connection const* lhs, peer_connection const* rhs)
	{
		bool const lhs_connecting = lhs->is_connecting() && !lhs->is_disconnecting();
		bool const rhs_connecting = rhs->is_connecting() && !rhs->is_disconnecting();
		if (lhs_connecting != rhs_connecting) return (int(lhs_connecting) < int(rhs_connecting));

		// a lower value of connected_time means it's been waiting
		// longer. This is a less-than comparison, so if lhs has
		// waited longer than rhs, we should return false.
		return lhs->connected_time() > rhs->connected_time();
	}

	} // anonymous namespace

	bool torrent::attach_peer(peer_connection* p) try
	{
//		INVARIANT_CHECK;

#ifdef TORRENT_SSL_PEERS
		if (is_ssl_torrent())
		{
			// if this is an SSL torrent, don't allow non SSL peers on it
			aux::socket_type& s = p->get_socket();

			ssl::stream_handle_type stream_handle = std::visit(ssl_handle_visitor{}, s.var());

			if (!stream_handle)
			{
				// don't allow non SSL peers on SSL torrents
				p->disconnect(errors::requires_ssl_connection, operation_t::bittorrent);
				return false;
			}

			if (!m_ssl_ctx)
			{
				// we don't have a valid cert, don't accept any connection!
				p->disconnect(errors::invalid_ssl_cert, operation_t::ssl_handshake);
				return false;
			}

			if (!ssl::has_context(stream_handle, ssl::get_handle(*m_ssl_ctx)))
			{
				// if the SSL context associated with this connection is
				// not the one belonging to this torrent, the SSL handshake
				// connected to one torrent, and the BitTorrent protocol
				// to a different one. This is probably an attempt to circumvent
				// access control. Don't allow it.
				p->disconnect(errors::invalid_ssl_cert, operation_t::bittorrent);
				return false;
			}
		}
#else // TORRENT_SSL_PEERS
		if (is_ssl_torrent())
		{
			// Don't accidentally allow seeding of SSL torrents, just
			// because libtorrent wasn't built with SSL support
			p->disconnect(errors::requires_ssl_connection, operation_t::ssl_handshake);
			return false;
		}
#endif // TORRENT_SSL_PEERS

		TORRENT_ASSERT(p != nullptr);
		TORRENT_ASSERT(!p->is_outgoing());

		m_has_incoming = true;

		if (m_apply_ip_filter
			&& m_ip_filter
			&& m_ip_filter->access(p->remote().address()) & ip_filter::blocked)
		{
			if (m_ses.alerts().should_post<peer_blocked_alert>())
				m_ses.alerts().emplace_alert<peer_blocked_alert>(get_handle()
					, p->remote(), peer_blocked_alert::ip_filter);
			p->disconnect(errors::banned_by_ip_filter, operation_t::bittorrent);
			return false;
		}

		if (!is_downloading_state(m_state) && valid_metadata())
		{
			p->disconnect(errors::torrent_not_ready, operation_t::bittorrent);
			return false;
		}

		if (!m_ses.has_connection(p))
		{
			p->disconnect(errors::peer_not_constructed, operation_t::bittorrent);
			return false;
		}

		if (m_ses.is_aborted())
		{
			p->disconnect(errors::session_closing, operation_t::bittorrent);
			return false;
		}

		int connection_limit_factor = 0;
		for (int i = 0; i < p->num_classes(); ++i)
		{
			peer_class_t pc = p->class_at(i);
			if (m_ses.peer_classes().at(pc) == nullptr) continue;
			int f = m_ses.peer_classes().at(pc)->connection_limit_factor;
			if (connection_limit_factor < f) connection_limit_factor = f;
		}
		if (connection_limit_factor == 0) connection_limit_factor = 100;

		std::int64_t const limit = std::int64_t(m_max_connections) * 100 / connection_limit_factor;

		bool maybe_replace_peer = false;

		if (m_connections.end_index() >= limit)
		{
			// if more than 10% of the connections are outgoing
			// connection attempts that haven't completed yet,
			// disconnect one of them and let this incoming
			// connection through.
			if (m_num_connecting > m_max_connections / 10)
			{
				// find one of the connecting peers and disconnect it
				// find any peer that's connecting (i.e. a half-open TCP connection)
				// that's also not disconnecting
				// disconnect the peer that's been waiting to establish a connection
				// the longest
				auto i = std::max_element(begin(), end(), &connecting_time_compare);

				if (i == end() || !(*i)->is_connecting() || (*i)->is_disconnecting())
				{
					// this seems odd, but we might as well handle it
					p->disconnect(errors::too_many_connections, operation_t::bittorrent);
					return false;
				}
				(*i)->disconnect(errors::too_many_connections, operation_t::bittorrent);

				// if this peer was let in via connections slack,
				// it has done its duty of causing the disconnection
				// of another peer
				p->peer_disconnected_other();
			}
			else
			{
				maybe_replace_peer = true;
			}
		}

#ifndef TORRENT_DISABLE_EXTENSIONS
		for (auto& ext : m_extensions)
		{
			std::shared_ptr<peer_plugin> pp(ext->new_connection(
					peer_connection_handle(p->self())));
			if (pp) p->add_extension(pp);
		}
#endif
		torrent_state st = get_peer_list_state();
		need_peer_list();
		if (!m_peer_list->new_connection(*p, m_ses.session_time(), &st))
		{
			peers_erased(st.erased);
#ifndef TORRENT_DISABLE_LOGGING
			if (should_log())
			{
				debug_log("CLOSING CONNECTION \"%s\" peer list full "
					"connections: %d limit: %d"
					, print_endpoint(p->remote()).c_str()
					, num_peers()
					, m_max_connections);
			}
#endif
			p->disconnect(errors::too_many_connections, operation_t::bittorrent);
			return false;
		}
		peers_erased(st.erased);

		m_peers_to_disconnect.reserve(m_connections.size() + 1);
		m_connections.reserve(m_connections.size() + 1);

#if TORRENT_USE_ASSERTS
		error_code ec;
		TORRENT_ASSERT(p->remote() == p->get_socket().remote_endpoint(ec) || ec);
#endif

		TORRENT_ASSERT(p->peer_info_struct() != nullptr);

		// we need to do this after we've added the peer to the peer_list
		// since that's when the peer is assigned its peer_info object,
		// which holds the rank
		if (maybe_replace_peer)
		{
			// now, find the lowest rank peer and disconnect that
			// if it's lower rank than the incoming connection
			peer_connection* peer = find_lowest_ranking_peer();

			// TODO: 2 if peer is a really good peer, maybe we shouldn't disconnect it
			// perhaps this logic should be disabled if we have too many idle peers
			// (with some definition of idle)
			if (peer != nullptr && peer->peer_rank() < p->peer_rank())
			{
#ifndef TORRENT_DISABLE_LOGGING
				if (should_log())
				{
					debug_log("CLOSING CONNECTION \"%s\" peer list full (low peer rank) "
						"connections: %d limit: %d"
						, print_endpoint(peer->remote()).c_str()
						, num_peers()
						, m_max_connections);
				}
#endif
				peer->disconnect(errors::too_many_connections, operation_t::bittorrent);
				p->peer_disconnected_other();
			}
			else
			{
#ifndef TORRENT_DISABLE_LOGGING
				if (should_log())
				{
					debug_log("CLOSING CONNECTION \"%s\" peer list full (low peer rank) "
						"connections: %d limit: %d"
						, print_endpoint(p->remote()).c_str()
						, num_peers()
						, m_max_connections);
				}
#endif
				p->disconnect(errors::too_many_connections, operation_t::bittorrent);
				// we have to do this here because from the peer's point of view
				// it wasn't really attached to the torrent, but we do need
				// to let peer_list know we're removing it
				remove_peer(p->self());
				return false;
			}
		}

#if TORRENT_USE_INVARIANT_CHECKS
		if (m_peer_list) m_peer_list->check_invariant();
#endif

#ifndef TORRENT_DISABLE_SHARE_MODE
		if (m_share_mode)
			recalc_share_mode();
#endif

		// once we add the peer to our m_connections list, we can't throw an
		// exception. That will end up violating an invariant between the session,
		// torrent and peers
		TORRENT_ASSERT(sorted_find(m_connections, p) == m_connections.end());
		TORRENT_ASSERT(m_iterating_connections == 0);
		sorted_insert(m_connections, p);
		update_want_peers();
		update_want_tick();

		if (p->peer_info_struct() && p->peer_info_struct()->seed)
		{
			TORRENT_ASSERT(m_num_seeds < 0xffff);
			++m_num_seeds;
		}

#ifndef TORRENT_DISABLE_LOGGING
		if (should_log()) try
		{
			debug_log("ATTACHED CONNECTION \"%s\" connections: %d limit: %d num-peers: %d"
				, print_endpoint(p->remote()).c_str(), num_peers()
				, m_max_connections
				, num_peers());
		}
		catch (std::exception const&) {}
#endif

		return true;
	}
	catch (...)
	{
		p->disconnect(errors::torrent_not_ready, operation_t::bittorrent);
		// from the peer's point of view it was never really added to the torrent.
		// So we need to clean it up here before propagating the error
		remove_peer(p->self());
		return false;
	}

	bool torrent::want_tick() const
	{
		if (m_abort) return false;

		if (!m_connections.empty()) return true;

		// we might want to connect web seeds
		if (!is_finished() && !m_web_seeds.empty() && m_files_checked)
			return true;

		if (m_stat.low_pass_upload_rate() > 0 || m_stat.low_pass_download_rate() > 0)
			return true;

		// if we don't get ticks we won't become inactive
		if (!m_paused && !m_inactive) return true;

		return false;
	}

	void torrent::update_want_tick()
	{
		update_list(aux::session_interface::torrent_want_tick, want_tick());
	}

	// this function adjusts which lists this torrent is part of (checking,
	// seeding or downloading)
	void torrent::update_state_list()
	{
		bool is_checking = false;
		bool is_downloading = false;
		bool is_seeding = false;

		if (is_auto_managed() && !has_error())
		{
			if (m_state == torrent_status::checking_files)
			{
				is_checking = true;
			}
			else if (m_state == torrent_status::downloading_metadata
				|| m_state == torrent_status::downloading
				|| m_state == torrent_status::finished
				|| m_state == torrent_status::seeding)
			{
				// torrents that are started (not paused) and
				// inactive are not part of any list. They will not be touched because
				// they are inactive
				if (is_finished())
					is_seeding = true;
				else
					is_downloading = true;
			}
		}

		update_list(aux::session_interface::torrent_downloading_auto_managed
			, is_downloading);
		update_list(aux::session_interface::torrent_seeding_auto_managed
			, is_seeding);
		update_list(aux::session_interface::torrent_checking_auto_managed
			, is_checking);
	}

	// returns true if this torrent is interested in connecting to more peers
	bool torrent::want_peers() const
	{
		// if all our connection slots are taken, we can't connect to more
		if (num_peers() >= int(m_max_connections)) return false;

		// if we're paused, obviously we're not connecting to peers
		if (is_paused() || m_abort || m_graceful_pause_mode) return false;

		if ((m_state == torrent_status::checking_files
			|| m_state == torrent_status::checking_resume_data)
			&& valid_metadata())
			return false;

		// if we don't know of any more potential peers to connect to, there's
		// no point in trying
		if (!m_peer_list || m_peer_list->num_connect_candidates() == 0)
			return false;

		// if the user disabled outgoing connections for seeding torrents,
		// don't make any
		if (!settings().get_bool(settings_pack::seeding_outgoing_connections)
			&& (m_state == torrent_status::seeding
				|| m_state == torrent_status::finished))
			return false;

		if (!settings().get_bool(settings_pack::enable_outgoing_tcp)
			&& !settings().get_bool(settings_pack::enable_outgoing_utp))
			return false;

		return true;
	}

	bool torrent::want_peers_download() const
	{
		return (m_state == torrent_status::downloading
			|| m_state == torrent_status::downloading_metadata)
			&& want_peers();
	}

	bool torrent::want_peers_finished() const
	{
		return (m_state == torrent_status::finished
			|| m_state == torrent_status::seeding)
			&& want_peers();
	}

	void torrent::update_want_peers()
	{
		update_list(aux::session_interface::torrent_want_peers_download, want_peers_download());
		update_list(aux::session_interface::torrent_want_peers_finished, want_peers_finished());
	}

	void torrent::update_want_scrape()
	{
		update_list(aux::session_interface::torrent_want_scrape
			, m_paused && m_auto_managed && !m_abort);
	}

	namespace {

#ifndef TORRENT_DISABLE_LOGGING
	char const* list_name(torrent_list_index_t const idx)
	{
#define TORRENT_LIST_NAME(n) case static_cast<int>(aux::session_interface:: n): return #n
		switch (static_cast<int>(idx))
		{
			TORRENT_LIST_NAME(torrent_state_updates);
			TORRENT_LIST_NAME(torrent_want_tick);
			TORRENT_LIST_NAME(torrent_want_peers_download);
			TORRENT_LIST_NAME(torrent_want_peers_finished);
			TORRENT_LIST_NAME(torrent_want_scrape);
			TORRENT_LIST_NAME(torrent_downloading_auto_managed);
			TORRENT_LIST_NAME(torrent_seeding_auto_managed);
			TORRENT_LIST_NAME(torrent_checking_auto_managed);
			default: TORRENT_ASSERT_FAIL_VAL(idx);
		}
#undef TORRENT_LIST_NAME
		return "";
	}
#endif // TORRENT_DISABLE_LOGGING

	} // anonymous namespace

	void torrent::update_list(torrent_list_index_t const list, bool in)
	{
		link& l = m_links[list];
		aux::vector<torrent*>& v = m_ses.torrent_list(list);

		if (in)
		{
			if (l.in_list()) return;
			l.insert(v, this);
		}
		else
		{
			if (!l.in_list()) return;
			l.unlink(v, list);
		}

#ifndef TORRENT_DISABLE_LOGGING
		if (should_log())
			debug_log("*** UPDATE LIST [ %s : %d ]", list_name(list), int(in));
#endif
	}

	void torrent::disconnect_all(error_code const& ec, operation_t op)
	{
		TORRENT_ASSERT(m_iterating_connections == 0);
		for (auto const& p : m_connections)
		{
			TORRENT_INCREMENT(m_iterating_connections);
			TORRENT_ASSERT(p->associated_torrent().lock().get() == this);
			p->disconnect(ec, op);
		}

		update_want_peers();
		update_want_tick();
	}

	namespace {

	// this returns true if lhs is a better disconnect candidate than rhs
	bool compare_disconnect_peer(peer_connection const* lhs, peer_connection const* rhs)
	{
		// prefer to disconnect peers that are already disconnecting
		if (lhs->is_disconnecting() != rhs->is_disconnecting())
			return lhs->is_disconnecting();

		// prefer to disconnect peers we're not interested in
		if (lhs->is_interesting() != rhs->is_interesting())
			return rhs->is_interesting();

		// prefer to disconnect peers that are not seeds
		if (lhs->is_seed() != rhs->is_seed())
			return rhs->is_seed();

		// prefer to disconnect peers that are on parole
		if (lhs->on_parole() != rhs->on_parole())
			return lhs->on_parole();

		// prefer to disconnect peers that send data at a lower rate
		std::int64_t lhs_transferred = lhs->statistics().total_payload_download();
		std::int64_t rhs_transferred = rhs->statistics().total_payload_download();

		time_point const now = aux::time_now();
		std::int64_t const lhs_time_connected = total_seconds(now - lhs->connected_time());
		std::int64_t const rhs_time_connected = total_seconds(now - rhs->connected_time());

		lhs_transferred /= lhs_time_connected + 1;
		rhs_transferred /= (rhs_time_connected + 1);
		if (lhs_transferred != rhs_transferred)
			return lhs_transferred < rhs_transferred;

		// prefer to disconnect peers that chokes us
		if (lhs->is_choked() != rhs->is_choked())
			return lhs->is_choked();

		return lhs->last_received() < rhs->last_received();
	}

	} // anonymous namespace

	int torrent::disconnect_peers(int const num, error_code const& ec)
	{
		INVARIANT_CHECK;

#if TORRENT_USE_ASSERTS
		// make sure we don't have any dangling pointers
		for (auto p : m_connections)
		{
			TORRENT_INCREMENT(m_iterating_connections);
			TORRENT_ASSERT(m_ses.has_peer(p));
		}
#endif
		aux::vector<peer_connection*> to_disconnect;
		to_disconnect.resize(num);
		auto end = std::partial_sort_copy(m_connections.begin(), m_connections.end()
			, to_disconnect.begin(), to_disconnect.end(), compare_disconnect_peer);
		for (auto* p : aux::range(to_disconnect.begin(), end))
		{
			TORRENT_ASSERT(p->associated_torrent().lock().get() == this);
			p->disconnect(ec, operation_t::bittorrent);
		}
		return static_cast<int>(end - to_disconnect.begin());
	}

	// called when torrent is finished (all interesting
	// pieces have been downloaded)
	void torrent::finished()
	{
		update_want_tick();
		update_state_list();

		INVARIANT_CHECK;

		TORRENT_ASSERT(is_finished());

		set_state(torrent_status::finished);
		set_queue_position(no_pos);

		m_became_finished = aux::time_now32();

		// we have to call completed() before we start
		// disconnecting peers, since there's an assert
		// to make sure we're cleared the piece picker
		if (is_seed()) completed();

		send_upload_only();
		state_updated();

		if (m_completed_time == 0)
			m_completed_time = time(nullptr);

		// disconnect all seeds
		if (settings().get_bool(settings_pack::close_redundant_connections))
		{
			// TODO: 1 should disconnect all peers that have the pieces we have
			// not just seeds. It would be pretty expensive to check all pieces
			// for all peers though
			std::vector<peer_connection*> seeds;
			for (auto* p : m_connections)
			{
				TORRENT_INCREMENT(m_iterating_connections);
				TORRENT_ASSERT(p->associated_torrent().lock().get() == this);
				if (p->upload_only() && p->can_disconnect(errors::torrent_finished))
				{
#ifndef TORRENT_DISABLE_LOGGING
					p->peer_log(peer_log_alert::info, "SEED", "CLOSING CONNECTION");
#endif
					seeds.push_back(p);
				}
			}
			for (auto& p : seeds)
				p->disconnect(errors::torrent_finished, operation_t::bittorrent
					, peer_connection_interface::normal);
		}

		if (m_abort) return;

		update_want_peers();

		if (m_storage)
		{
			// we need to keep the object alive during this operation
			m_ses.disk_thread().async_release_files(m_storage
				, std::bind(&torrent::on_cache_flushed, shared_from_this(), false));
			m_ses.deferred_submit_jobs();
		}

		// this torrent just completed downloads, which means it will fall
		// under a different limit with the auto-manager. Make sure we
		// update auto-manage torrents in that case
		if (m_auto_managed)
			m_ses.trigger_auto_manage();
	}

	// this is called when we were finished, but some files were
	// marked for downloading, and we are no longer finished
	void torrent::resume_download()
	{
		// the invariant doesn't hold here, because it expects the torrent
		// to be in downloading state (which it will be set to shortly)
//		INVARIANT_CHECK;

		TORRENT_ASSERT(m_state != torrent_status::checking_resume_data
			&& m_state != torrent_status::checking_files);

		// we're downloading now, which means we're no longer in seed mode
		if (m_seed_mode)
			leave_seed_mode(seed_mode_t::check_files);

		TORRENT_ASSERT(!is_finished());
		set_state(torrent_status::downloading);
		set_queue_position(last_pos);

		m_completed_time = 0;

#ifndef TORRENT_DISABLE_LOGGING
		debug_log("*** RESUME_DOWNLOAD");
#endif
		send_upload_only();
		update_want_tick();
		update_state_list();
	}

	void torrent::maybe_done_flushing()
	{
		if (!has_picker()) return;

		if (m_picker->is_seeding())
		{
			// no need for the piece picker anymore
			// when we're suggesting read cache pieces, we
			// still need the piece picker, to keep track
			// of availability counts for pieces
			if (settings().get_int(settings_pack::suggest_mode)
				!= settings_pack::suggest_read_cache)
			{
				m_picker.reset();
				m_hash_picker.reset();
				m_file_progress.clear();
			}
			m_have_all = true;
		}
		update_gauge();
	}

	// called when torrent is complete. i.e. all pieces downloaded
	// not necessarily flushed to disk
	void torrent::completed()
	{
		maybe_done_flushing();

		set_state(torrent_status::seeding);
		m_became_seed = aux::time_now32();

		if (!m_announcing) return;

		m_trackers.completed(m_became_seed);
		announce_with_tracker();
	}

	void torrent::files_checked()
	{
		TORRENT_ASSERT(is_single_thread());
		TORRENT_ASSERT(m_torrent_file->is_valid());

		if (m_abort)
		{
#ifndef TORRENT_DISABLE_LOGGING
			debug_log("files_checked(), paused");
#endif
			return;
		}

		// calling pause will also trigger the auto managed
		// recalculation
		// if we just got here by downloading the metadata,
		// just keep going, no need to disconnect all peers just
		// to restart the torrent in a second
		if (m_auto_managed)
		{
			// if this is an auto managed torrent, force a recalculation
			// of which torrents to have active
			m_ses.trigger_auto_manage();
		}

		if (!is_seed())
		{
#ifndef TORRENT_DISABLE_SUPERSEEDING
			// turn off super seeding if we're not a seed
			if (m_super_seeding)
			{
				m_super_seeding = false;
				set_need_save_resume();
				state_updated();
			}
#endif

			if (m_state != torrent_status::finished && is_finished())
				finished();
		}
		else
		{
			// we just added this torrent as a seed, or force-rechecked it, and we
			// have all of it. Assume that we sent the event=completed when we
			// finished downloading it, and don't send any more.
			m_complete_sent = true;
			m_trackers.set_complete_sent();

			if (m_state != torrent_status::finished
				&& m_state != torrent_status::seeding)
				finished();
		}

		// we might be finished already, in which case we should
		// not switch to downloading mode. If all files are
		// filtered, we're finished when we start.
		if (m_state != torrent_status::finished
			&& m_state != torrent_status::seeding
			&& !m_seed_mode)
		{
			set_state(torrent_status::downloading);
		}

		INVARIANT_CHECK;

		if (m_ses.alerts().should_post<torrent_checked_alert>())
		{
			m_ses.alerts().emplace_alert<torrent_checked_alert>(
				get_handle());
		}

#ifndef TORRENT_DISABLE_EXTENSIONS
		for (auto& ext : m_extensions)
		{
			ext->on_files_checked();
		}
#endif

		bool const notify_initialized = !m_connections_initialized;
		m_connections_initialized = true;
		m_files_checked = true;

		update_want_tick();

		for (auto* pc : m_connections)
		{
			TORRENT_INCREMENT(m_iterating_connections);
			// all peer connections have to initialize themselves now that the metadata
			// is available
			if (notify_initialized)
			{
				if (pc->is_disconnecting()) continue;
				pc->on_metadata_impl();
				if (pc->is_disconnecting()) continue;
				pc->init();
			}

#ifndef TORRENT_DISABLE_LOGGING
			pc->peer_log(peer_log_alert::info, "ON_FILES_CHECKED");
#endif
			if (pc->is_interesting() && !pc->has_peer_choked())
			{
				if (request_a_block(*this, *pc))
				{
					inc_stats_counter(counters::unchoke_piece_picks);
					pc->send_block_requests();
				}
			}
		}

		start_announcing();

		maybe_connect_web_seeds();
	}

	aux::alert_manager& torrent::alerts() const
	{
		TORRENT_ASSERT(is_single_thread());
		return m_ses.alerts();
	}

	bool torrent::is_seed() const
	{
		if (!valid_metadata()) return false;
		if (m_seed_mode) return true;
		if (m_have_all) return true;
		if (m_picker && m_picker->num_passed() == m_picker->num_pieces()) return true;
		return m_state == torrent_status::seeding;
	}

	bool torrent::is_finished() const
	{
		if (is_seed()) return true;
		return valid_metadata() && has_picker() && m_picker->is_finished();
	}

	bool torrent::is_inactive() const
	{
		if (!settings().get_bool(settings_pack::dont_count_slow_torrents))
			return false;
		return m_inactive;
	}

	std::string torrent::save_path() const
	{
		return m_save_path;
	}

	void torrent::rename_file(file_index_t const index, std::string name)
	{
		INVARIANT_CHECK;

		file_storage const& fs = m_torrent_file->files();
		TORRENT_ASSERT(index >= file_index_t(0));
		TORRENT_ASSERT(index < fs.end_file());
		TORRENT_UNUSED(fs);

		// storage may be nullptr during shutdown
		if (!m_storage)
		{
			if (alerts().should_post<file_rename_failed_alert>())
				alerts().emplace_alert<file_rename_failed_alert>(get_handle()
					, index, errors::session_is_closing);
			return;
		}

		m_ses.disk_thread().async_rename_file(m_storage, index, std::move(name)
			, std::bind(&torrent::on_file_renamed, shared_from_this(), _1, _2, _3));
		m_ses.deferred_submit_jobs();
	}

	void torrent::move_storage(std::string const& save_path, move_flags_t const flags)
	{
		TORRENT_ASSERT(is_single_thread());
		INVARIANT_CHECK;

		if (m_abort)
		{
			if (alerts().should_post<storage_moved_failed_alert>())
				alerts().emplace_alert<storage_moved_failed_alert>(get_handle()
					, boost::asio::error::operation_aborted
					, "", operation_t::unknown);
			return;
		}

		// if we don't have metadata yet, we don't know anything about the file
		// structure and we have to assume we don't have any file.
		if (!valid_metadata())
		{
			if (alerts().should_post<storage_moved_alert>())
				alerts().emplace_alert<storage_moved_alert>(get_handle(), save_path, m_save_path);
#if TORRENT_USE_UNC_PATHS
			std::string path = canonicalize_path(save_path);
#else
			std::string const& path = save_path;
#endif
			m_save_path = complete(path);
			return;
		}

		// storage may be nullptr during shutdown
		if (m_storage)
		{
#if TORRENT_USE_UNC_PATHS
			std::string path = canonicalize_path(save_path);
#else
			std::string path = save_path;
#endif
			m_ses.disk_thread().async_move_storage(m_storage, std::move(path), flags
				, std::bind(&torrent::on_storage_moved, shared_from_this(), _1, _2, _3));
			m_moving_storage = true;
			m_ses.deferred_submit_jobs();
		}
		else
		{
			if (alerts().should_post<storage_moved_alert>())
				alerts().emplace_alert<storage_moved_alert>(get_handle(), save_path, m_save_path);

#if TORRENT_USE_UNC_PATHS
			m_save_path = canonicalize_path(save_path);
#else

			m_save_path = save_path;
#endif
			set_need_save_resume();
		}
	}

	void torrent::on_storage_moved(status_t const status, std::string const& path
		, storage_error const& error) try
	{
		TORRENT_ASSERT(is_single_thread());

		m_moving_storage = false;
		if (status == status_t::no_error
			|| status == status_t::need_full_check)
		{
			if (alerts().should_post<storage_moved_alert>())
				alerts().emplace_alert<storage_moved_alert>(get_handle(), path, m_save_path);
			m_save_path = path;
			set_need_save_resume();
			if (status == status_t::need_full_check)
				force_recheck();
		}
		else
		{
			if (alerts().should_post<storage_moved_failed_alert>())
				alerts().emplace_alert<storage_moved_failed_alert>(get_handle(), error.ec
					, resolve_filename(error.file()), error.operation);
		}
	}
	catch (...) { handle_exception(); }

	torrent_handle torrent::get_handle()
	{
		TORRENT_ASSERT(is_single_thread());
		return torrent_handle(shared_from_this());
	}

	aux::session_settings const& torrent::settings() const
	{
		TORRENT_ASSERT(is_single_thread());
		return m_ses.settings();
	}

#if TORRENT_USE_INVARIANT_CHECKS
	void torrent::check_invariant() const
	{
		TORRENT_ASSERT(m_connections.size() >= m_outgoing_pids.size());

		// the piece picker and the file progress states are supposed to be
		// created in sync
		TORRENT_ASSERT(has_picker() == !m_file_progress.empty());
		TORRENT_ASSERT(current_stats_state() == int(m_current_gauge_state + counters::num_checking_torrents)
			|| m_current_gauge_state == no_gauge_state);

		TORRENT_ASSERT(m_sequence_number == no_pos
			|| m_ses.verify_queue_position(this, m_sequence_number));

#ifndef TORRENT_DISABLE_STREAMING
		for (auto const& i : m_time_critical_pieces)
		{
			TORRENT_ASSERT(!is_seed());
			TORRENT_ASSERT(!has_picker() || !m_picker->have_piece(i.piece));
		}
#endif

		switch (current_stats_state())
		{
			case counters::num_error_torrents: TORRENT_ASSERT(has_error()); break;
			case counters::num_checking_torrents:
#if TORRENT_ABI_VERSION == 1
				TORRENT_ASSERT(state() == torrent_status::checking_files
					|| state() == torrent_status::queued_for_checking);
#else
				TORRENT_ASSERT(state() == torrent_status::checking_files);
#endif
				break;
			case counters::num_seeding_torrents: TORRENT_ASSERT(is_seed()); break;
			case counters::num_upload_only_torrents: TORRENT_ASSERT(is_upload_only()); break;
			case counters::num_stopped_torrents: TORRENT_ASSERT(!is_auto_managed()
				&& (m_paused || m_graceful_pause_mode));
				break;
			case counters::num_queued_seeding_torrents:
				TORRENT_ASSERT((m_paused || m_graceful_pause_mode) && is_seed()); break;
		}

		if (m_torrent_file)
		{
			TORRENT_ASSERT(m_info_hash.v1 == m_torrent_file->info_hashes().v1);
			TORRENT_ASSERT(m_info_hash.v2 == m_torrent_file->info_hashes().v2);
		}

		for (torrent_list_index_t i{}; i != m_links.end_index(); ++i)
		{
			if (!m_links[i].in_list()) continue;
			int const index = m_links[i].index;

			TORRENT_ASSERT(index >= 0);
			TORRENT_ASSERT(index < int(m_ses.torrent_list(i).size()));
		}

		TORRENT_ASSERT(want_peers_download() == m_links[aux::session_interface::torrent_want_peers_download].in_list());
		TORRENT_ASSERT(want_peers_finished() == m_links[aux::session_interface::torrent_want_peers_finished].in_list());
		TORRENT_ASSERT(want_tick() == m_links[aux::session_interface::torrent_want_tick].in_list());
		TORRENT_ASSERT((m_paused && m_auto_managed && !m_abort) == m_links[aux::session_interface::torrent_want_scrape].in_list());

		bool is_checking = false;
		bool is_downloading = false;
		bool is_seeding = false;

		if (is_auto_managed() && !has_error())
		{
			if (m_state == torrent_status::checking_files)
			{
				is_checking = true;
			}
			else if (m_state == torrent_status::downloading_metadata
				|| m_state == torrent_status::downloading
				|| m_state == torrent_status::finished
				|| m_state == torrent_status::seeding)
			{
				if (is_finished())
					is_seeding = true;
				else
					is_downloading = true;
			}
		}

		TORRENT_ASSERT(m_links[aux::session_interface::torrent_checking_auto_managed].in_list()
			== is_checking);
		TORRENT_ASSERT(m_links[aux::session_interface::torrent_downloading_auto_managed].in_list()
			== is_downloading);
		TORRENT_ASSERT(m_links[aux::session_interface::torrent_seeding_auto_managed].in_list()
			== is_seeding);

		if (m_seed_mode)
		{
			TORRENT_ASSERT(is_seed());
		}

		TORRENT_ASSERT(is_single_thread());
		// this fires during disconnecting peers
		if (is_paused()) TORRENT_ASSERT(num_peers() == 0 || m_graceful_pause_mode);

		int seeds = 0;
		int num_uploads = 0;
		int num_connecting = 0;
		int num_connecting_seeds = 0;
		std::map<piece_block, int> num_requests;
		for (peer_connection const* peer : *this)
		{
			peer_connection const& p = *peer;

			if (p.is_connecting()) ++num_connecting;

			if (p.is_connecting() && p.peer_info_struct()->seed)
				++num_connecting_seeds;

			if (p.peer_info_struct())
			{
				if (p.peer_info_struct()->seed)
				{
					++seeds;
				}
				else
				{
					TORRENT_ASSERT(!p.is_seed());
				}
			}

			for (auto const& j : p.request_queue())
			{
				if (!j.not_wanted && !j.timed_out) ++num_requests[j.block];
			}

			for (auto const& j : p.download_queue())
			{
				if (!j.not_wanted && !j.timed_out) ++num_requests[j.block];
			}

			if (!p.is_choked() && !p.ignore_unchoke_slots()) ++num_uploads;
			torrent* associated_torrent = p.associated_torrent().lock().get();
			if (associated_torrent != this && associated_torrent != nullptr)
				TORRENT_ASSERT_FAIL();
		}
		TORRENT_ASSERT_VAL(num_uploads == int(m_num_uploads), int(m_num_uploads) - num_uploads);
		TORRENT_ASSERT_VAL(seeds == int(m_num_seeds), int(m_num_seeds) - seeds);
		TORRENT_ASSERT_VAL(num_connecting == int(m_num_connecting), int(m_num_connecting) - num_connecting);
		TORRENT_ASSERT_VAL(num_connecting_seeds == int(m_num_connecting_seeds)
			, int(m_num_connecting_seeds) - num_connecting_seeds);
		TORRENT_ASSERT_VAL(int(m_num_uploads) <= num_peers(), m_num_uploads - num_peers());
		TORRENT_ASSERT_VAL(int(m_num_seeds) <= num_peers(), m_num_seeds - num_peers());
		TORRENT_ASSERT_VAL(int(m_num_connecting) <= num_peers(), int(m_num_connecting) - num_peers());
		TORRENT_ASSERT_VAL(int(m_num_connecting_seeds) <= num_peers(), int(m_num_connecting_seeds) - num_peers());
		TORRENT_ASSERT_VAL(int(m_num_connecting) + int(m_num_seeds) >= int(m_num_connecting_seeds)
			, int(m_num_connecting_seeds) - (int(m_num_connecting) + int(m_num_seeds)));
		TORRENT_ASSERT_VAL(int(m_num_connecting) + int(m_num_seeds) - int(m_num_connecting_seeds) <= num_peers()
			, num_peers() - (int(m_num_connecting) + int(m_num_seeds) - int(m_num_connecting_seeds)));

		if (has_picker())
		{
			for (std::map<piece_block, int>::iterator i = num_requests.begin()
				, end(num_requests.end()); i != end; ++i)
			{
				piece_block b = i->first;
				int count = i->second;
				int picker_count = m_picker->num_peers(b);
				// if we're no longer downloading the piece
				// (for instance, it may be fully downloaded and waiting
				// for the hash check to return), the piece picker always
				// returns 0 requests, regardless of how many peers may still
				// have the block in their queue
				if (!m_picker->is_downloaded(b) && m_picker->is_downloading(b.piece_index))
				{
					if (picker_count != count)
					{
						std::fprintf(stderr, "picker count discrepancy: "
							"picker: %d != peerlist: %d\n", picker_count, count);

						for (const_peer_iterator j = this->begin(); j != this->end(); ++j)
						{
							peer_connection const& p = *(*j);
							std::fprintf(stderr, "peer: %s\n", print_endpoint(p.remote()).c_str());
							for (auto const& k : p.request_queue())
							{
								std::fprintf(stderr, "  rq: (%d, %d) %s %s %s\n"
									, static_cast<int>(k.block.piece_index)
									, k.block.block_index, k.not_wanted ? "not-wanted" : ""
									, k.timed_out ? "timed-out" : "", k.busy ? "busy": "");
							}
							for (auto const& k : p.download_queue())
							{
								std::fprintf(stderr, "  dq: (%d, %d) %s %s %s\n"
									, static_cast<int>(k.block.piece_index)
									, k.block.block_index, k.not_wanted ? "not-wanted" : ""
									, k.timed_out ? "timed-out" : "", k.busy ? "busy": "");
							}
						}
						TORRENT_ASSERT_FAIL();
					}
				}
			}
		}

		if (valid_metadata())
		{
			TORRENT_ASSERT(m_abort || m_error || !m_picker || m_picker->num_pieces() == m_torrent_file->num_pieces());
		}
		else
		{
			TORRENT_ASSERT(m_abort || m_error || !m_picker || m_picker->num_pieces() == 0);
		}

#ifdef TORRENT_EXPENSIVE_INVARIANT_CHECKS
		// make sure we haven't modified the peer object
		// in a way that breaks the sort order
		if (m_peer_list && m_peer_list->begin() != m_peer_list->end())
		{
			auto i = m_peer_list->begin();
			auto p = i++;
			auto end(m_peer_list->end());
			peer_address_compare cmp;
			for (; i != end; ++i, ++p)
			{
				TORRENT_ASSERT(!cmp(*i, *p));
			}
		}
#endif

/*
		if (m_picker && !m_abort)
		{
			// make sure that pieces that have completed the download
			// of all their blocks are in the disk io thread's queue
			// to be checked.
			std::vector<piece_picker::downloading_piece> dl_queue
				= m_picker->get_download_queue();
			for (std::vector<piece_picker::downloading_piece>::const_iterator i =
				dl_queue.begin(); i != dl_queue.end(); ++i)
			{
				const int blocks_per_piece = m_picker->blocks_in_piece(i->index);

				bool complete = true;
				for (int j = 0; j < blocks_per_piece; ++j)
				{
					if (i->info[j].state == piece_picker::block_info::state_finished)
						continue;
					complete = false;
					break;
				}
				TORRENT_ASSERT(complete);
			}
		}
*/
		if (m_files_checked && valid_metadata())
		{
			TORRENT_ASSERT(block_size() > 0);
		}
	}
#endif

	void torrent::set_sequential_download(bool const sd)
	{
		TORRENT_ASSERT(is_single_thread());
		if (m_sequential_download == sd) return;
		if (!sd && m_picker) m_picker->set_sequential_range(piece_index_t(0), m_torrent_file->last_piece());
		m_sequential_download = sd;
#ifndef TORRENT_DISABLE_LOGGING
		debug_log("*** set-sequential-download: %d", sd);
#endif

		set_need_save_resume();

		state_updated();
	}

	void torrent::queue_up()
	{
		// finished torrents may not change their queue positions, as it's set to
		// -1
		if (m_abort || is_finished()) return;

		set_queue_position(queue_position() == queue_position_t{0}
			? queue_position() : prev(queue_position()));
	}

	void torrent::queue_down()
	{
		set_queue_position(next(queue_position()));
	}

	void torrent::set_queue_position(queue_position_t const p)
	{
		TORRENT_ASSERT(is_single_thread());

		// finished torrents may not change their queue positions, as it's set to
		// -1
		if ((m_abort || is_finished()) && p != no_pos) return;

		TORRENT_ASSERT((p == no_pos) == is_finished()
			|| (!m_auto_managed && p == no_pos)
			|| (m_abort && p == no_pos)
			|| (!m_added && p == no_pos));
		if (p == m_sequence_number) return;

		TORRENT_ASSERT(p >= no_pos);

		state_updated();

		m_ses.set_queue_position(this, p);
	}

	void torrent::set_max_uploads(int limit, bool const state_update)
	{
		TORRENT_ASSERT(is_single_thread());
		// TODO: perhaps 0 should actially mean 0
		if (limit <= 0) limit = (1 << 24) - 1;
		if (int(m_max_uploads) != limit && state_update) state_updated();
		m_max_uploads = aux::numeric_cast<std::uint32_t>(limit);
#ifndef TORRENT_DISABLE_LOGGING
		if (should_log() && state_update)
			debug_log("*** set-max-uploads: %d", m_max_uploads);
#endif

		if (state_update)
			set_need_save_resume();
	}

	void torrent::set_max_connections(int limit, bool const state_update)
	{
		TORRENT_ASSERT(is_single_thread());
		// TODO: perhaps 0 should actially mean 0
		if (limit <= 0) limit = (1 << 24) - 1;
		if (int(m_max_connections) != limit && state_update) state_updated();
		m_max_connections = aux::numeric_cast<std::uint32_t>(limit);
		update_want_peers();

#ifndef TORRENT_DISABLE_LOGGING
		if (should_log() && state_update)
			debug_log("*** set-max-connections: %d", m_max_connections);
#endif

		if (num_peers() > int(m_max_connections))
		{
			disconnect_peers(num_peers() - m_max_connections
				, errors::too_many_connections);
		}

		if (state_update)
			set_need_save_resume();
	}

	void torrent::set_upload_limit(int const limit)
	{
		set_limit_impl(limit, peer_connection::upload_channel);
		set_need_save_resume();
#ifndef TORRENT_DISABLE_LOGGING
		debug_log("*** set-upload-limit: %d", limit);
#endif
	}

	void torrent::set_download_limit(int const limit)
	{
		set_limit_impl(limit, peer_connection::download_channel);
		set_need_save_resume();
#ifndef TORRENT_DISABLE_LOGGING
		debug_log("*** set-download-limit: %d", limit);
#endif
	}

	void torrent::set_limit_impl(int limit, int const channel, bool const state_update)
	{
		TORRENT_ASSERT(is_single_thread());
		if (limit <= 0 || limit == aux::bandwidth_channel::inf) limit = 0;

		if (m_peer_class == peer_class_t{0})
		{
			if (limit == 0) return;
			setup_peer_class();
		}

		struct peer_class* tpc = m_ses.peer_classes().at(m_peer_class);
		TORRENT_ASSERT(tpc);
		if (tpc->channel[channel].throttle() != limit && state_update)
			state_updated();
		tpc->channel[channel].throttle(limit);
	}

	void torrent::setup_peer_class()
	{
		TORRENT_ASSERT(m_peer_class == peer_class_t{0});
		m_peer_class = m_ses.peer_classes().new_peer_class(name());
		add_class(m_ses.peer_classes(), m_peer_class);
	}

	int torrent::limit_impl(int const channel) const
	{
		TORRENT_ASSERT(is_single_thread());

		if (m_peer_class == peer_class_t{0}) return -1;
		int limit = m_ses.peer_classes().at(m_peer_class)->channel[channel].throttle();
		if (limit == std::numeric_limits<int>::max()) limit = -1;
		return limit;
	}

	int torrent::upload_limit() const
	{
		return limit_impl(peer_connection::upload_channel);
	}

	int torrent::download_limit() const
	{
		return limit_impl(peer_connection::download_channel);
	}

	bool torrent::delete_files(remove_flags_t const options)
	{
		TORRENT_ASSERT(is_single_thread());

#ifndef TORRENT_DISABLE_LOGGING
		log_to_all_peers("deleting files");
#endif

		disconnect_all(errors::torrent_removed, operation_t::bittorrent);
		stop_announcing();

		// storage may be nullptr during shutdown
		if (m_storage)
		{
			TORRENT_ASSERT(m_storage);
			m_ses.disk_thread().async_delete_files(m_storage, options
				, std::bind(&torrent::on_files_deleted, shared_from_this(), _1));
			m_deleted = true;
			m_ses.deferred_submit_jobs();
			return true;
		}
		return false;
	}

	void torrent::clear_error()
	{
		TORRENT_ASSERT(is_single_thread());
		if (!m_error) return;
		bool const checking_files = should_check_files();
		m_ses.trigger_auto_manage();
		m_error.clear();
		m_error_file = torrent_status::error_file_none;

		update_gauge();
		state_updated();
		update_want_peers();
		update_state_list();

		// if the error happened during initialization, try again now
		if (!m_torrent_initialized && valid_metadata()) init();
		if (!checking_files && should_check_files())
			start_checking();
	}
	std::string torrent::resolve_filename(file_index_t const file) const
	{
		if (file == torrent_status::error_file_none) return "";
		if (file == torrent_status::error_file_ssl_ctx) return "SSL Context";
		if (file == torrent_status::error_file_exception) return "exception";
		if (file == torrent_status::error_file_partfile) return "partfile";
		if (file == torrent_status::error_file_metadata) return "metadata";

		if (m_storage && file >= file_index_t(0))
		{
			file_storage const& st = m_torrent_file->files();
			return st.file_path(file, m_save_path);
		}
		else
		{
			return m_save_path;
		}
	}

	void torrent::set_error(error_code const& ec, file_index_t const error_file)
	{
		TORRENT_ASSERT(is_single_thread());
		m_error = ec;
		m_error_file = error_file;

		update_gauge();

		if (alerts().should_post<torrent_error_alert>())
			alerts().emplace_alert<torrent_error_alert>(get_handle(), ec
				, resolve_filename(error_file));

#ifndef TORRENT_DISABLE_LOGGING
		if (ec)
		{
			char buf[1024];
			std::snprintf(buf, sizeof(buf), "error %s: %s", ec.message().c_str()
				, resolve_filename(error_file).c_str());
			log_to_all_peers(buf);
		}
#endif

		state_updated();
		update_state_list();
	}

	void torrent::auto_managed(bool a)
	{
		TORRENT_ASSERT(is_single_thread());
		INVARIANT_CHECK;

		if (m_auto_managed == a) return;
		bool const checking_files = should_check_files();
		m_auto_managed = a;
		update_gauge();
		update_want_scrape();
		update_state_list();

		state_updated();

		// we need to save this new state as well
		set_need_save_resume();

		// recalculate which torrents should be
		// paused
		m_ses.trigger_auto_manage();

		if (!checking_files && should_check_files())
		{
			start_checking();
		}
	}

	namespace {

	std::uint16_t clamped_subtract_u16(int const a, int const b)
	{
		if (a < b) return 0;
		return std::uint16_t(a - b);
	}

	} // anonymous namespace

	// this is called every time the session timer takes a step back. Since the
	// session time is meant to fit in 16 bits, it only covers a range of
	// about 18 hours. This means every few hours the whole epoch of this
	// clock is shifted forward. All timestamp in this clock must then be
	// shifted backwards to remain the same. Anything that's shifted back
	// beyond the new epoch is clamped to 0 (to represent the oldest timestamp
	// currently representable by the session_time)
	void torrent::step_session_time(int const seconds)
	{
		if (!m_peer_list) return;
		for (auto* pe : *m_peer_list)
		{
			pe->last_optimistically_unchoked
				= clamped_subtract_u16(pe->last_optimistically_unchoked, seconds);
			pe->last_connected = clamped_subtract_u16(pe->last_connected, seconds);
		}
	}

	// the higher seed rank, the more important to seed
	int torrent::seed_rank(aux::session_settings const& s) const
	{
		TORRENT_ASSERT(is_single_thread());
		enum flags
		{
			seed_ratio_not_met = 0x40000000,
			no_seeds           = 0x20000000,
			recently_started   = 0x10000000,
			prio_mask          = 0x0fffffff
		};

		if (!is_finished()) return 0;

		int scale = 1000;
		if (!is_seed()) scale = 500;

		int ret = 0;

		seconds32 const act_time = active_time();
		seconds32 const fin_time = finished_time();
		seconds32 const download_time = act_time - fin_time;

		// if we haven't yet met the seed limits, set the seed_ratio_not_met
		// flag. That will make this seed prioritized
		// downloaded may be 0 if the torrent is 0-sized
		std::int64_t const downloaded = std::max(m_total_downloaded, m_torrent_file->total_size());
		if (fin_time < seconds(s.get_int(settings_pack::seed_time_limit))
			&& (download_time.count() > 1
				&& fin_time * 100 / download_time < s.get_int(settings_pack::seed_time_ratio_limit))
			&& downloaded > 0
			&& m_total_uploaded * 100 / downloaded < s.get_int(settings_pack::share_ratio_limit))
			ret |= seed_ratio_not_met;

		// if this torrent is running, and it was started less
		// than 30 minutes ago, give it priority, to avoid oscillation
		if (!is_paused() && act_time < minutes(30))
			ret |= recently_started;

		// if we have any scrape data, use it to calculate
		// seed rank
		int seeds = 0;
		int downloaders = 0;

		// If we're currently seeding and using tracker supplied scrape
		// data, we should remove ourselves from the seed count
		int const self_seed = is_seed() && !is_paused() ? 1 : 0;

		if (m_complete != 0xffffff) seeds = std::max(0, int(m_complete) - self_seed);
		else seeds = m_peer_list ? m_peer_list->num_seeds() : 0;

		if (m_incomplete != 0xffffff) downloaders = m_incomplete;
		else downloaders = m_peer_list ? m_peer_list->num_peers() - m_peer_list->num_seeds() : 0;

		if (seeds == 0)
		{
			ret |= no_seeds;
			ret |= downloaders & prio_mask;
		}
		else
		{
			ret |= ((1 + downloaders) * scale / seeds) & prio_mask;
		}

		return ret;
	}

	// this is an async operation triggered by the client
	// TODO: add a flag to ignore stats, and only care about resume data for
	// content. For unchanged files, don't trigger a load of the metadata
	// just to save an empty resume data file
	void torrent::save_resume_data(resume_data_flags_t const flags)
	{
		TORRENT_ASSERT(is_single_thread());
		INVARIANT_CHECK;

		if (m_abort)
		{
			alerts().emplace_alert<save_resume_data_failed_alert>(get_handle()
				, errors::torrent_removed);
			return;
		}

		if ((flags & torrent_handle::only_if_modified) && !m_need_save_resume_data)
		{
			alerts().emplace_alert<save_resume_data_failed_alert>(get_handle()
				, errors::resume_data_not_modified);
			return;
		}

		m_need_save_resume_data = false;
		state_updated();

		if ((flags & torrent_handle::flush_disk_cache) && m_storage)
		{
			m_ses.disk_thread().async_release_files(m_storage);
			m_ses.deferred_submit_jobs();
		}

		state_updated();

		add_torrent_params atp;
		write_resume_data(flags, atp);
		alerts().emplace_alert<save_resume_data_alert>(std::move(atp), get_handle());
	}

	bool torrent::should_check_files() const
	{
		TORRENT_ASSERT(is_single_thread());
		return m_state == torrent_status::checking_files
			&& !m_paused
			&& !has_error()
			&& !m_abort
			&& !m_session_paused;
	}

	void torrent::flush_cache()
	{
		TORRENT_ASSERT(is_single_thread());

		// storage may be nullptr during shutdown
		if (!m_storage)
		{
			TORRENT_ASSERT(m_abort);
			return;
		}
		m_ses.disk_thread().async_release_files(m_storage
			, std::bind(&torrent::on_cache_flushed, shared_from_this(), true));
		m_ses.deferred_submit_jobs();
	}

	void torrent::on_cache_flushed(bool const manually_triggered) try
	{
		TORRENT_ASSERT(is_single_thread());

		if (m_ses.is_aborted()) return;

		if (manually_triggered || alerts().should_post<cache_flushed_alert>())
			alerts().emplace_alert<cache_flushed_alert>(get_handle());
	}
	catch (...) { handle_exception(); }

	void torrent::on_torrent_aborted()
	{
		TORRENT_ASSERT(is_single_thread());

		// there should be no more disk activity for this torrent now, we can
		// release the disk io handle
		m_storage.reset();
	}

	bool torrent::is_paused() const
	{
		return m_paused || m_session_paused;
	}

	void torrent::pause(pause_flags_t const flags)
	{
		TORRENT_ASSERT(is_single_thread());
		INVARIANT_CHECK;

		if (!m_paused)
		{
			// we need to save this new state
			set_need_save_resume();
		}

		set_paused(true, flags);
	}

	void torrent::do_pause(bool const was_paused)
	{
		TORRENT_ASSERT(is_single_thread());
		if (!is_paused()) return;

		// this torrent may be about to consider itself inactive. If so, we want
		// to prevent it from doing so, since it's being paused unconditionally
		// now. An illustrative example of this is a torrent that completes
		// downloading when active_seeds = 0. It completes, it gets paused and it
		// should not come back to life again.
		if (m_pending_active_change)
		{
			m_inactivity_timer.cancel();
		}

#ifndef TORRENT_DISABLE_EXTENSIONS
		for (auto& ext : m_extensions)
		{
			if (ext->on_pause()) return;
		}
#endif

		m_connect_boost_counter
			= static_cast<std::uint8_t>(settings().get_int(settings_pack::torrent_connect_boost));
		m_inactive = false;

		update_state_list();
		update_want_tick();

		// do_paused() may be called twice, if the first time is to enter
		// graceful pause, and the second time proper pause. We can only update
		// these timers once, otherwise they'll be inflated
		if (!was_paused)
		{
			const time_point now = aux::time_now();

			m_active_time +=
				duration_cast<seconds32>(now - m_started);

			if (is_seed()) m_seeding_time +=
				duration_cast<seconds32>(now - m_became_seed);

			if (is_finished()) m_finished_time +=
				duration_cast<seconds32>(now - m_became_finished);
		}

		m_announce_to_dht = false;
		m_announce_to_trackers = false;
		m_announce_to_lsd = false;

		state_updated();
		update_want_peers();
		update_want_scrape();
		update_gauge();
		update_state_list();

#ifndef TORRENT_DISABLE_LOGGING
		log_to_all_peers("pausing");
#endif

		// when checking and being paused in graceful pause mode, we
		// post the paused alert when the last outstanding disk job completes
		if (m_state == torrent_status::checking_files)
		{
			if (m_checking_piece == m_num_checked_pieces)
			{
				if (alerts().should_post<torrent_paused_alert>())
					alerts().emplace_alert<torrent_paused_alert>(get_handle());
			}
			disconnect_all(errors::torrent_paused, operation_t::bittorrent);
			return;
		}

		if (!m_graceful_pause_mode)
		{
			// this will make the storage close all
			// files and flush all cached data
			if (m_storage)
			{
				// the torrent_paused alert will be posted from on_torrent_paused
				m_ses.disk_thread().async_stop_torrent(m_storage
					, [self = shared_from_this()] { self->on_torrent_paused(); });
				m_ses.deferred_submit_jobs();
			}
			else
			{
				if (alerts().should_post<torrent_paused_alert>())
					alerts().emplace_alert<torrent_paused_alert>(get_handle());
			}

			disconnect_all(errors::torrent_paused, operation_t::bittorrent);
		}
		else
		{
			// disconnect all peers with no outstanding data to receive
			// and choke all remaining peers to prevent responding to new
			// requests
			for (auto* p : m_connections)
			{
				TORRENT_INCREMENT(m_iterating_connections);
				TORRENT_ASSERT(p->associated_torrent().lock().get() == this);

				if (p->is_disconnecting()) continue;

				if (p->outstanding_bytes() > 0)
				{
#ifndef TORRENT_DISABLE_LOGGING
					p->peer_log(peer_log_alert::info, "CHOKING_PEER", "torrent graceful paused");
#endif
					// remove any un-sent requests from the queue
					p->clear_request_queue();
					// don't accept new requests from the peer
					p->choke_this_peer();
					continue;
				}

				// since we're currently in graceful pause mode, the last peer to
				// disconnect (assuming all peers end up begin disconnected here)
				// will post the torrent_paused_alert
#ifndef TORRENT_DISABLE_LOGGING
				p->peer_log(peer_log_alert::info, "CLOSING_CONNECTION", "torrent_paused");
#endif
				p->disconnect(errors::torrent_paused, operation_t::bittorrent);
			}
		}

		stop_announcing();
	}

#ifndef TORRENT_DISABLE_LOGGING
	void torrent::log_to_all_peers(char const* message)
	{
		TORRENT_ASSERT(is_single_thread());

		bool const log_peers = !m_connections.empty()
			&& m_connections.front()->should_log(peer_log_alert::info);

		if (log_peers)
		{
			for (auto const* p : m_connections)
			{
				TORRENT_INCREMENT(m_iterating_connections);
				p->peer_log(peer_log_alert::info, "TORRENT", "%s", message);
			}
		}

		debug_log("%s", message);
	}
#endif

	// add or remove a url that will be attempted for
	// finding the file(s) in this torrent.
	web_seed_t* torrent::add_web_seed(std::string const& url
		, std::string const& auth
		, web_seed_entry::headers_t const& extra_headers
		, web_seed_flag_t const flags)
	{
		web_seed_t ent(url, auth, extra_headers);
		ent.ephemeral = bool(flags & ephemeral);
		ent.no_local_ips = bool(flags & no_local_ips);

		// don't add duplicates
		auto const it = std::find(m_web_seeds.begin(), m_web_seeds.end(), ent);
		if (it != m_web_seeds.end()) return &*it;
		m_web_seeds.emplace_back(std::move(ent));
		set_need_save_resume();
		update_want_tick();
		return &m_web_seeds.back();
	}

	void torrent::set_session_paused(bool const b)
	{
		if (m_session_paused == b) return;
		bool const paused_before = is_paused();
		m_session_paused = b;

		if (paused_before == is_paused()) return;

		if (b) do_pause();
		else do_resume();
	}

	void torrent::set_paused(bool const b, pause_flags_t flags)
	{
		TORRENT_ASSERT(is_single_thread());

		// if there are no peers, there is no point in a graceful pause mode. In
		// fact, the promise to post the torrent_paused_alert exactly once is
		// maintained by the last peer to be disconnected in graceful pause mode,
		// if there are no peers, we must not enter graceful pause mode, and post
		// the torrent_paused_alert immediately instead.
		if (num_peers() == 0)
			flags &= ~torrent_handle::graceful_pause;

		if (m_paused == b)
		{
			// there is one special case here. If we are
			// currently in graceful pause mode, and we just turned into regular
			// paused mode, we need to actually pause the torrent properly
			if (m_paused == true
				&& m_graceful_pause_mode == true
				&& !(flags & torrent_handle::graceful_pause))
			{
				m_graceful_pause_mode = false;
				update_gauge();
				do_pause(true);
			}
			return;
		}

		bool const paused_before = is_paused();

		m_paused = b;

		// the session may still be paused, in which case
		// the effective state of the torrent did not change
		if (paused_before == is_paused()) return;

		m_graceful_pause_mode = bool(flags & torrent_handle::graceful_pause);

		if (b) do_pause();
		else do_resume();
	}

	void torrent::resume()
	{
		TORRENT_ASSERT(is_single_thread());
		INVARIANT_CHECK;

		if (!m_paused
			&& m_announce_to_dht
			&& m_announce_to_trackers
			&& m_announce_to_lsd) return;

		m_paused = false;
		if (!m_session_paused) m_graceful_pause_mode = false;

		update_gauge();

		// we need to save this new state
		set_need_save_resume();

		do_resume();
	}

	void torrent::do_resume()
	{
		TORRENT_ASSERT(is_single_thread());
		if (is_paused())
		{
			update_want_tick();
			return;
		}

#ifndef TORRENT_DISABLE_EXTENSIONS
		for (auto& ext : m_extensions)
		{
			if (ext->on_resume()) return;
		}
#endif

		if (alerts().should_post<torrent_resumed_alert>())
			alerts().emplace_alert<torrent_resumed_alert>(get_handle());

		m_announce_to_dht = true;
		m_announce_to_trackers = true;
		m_announce_to_lsd = true;

		m_started = aux::time_now32();
		if (is_seed()) m_became_seed = m_started;
		if (is_finished()) m_became_finished = m_started;

		clear_error();

		if (m_state == torrent_status::checking_files
			&& m_auto_managed)
		{
			m_ses.trigger_auto_manage();
		}

		if (should_check_files()) start_checking();

		state_updated();
		update_want_peers();
		update_want_tick();
		update_want_scrape();
		update_gauge();

		if (m_state == torrent_status::checking_files) return;

		start_announcing();

		do_connect_boost();
	}

	namespace
	{
		struct timer_state
		{
			explicit timer_state(aux::listen_socket_handle s)
				: socket(std::move(s)) {}

			aux::listen_socket_handle socket;

			struct state_t
			{
				int tier = INT_MAX;
				bool found_working = false;
				bool done = false;
			};
			aux::array<state_t, num_protocols, protocol_version> state;
		};
	}

	void torrent::update_tracker_timer(time_point32 const now)
	{
		TORRENT_ASSERT(is_single_thread());
		if (!m_announcing)
		{
#ifndef TORRENT_DISABLE_LOGGING
			debug_log("*** update tracker timer: not announcing");
#endif
			return;
		}

#ifdef __clang__
#pragma clang diagnostic push
#pragma clang diagnostic ignored "-Wmissing-braces"
#endif
		aux::array<bool const, num_protocols, protocol_version> const supports_protocol{
		{
			m_info_hash.has_v1(),
			m_info_hash.has_v2()
		}};
#ifdef __clang__
#pragma clang diagnostic pop
#endif

		time_point32 next_announce = time_point32::max();

		std::vector<timer_state> listen_socket_states;

#ifndef TORRENT_DISABLE_LOGGING
		int idx = -1;
		if (should_log())
		{
			debug_log("*** update_tracker_timer: "
				"[ announce_to_all_tiers: %d announce_to_all_trackers: %d num_trackers: %d ]"
				, settings().get_bool(settings_pack::announce_to_all_tiers)
				, settings().get_bool(settings_pack::announce_to_all_trackers)
				, int(m_trackers.size()));
		}
#endif
		for (auto const& t : m_trackers)
		{
#ifndef TORRENT_DISABLE_LOGGING
			++idx;
#endif
			for (auto const& aep : t.endpoints)
			{
				auto aep_state_iter = std::find_if(listen_socket_states.begin(), listen_socket_states.end()
					, [&](timer_state const& s) { return s.socket == aep.socket; });
				if (aep_state_iter == listen_socket_states.end())
				{
					listen_socket_states.emplace_back(aep.socket);
					aep_state_iter = listen_socket_states.end() - 1;
				}
				timer_state& ep_state = *aep_state_iter;

				if (!aep.enabled) continue;
				for (protocol_version const ih : all_versions)
				{
					if (!supports_protocol[ih]) continue;

					auto& state = ep_state.state[ih];
					auto const& a = aep.info_hashes[ih];

					if (state.done) continue;

#ifndef TORRENT_DISABLE_LOGGING
					if (should_log())
					{
						debug_log("*** tracker: (%d) [ep: %s ] \"%s\" ["
							" found: %d i->tier: %d tier: %d"
							" working: %d fails: %d limit: %d upd: %d ]"
							, idx, print_endpoint(aep.local_endpoint).c_str(), t.url.c_str()
							, state.found_working, t.tier, state.tier, a.is_working()
							, a.fails, t.fail_limit, a.updating);
					}
#endif

					if (settings().get_bool(settings_pack::announce_to_all_tiers)
						&& state.found_working
						&& t.tier <= state.tier
						&& state.tier != INT_MAX)
						continue;

					if (t.tier > state.tier && !settings().get_bool(settings_pack::announce_to_all_tiers)) break;
					if (a.is_working()) { state.tier = t.tier; state.found_working = false; }
					if (a.fails >= t.fail_limit && t.fail_limit != 0) continue;
					if (a.updating)
					{
						state.found_working = true;
					}
					else
					{
						time_point32 const next_tracker_announce = std::max(a.next_announce, a.min_announce);
						if (next_tracker_announce < next_announce
							&& (!state.found_working || a.is_working()))
							next_announce = next_tracker_announce;
					}
					if (a.is_working()) state.found_working = true;
					if (state.found_working
						&& !settings().get_bool(settings_pack::announce_to_all_trackers)
						&& !settings().get_bool(settings_pack::announce_to_all_tiers))
						state.done = true;
				}
			}

			if (std::all_of(listen_socket_states.begin(), listen_socket_states.end()
				, [supports_protocol](timer_state const& s) {
					for (protocol_version const ih : all_versions)
					{
						if (supports_protocol[ih] && !s.state[ih].done)
							return false;
					}
					return true;
				}))
				break;
		}

#ifndef TORRENT_DISABLE_LOGGING
		bool before_now = false;
		bool none_eligible = false;
#endif
		if (next_announce <= now)
		{
			next_announce = now;
#ifndef TORRENT_DISABLE_LOGGING
			before_now = true;
#endif
		}
		else if (next_announce == time_point32::max())
		{
			// if no tracker can be announced to, check again in a minute
			next_announce = now + minutes32(1);
#ifndef TORRENT_DISABLE_LOGGING
			none_eligible = true;
#endif
		}

#ifndef TORRENT_DISABLE_LOGGING
		debug_log("*** update tracker timer: "
			"before_now: %d "
			"none_eligible: %d "
			"m_waiting_tracker: %d "
			"next_announce_in: %d"
			, before_now
			, none_eligible
			, m_waiting_tracker
			, int(total_seconds(next_announce - now)));
#endif

		// don't re-issue the timer if it's the same expiration time as last time
		// if m_waiting_tracker is 0, expires_at() is undefined
		if (m_waiting_tracker && m_tracker_timer.expiry() == next_announce) return;

		m_tracker_timer.expires_at(next_announce);
		ADD_OUTSTANDING_ASYNC("tracker::on_tracker_announce");
		++m_waiting_tracker;
		m_tracker_timer.async_wait([self = shared_from_this()](error_code const& e)
			{ self->wrap(&torrent::on_tracker_announce, e); });
	}

	void torrent::start_announcing()
	{
		TORRENT_ASSERT(is_single_thread());
		TORRENT_ASSERT(state() != torrent_status::checking_files);
		if (is_paused())
		{
#ifndef TORRENT_DISABLE_LOGGING
			debug_log("start_announcing(), paused");
#endif
			return;
		}
		// if we don't have metadata, we need to announce
		// before checking files, to get peers to
		// request the metadata from
		if (!m_files_checked && valid_metadata())
		{
#ifndef TORRENT_DISABLE_LOGGING
			debug_log("start_announcing(), files not checked (with valid metadata)");
#endif
			return;
		}
		if (m_announcing) return;

		m_announcing = true;

#ifndef TORRENT_DISABLE_DHT
		if ((!m_peer_list || m_peer_list->num_peers() < 50) && m_ses.dht())
		{
			// we don't have any peers, prioritize
			// announcing this torrent with the DHT
			m_ses.prioritize_dht(shared_from_this());
		}
#endif

		// tell the tracker that we're back
		m_trackers.reset();

		// reset the stats, since from the tracker's
		// point of view, this is a new session
		m_total_failed_bytes = 0;
		m_total_redundant_bytes = 0;
		m_stat.clear();

		update_want_tick();

		announce_with_tracker();

		lsd_announce();
	}

	void torrent::stop_announcing()
	{
		TORRENT_ASSERT(is_single_thread());
		if (!m_announcing) return;

		m_tracker_timer.cancel();

		m_announcing = false;

		m_trackers.stop_announcing(aux::time_now32());

		announce_with_tracker(event_t::stopped);
	}

	seconds32 torrent::finished_time() const
	{
		if(!is_finished() || is_paused())
			return m_finished_time;

		return m_finished_time + duration_cast<seconds32>(
			aux::time_now() - m_became_finished);
	}

	seconds32 torrent::active_time() const
	{
		if (is_paused())
			return m_active_time;

		// m_active_time does not account for the current "session", just the
		// time before we last started this torrent. To get the current time, we
		// need to add the time since we started it
		return m_active_time + duration_cast<seconds32>(
			aux::time_now() - m_started);
	}

	seconds32 torrent::seeding_time() const
	{
		if(!is_seed() || is_paused())
			return m_seeding_time;
		// m_seeding_time does not account for the current "session", just the
		// time before we last started this torrent. To get the current time, we
		// need to add the time since we started it
		return m_seeding_time + duration_cast<seconds32>(
			aux::time_now() - m_became_seed);
	}

	seconds32 torrent::upload_mode_time() const
	{
		if(!m_upload_mode)
			return seconds32(0);

		return aux::time_now32() - m_upload_mode_time;
	}

	void torrent::second_tick(int const tick_interval_ms)
	{
		TORRENT_ASSERT(want_tick());
		TORRENT_ASSERT(is_single_thread());
		INVARIANT_CHECK;

		auto self = shared_from_this();

#ifndef TORRENT_DISABLE_EXTENSIONS
		for (auto const& ext : m_extensions)
		{
			ext->tick();
		}

		if (m_abort) return;
#endif

		// if we're in upload only mode and we're auto-managed
		// leave upload mode every 10 minutes hoping that the error
		// condition has been fixed
		if (m_upload_mode && m_auto_managed && upload_mode_time() >=
			seconds(settings().get_int(settings_pack::optimistic_disk_retry)))
		{
			set_upload_mode(false);
		}

		if (is_paused() && !m_graceful_pause_mode)
		{
			// let the stats fade out to 0
			// check the rate before ticking the stats so that the last update is sent
			// with the rate equal to zero
			if (m_stat.low_pass_upload_rate() > 0 || m_stat.low_pass_download_rate() > 0)
				state_updated();
			m_stat.second_tick(tick_interval_ms);

			// the low pass transfer rate may just have dropped to 0
			update_want_tick();

			return;
		}

		if (settings().get_bool(settings_pack::rate_limit_ip_overhead))
		{
			int const up_limit = upload_limit();
			int const down_limit = download_limit();

			if (down_limit > 0
				&& m_stat.download_ip_overhead() >= down_limit
				&& alerts().should_post<performance_alert>())
			{
				alerts().emplace_alert<performance_alert>(get_handle()
					, performance_alert::download_limit_too_low);
			}

			if (up_limit > 0
				&& m_stat.upload_ip_overhead() >= up_limit
				&& alerts().should_post<performance_alert>())
			{
				alerts().emplace_alert<performance_alert>(get_handle()
					, performance_alert::upload_limit_too_low);
			}
		}

#ifndef TORRENT_DISABLE_STREAMING
		// ---- TIME CRITICAL PIECES ----

#if TORRENT_DEBUG_STREAMING > 0
		std::vector<partial_piece_info> queue;
		get_download_queue(&queue);

		std::vector<peer_info> peer_list;
		get_peer_info(peer_list);

		std::sort(queue.begin(), queue.end(), [](partial_piece_info const& lhs, partial_piece_info const& rhs)
			{ return lhs.piece_index < rhs.piece_index;; });

		std::printf("average piece download time: %.2f s (+/- %.2f s)\n"
			, m_average_piece_time / 1000.f
			, m_piece_time_deviation / 1000.f);
		for (auto& i : queue)
		{
			extern void print_piece(libtorrent::partial_piece_info* pp
				, std::vector<libtorrent::peer_info> const& peers
				, std::vector<time_critical_piece> const& time_critical);

			print_piece(&i, peer_list, m_time_critical_pieces);
		}
#endif // TORRENT_DEBUG_STREAMING

		if (!m_time_critical_pieces.empty() && !upload_mode())
		{
			request_time_critical_pieces();
		}
#endif // TORRENT_DISABLE_STREAMING

		// ---- WEB SEEDS ----

		maybe_connect_web_seeds();

		m_swarm_last_seen_complete = m_last_seen_complete;
		for (auto* p : m_connections)
		{
			TORRENT_INCREMENT(m_iterating_connections);

			// look for the peer that saw a seed most recently
			m_swarm_last_seen_complete = std::max(p->last_seen_complete(), m_swarm_last_seen_complete);

			// updates the peer connection's ul/dl bandwidth
			// resource requests
			p->second_tick(tick_interval_ms);
		}
#if TORRENT_ABI_VERSION <= 2
		if (m_ses.alerts().should_post<stats_alert>())
			m_ses.alerts().emplace_alert<stats_alert>(get_handle(), tick_interval_ms, m_stat);
#endif

		m_total_uploaded += m_stat.last_payload_uploaded();
		m_total_downloaded += m_stat.last_payload_downloaded();
		m_stat.second_tick(tick_interval_ms);

		// these counters are saved in the resume data, since they updated
		// we need to save the resume data too
		set_need_save_resume();

		// if the rate is 0, there's no update because of network transfers
		if (m_stat.low_pass_upload_rate() > 0 || m_stat.low_pass_download_rate() > 0)
			state_updated();

		// this section determines whether the torrent is active or not. When it
		// changes state, it may also trigger the auto-manage logic to reconsider
		// which torrents should be queued and started. There is a low pass
		// filter in order to avoid flapping (auto_manage_startup).
		bool is_inactive = is_inactive_internal();

		if (settings().get_bool(settings_pack::dont_count_slow_torrents))
		{
			if (is_inactive != m_inactive && !m_pending_active_change)
			{
				int const delay = settings().get_int(settings_pack::auto_manage_startup);
				m_inactivity_timer.expires_after(seconds(delay));
				m_inactivity_timer.async_wait([self](error_code const& ec) {
					self->wrap(&torrent::on_inactivity_tick, ec); });
				m_pending_active_change = true;
			}
			else if (is_inactive == m_inactive
				&& m_pending_active_change)
			{
				m_inactivity_timer.cancel();
			}
		}

		// want_tick depends on whether the low pass transfer rates are non-zero
		// or not. They may just have turned zero in this last tick.
		update_want_tick();
	}

	bool torrent::is_inactive_internal() const
	{
		if (is_finished())
			return m_stat.upload_payload_rate()
				< settings().get_int(settings_pack::inactive_up_rate);
		else
			return m_stat.download_payload_rate()
				< settings().get_int(settings_pack::inactive_down_rate);
	}

	void torrent::on_inactivity_tick(error_code const& ec) try
	{
		m_pending_active_change = false;

		if (ec) return;

		bool const is_inactive = is_inactive_internal();
		if (is_inactive == m_inactive) return;

		m_inactive = is_inactive;

		update_state_list();
		update_want_tick();

		if (settings().get_bool(settings_pack::dont_count_slow_torrents))
			m_ses.trigger_auto_manage();
	}
	catch (...) { handle_exception(); }

	namespace {
		int zero_or(int const val, int const def_val)
		{ return (val <= 0) ? def_val : val; }
	}

	void torrent::maybe_connect_web_seeds()
	{
		if (m_abort) return;

		// if we have everything we want we don't need to connect to any web-seed
		if (m_web_seeds.empty()
			|| is_finished()
			|| !m_files_checked
			|| num_peers() >= int(m_max_connections)
			|| m_ses.num_connections() >= settings().get_int(settings_pack::connections_limit))
		{
			return;
		}

		// when set to unlimited, use 100 as the limit
		int limit = zero_or(settings().get_int(settings_pack::max_web_seed_connections)
			, 100);

		auto const now = aux::time_now32();

		// keep trying web-seeds if there are any
		// first find out which web seeds we are connected to
		for (auto i = m_web_seeds.begin(); i != m_web_seeds.end() && limit > 0;)
		{
			auto const w = i++;
			if (w->removed || w->retry > now || !w->interesting)
				continue;

			--limit;
			if (w->peer_info.connection || w->resolving)
				continue;

			connect_to_url_seed(w);
		}
	}

#ifndef TORRENT_DISABLE_SHARE_MODE
	void torrent::recalc_share_mode()
	{
		TORRENT_ASSERT(share_mode());
		if (is_seed()) return;

		int const pieces_in_torrent = m_torrent_file->num_pieces();
		int num_seeds = 0;
		int num_peers = 0;
		int num_downloaders = 0;
		int missing_pieces = 0;
		for (auto* p : m_connections)
		{
			TORRENT_INCREMENT(m_iterating_connections);
			if (p->is_connecting()) continue;
			if (p->is_disconnecting()) continue;
			++num_peers;
			if (p->is_seed())
			{
				++num_seeds;
				continue;
			}

			if (p->share_mode()) continue;
			if (p->upload_only()) continue;

			++num_downloaders;
			missing_pieces += pieces_in_torrent - p->num_have_pieces();
		}

		if (num_peers == 0) return;

		if (num_seeds * 100 / num_peers > 50
			&& (num_peers * 100 / m_max_connections > 90
				|| num_peers > 20))
		{
			// we are connected to more than 50% seeds (and we're beyond
			// 90% of the max number of connections). That will
			// limit our ability to upload. We need more downloaders.
			// disconnect some seeds so that we don't have more than 50%
			int const to_disconnect = num_seeds - num_peers / 2;
			aux::vector<peer_connection*> seeds;
			seeds.reserve(num_seeds);
			std::copy_if(m_connections.begin(), m_connections.end(), std::back_inserter(seeds)
				, [](peer_connection const* p) { return p->is_seed(); });

			aux::random_shuffle(seeds);
			TORRENT_ASSERT(to_disconnect <= seeds.end_index());
			for (auto const& p : span<peer_connection*>(seeds).first(to_disconnect))
				p->disconnect(errors::upload_upload_connection, operation_t::bittorrent);
		}

		if (num_downloaders == 0) return;

		// assume that the seeds are about as fast as us. During the time
		// we can download one piece, and upload one piece, each seed
		// can upload two pieces.
		missing_pieces -= 2 * num_seeds;

		if (missing_pieces <= 0) return;

		// missing_pieces represents our opportunity to download pieces
		// and share them more than once each

		// now, download at least one piece, otherwise download one more
		// piece if our downloaded (and downloading) pieces is less than 50%
		// of the uploaded bytes
		int const num_downloaded_pieces = std::max(m_picker->have().num_pieces
			, m_picker->want().num_pieces);

		if (std::int64_t(num_downloaded_pieces) * m_torrent_file->piece_length()
			* settings().get_int(settings_pack::share_mode_target) > m_total_uploaded
			&& num_downloaded_pieces > 0)
			return;

		// don't have more pieces downloading in parallel than 5% of the total
		// number of pieces we have downloaded
		if (m_picker->get_download_queue_size() > num_downloaded_pieces / 20)
			return;

		// one more important property is that there are enough pieces
		// that more than one peer wants to download
		// make sure that there are enough downloaders for the rarest
		// piece. Go through all pieces, figure out which one is the rarest
		// and how many peers that has that piece

		aux::vector<piece_index_t> rarest_pieces;

		int const num_pieces = m_torrent_file->num_pieces();
		int rarest_rarity = INT_MAX;
		for (piece_index_t i(0); i < piece_index_t(num_pieces); ++i)
		{
			piece_picker::piece_stats_t ps = m_picker->piece_stats(i);
			if (ps.peer_count == 0) continue;
			if (ps.priority == 0 && (ps.have || ps.downloading))
			{
				m_picker->set_piece_priority(i, default_priority);
				continue;
			}
			// don't count pieces we already have or are trying to download
			if (ps.priority > 0 || ps.have) continue;
			if (ps.peer_count > rarest_rarity) continue;
			if (ps.peer_count == rarest_rarity)
			{
				rarest_pieces.push_back(i);
				continue;
			}

			rarest_pieces.clear();
			rarest_rarity = ps.peer_count;
			rarest_pieces.push_back(i);
		}

		update_gauge();
		update_want_peers();

		// now, rarest_pieces is a list of all pieces that are the rarest ones.
		// and rarest_rarity is the number of peers that have the rarest pieces

		// if there's only a single peer that doesn't have the rarest piece
		// it's impossible for us to download one piece and upload it
		// twice. i.e. we cannot get a positive share ratio
		if (num_peers - rarest_rarity
			< settings().get_int(settings_pack::share_mode_target))
			return;

		// now, pick one of the rarest pieces to download
		int const pick = int(random(aux::numeric_cast<std::uint32_t>(rarest_pieces.end_index() - 1)));
		bool const was_finished = is_finished();
		m_picker->set_piece_priority(rarest_pieces[pick], default_priority);
		update_gauge();
		update_peer_interest(was_finished);
		update_want_peers();
	}
#endif // TORRENT_DISABLE_SHARE_MODE

	void torrent::sent_bytes(int const bytes_payload, int const bytes_protocol)
	{
		m_stat.sent_bytes(bytes_payload, bytes_protocol);
		m_ses.sent_bytes(bytes_payload, bytes_protocol);
	}

	void torrent::received_bytes(int const bytes_payload, int const bytes_protocol)
	{
		m_stat.received_bytes(bytes_payload, bytes_protocol);
		m_ses.received_bytes(bytes_payload, bytes_protocol);
	}

	void torrent::trancieve_ip_packet(int const bytes, bool const ipv6)
	{
		m_stat.trancieve_ip_packet(bytes, ipv6);
		m_ses.trancieve_ip_packet(bytes, ipv6);
	}

	void torrent::sent_syn(bool const ipv6)
	{
		m_stat.sent_syn(ipv6);
		m_ses.sent_syn(ipv6);
	}

	void torrent::received_synack(bool const ipv6)
	{
		m_stat.received_synack(ipv6);
		m_ses.received_synack(ipv6);
	}

#ifndef TORRENT_DISABLE_STREAMING

#if TORRENT_DEBUG_STREAMING > 0
	char const* esc(char const* code)
	{
		// this is a silly optimization
		// to avoid copying of strings
		int const num_strings = 200;
		static char buf[num_strings][20];
		static int round_robin = 0;
		char* ret = buf[round_robin];
		++round_robin;
		if (round_robin >= num_strings) round_robin = 0;
		ret[0] = '\033';
		ret[1] = '[';
		int i = 2;
		int j = 0;
		while (code[j]) ret[i++] = code[j++];
		ret[i++] = 'm';
		ret[i++] = 0;
		return ret;
	}

	int peer_index(libtorrent::tcp::endpoint addr
		, std::vector<libtorrent::peer_info> const& peers)
	{
		std::vector<peer_info>::const_iterator i = std::find_if(peers.begin()
			, peers.end(), std::bind(&peer_info::ip, _1) == addr);
		if (i == peers.end()) return -1;

		return i - peers.begin();
	}

	void print_piece(libtorrent::partial_piece_info* pp
		, std::vector<libtorrent::peer_info> const& peers
		, std::vector<time_critical_piece> const& time_critical)
	{
		time_point const now = clock_type::now();

		float deadline = 0.f;
		float last_request = 0.f;
		int timed_out = -1;

		int piece = pp->piece_index;
		std::vector<time_critical_piece>::const_iterator i
			= std::find_if(time_critical.begin(), time_critical.end()
				, std::bind(&time_critical_piece::piece, _1) == piece);
		if (i != time_critical.end())
		{
			deadline = total_milliseconds(i->deadline - now) / 1000.f;
			if (i->last_requested == min_time())
				last_request = -1;
			else
				last_request = total_milliseconds(now - i->last_requested) / 1000.f;
			timed_out = i->timed_out;
		}

		int num_blocks = pp->blocks_in_piece;

		std::printf("%5d: [", piece);
		for (int j = 0; j < num_blocks; ++j)
		{
			int index = pp ? peer_index(pp->blocks[j].peer(), peers) % 36 : -1;
			char chr = '+';
			if (index >= 0)
				chr = (index < 10)?'0' + index:'A' + index - 10;

			char const* color = "";
			char const* multi_req = "";

			if (pp->blocks[j].num_peers > 1)
				multi_req = esc("1");

			if (pp->blocks[j].bytes_progress > 0
				&& pp->blocks[j].state == block_info::requested)
			{
				color = esc("33;7");
				chr = '0' + (pp->blocks[j].bytes_progress * 10 / pp->blocks[j].block_size);
			}
			else if (pp->blocks[j].state == block_info::finished) color = esc("32;7");
			else if (pp->blocks[j].state == block_info::writing) color = esc("36;7");
			else if (pp->blocks[j].state == block_info::requested) color = esc("0");
			else { color = esc("0"); chr = ' '; }

			std::printf("%s%s%c%s", color, multi_req, chr, esc("0"));
		}
		std::printf("%s]", esc("0"));
		if (deadline != 0.f)
			std::printf(" deadline: %f last-req: %f timed_out: %d\n"
				, deadline, last_request, timed_out);
		else
			std::printf("\n");
	}
#endif // TORRENT_DEBUG_STREAMING

	namespace {

	struct busy_block_t
	{
		int peers;
		int index;
		bool operator<(busy_block_t const& rhs) const { return peers < rhs.peers; }
	};

	void pick_busy_blocks(piece_picker const* picker
		, piece_index_t const piece
		, int const blocks_in_piece
		, int const timed_out
		, std::vector<piece_block>& interesting_blocks
		, piece_picker::downloading_piece const& pi)
	{
		// if there aren't any free blocks in the piece, and the piece is
		// old enough, we may switch into busy mode for this piece. In this
		// case busy_blocks and busy_count are set to contain the eligible
		// busy blocks we may pick
		// first, figure out which blocks are eligible for picking
		// in "busy-mode"
		TORRENT_ALLOCA(busy_blocks, busy_block_t, blocks_in_piece);
		int busy_count = 0;

		// pick busy blocks from the piece
		int idx = -1;
		for (auto const& info : picker->blocks_for_piece(pi))
		{
			++idx;
			// only consider blocks that have been requested
			// and we're still waiting for them
			if (info.state != piece_picker::block_info::state_requested)
				continue;

			piece_block b(piece, idx);

			// only allow a single additional request per block, in order
			// to spread it out evenly across all stalled blocks
			if (int(info.num_peers) > timed_out)
				continue;

			busy_blocks[busy_count].peers = info.num_peers;
			busy_blocks[busy_count].index = idx;
			++busy_count;

#if TORRENT_DEBUG_STREAMING > 1
			std::printf(" [%d (%d)]", b.block_index, info.num_peers);
#endif
		}
#if TORRENT_DEBUG_STREAMING > 1
		std::printf("\n");
#endif

		busy_blocks = busy_blocks.first(busy_count);

		// then sort blocks by the number of peers with requests
		// to the blocks (request the blocks with the fewest peers
		// first)
		std::sort(busy_blocks.begin(), busy_blocks.end());

		// then insert them into the interesting_blocks vector
		for (auto const& block : busy_blocks)
			interesting_blocks.emplace_back(piece, block.index);
	}

	void pick_time_critical_block(std::vector<peer_connection*>& peers
		, std::vector<peer_connection*>& ignore_peers
		, std::set<peer_connection*>& peers_with_requests
		, piece_picker::downloading_piece const& pi
		, time_critical_piece* i
		, piece_picker const* picker
		, int const blocks_in_piece
		, int const timed_out)
	{
		std::vector<piece_block> interesting_blocks;
		std::vector<piece_block> backup;
		std::vector<piece_index_t> ignore;

		time_point const now = aux::time_now();

		// loop until every block has been requested from this piece (i->piece)
		do
		{
			// if this peer's download time exceeds 2 seconds, we're done.
			// We don't want to build unreasonably long request queues
			if (!peers.empty() && peers[0]->download_queue_time() > milliseconds(2000))
			{
#if TORRENT_DEBUG_STREAMING > 1
				std::printf("queue time: %d ms, done\n"
					, int(total_milliseconds(peers[0]->download_queue_time())));
#endif
				break;
			}

			// pick the peer with the lowest download_queue_time that has i->piece
			auto p = std::find_if(peers.begin(), peers.end()
				, std::bind(&peer_connection::has_piece, _1, i->piece));

			// obviously we'll have to skip it if we don't have a peer that has
			// this piece
			if (p == peers.end())
			{
#if TORRENT_DEBUG_STREAMING > 1
				std::printf("out of peers, done\n");
#endif
				break;
			}
			peer_connection& c = **p;

			interesting_blocks.clear();
			backup.clear();

			// specifically request blocks with no affinity towards fast or slow
			// pieces. If we would, the picked block might end up in one of
			// the backup lists
			picker->add_blocks(i->piece, c.get_bitfield(), interesting_blocks
				, backup, blocks_in_piece, 0, c.peer_info_struct()
				, ignore, {});

			interesting_blocks.insert(interesting_blocks.end()
				, backup.begin(), backup.end());

			bool busy_mode = false;

			if (interesting_blocks.empty())
			{
				busy_mode = true;

#if TORRENT_DEBUG_STREAMING > 1
				std::printf("interesting_blocks.empty()\n");
#endif

				// there aren't any free blocks to pick, and the piece isn't
				// old enough to pick busy blocks yet. break to continue to
				// the next piece.
				if (timed_out == 0)
				{
#if TORRENT_DEBUG_STREAMING > 1
					std::printf("not timed out, moving on to next piece\n");
#endif
					break;
				}

#if TORRENT_DEBUG_STREAMING > 1
				std::printf("pick busy blocks\n");
#endif

				pick_busy_blocks(picker, i->piece, blocks_in_piece, timed_out
					, interesting_blocks, pi);
			}

			// we can't pick anything from this piece, we're done with it.
			// move on to the next one
			if (interesting_blocks.empty()) break;

			piece_block const b = interesting_blocks.front();

			// in busy mode we need to make sure we don't do silly
			// things like requesting the same block twice from the
			// same peer
			std::vector<pending_block> const& dq = c.download_queue();

			bool const already_requested = std::find_if(dq.begin(), dq.end()
				, aux::has_block(b)) != dq.end();

			if (already_requested)
			{
				// if the piece is stalled, we may end up picking a block
				// that we've already requested from this peer. If so, we should
				// simply disregard this peer from this piece, since this peer
				// is likely to be causing the stall. We should request it
				// from the next peer in the list
				// the peer will be put back in the set for the next piece
				ignore_peers.push_back(*p);
				peers.erase(p);
#if TORRENT_DEBUG_STREAMING > 1
				std::printf("piece already requested by peer, try next peer\n");
#endif
				// try next peer
				continue;
			}

			std::vector<pending_block> const& rq = c.request_queue();

			bool const already_in_queue = std::find_if(rq.begin(), rq.end()
				, aux::has_block(b)) != rq.end();

			if (already_in_queue)
			{
				if (!c.make_time_critical(b))
				{
#if TORRENT_DEBUG_STREAMING > 1
					std::printf("piece already time-critical and in queue for peer, trying next peer\n");
#endif
					ignore_peers.push_back(*p);
					peers.erase(p);
					continue;
				}
				i->last_requested = now;

#if TORRENT_DEBUG_STREAMING > 1
				std::printf("piece already in queue for peer, making time-critical\n");
#endif

				// we inserted a new block in the request queue, this
				// makes us actually send it later
				peers_with_requests.insert(peers_with_requests.begin(), &c);
			}
			else
			{
				if (!c.add_request(b, peer_connection::time_critical
					| (busy_mode ? peer_connection::busy : request_flags_t{})))
				{
#if TORRENT_DEBUG_STREAMING > 1
					std::printf("failed to request block [%d, %d]\n"
						, b.piece_index, b.block_index);
#endif
					ignore_peers.push_back(*p);
					peers.erase(p);
					continue;
				}

#if TORRENT_DEBUG_STREAMING > 1
				std::printf("requested block [%d, %d]\n"
					, b.piece_index, b.block_index);
#endif
				peers_with_requests.insert(peers_with_requests.begin(), &c);
			}

			if (!busy_mode) i->last_requested = now;

			if (i->first_requested == min_time()) i->first_requested = now;

			if (!c.can_request_time_critical())
			{
#if TORRENT_DEBUG_STREAMING > 1
				std::printf("peer cannot pick time critical pieces\n");
#endif
				peers.erase(p);
				// try next peer
				continue;
			}

			// resort p, since it will have a higher download_queue_time now
			while (p != peers.end()-1 && (*p)->download_queue_time()
				> (*(p+1))->download_queue_time())
			{
				std::iter_swap(p, p+1);
				++p;
			}
		} while (!interesting_blocks.empty());
	}

	} // anonymous namespace

	void torrent::request_time_critical_pieces()
	{
		TORRENT_ASSERT(is_single_thread());
		TORRENT_ASSERT(!upload_mode());

		// build a list of peers and sort it by download_queue_time
		// we use this sorted list to determine which peer we should
		// request a block from. The earlier a peer is in the list,
		// the sooner we will fully download the block we request.
		aux::vector<peer_connection*> peers;
		peers.reserve(num_peers());

		// some peers are marked as not being able to request time critical
		// blocks from. For instance, peers that have choked us, peers that are
		// on parole (i.e. they are believed to have sent us bad data), peers
		// that are being disconnected, in upload mode etc.
		std::remove_copy_if(m_connections.begin(), m_connections.end()
			, std::back_inserter(peers), [] (peer_connection* p)
			{ return !p->can_request_time_critical(); });

		// sort by the time we believe it will take this peer to send us all
		// blocks we've requested from it. The shorter time, the better candidate
		// it is to request a time critical block from.
		std::sort(peers.begin(), peers.end()
			, [] (peer_connection const* lhs, peer_connection const* rhs)
			{ return lhs->download_queue_time(16*1024) < rhs->download_queue_time(16*1024); });

		// remove the bottom 10% of peers from the candidate set.
		// this is just to remove outliers that might stall downloads
		int const new_size = (peers.end_index() * 9 + 9) / 10;
		TORRENT_ASSERT(new_size <= peers.end_index());
		peers.resize(new_size);

		// remember all the peers we issued requests to, so we can commit them
		// at the end of this function. Instead of sending the requests right
		// away, we batch them up and send them in a single write to the TCP
		// socket, increasing the chance that they will all be sent in the same
		// packet.
		std::set<peer_connection*> peers_with_requests;

		// peers that should be temporarily ignored for a specific piece
		// in order to give priority to other peers. They should be used for
		// subsequent pieces, so they are stored in this vector until the
		// piece is done
		std::vector<peer_connection*> ignore_peers;

		time_point const now = clock_type::now();

		// now, iterate over all time critical pieces, in order of importance, and
		// request them from the peers, in order of responsiveness. i.e. request
		// the most time critical pieces from the fastest peers.
		bool first_piece{true};
		for (auto& i : m_time_critical_pieces)
		{
#if TORRENT_DEBUG_STREAMING > 1
			std::printf("considering %d\n", i->piece);
#endif

			if (peers.empty())
			{
#if TORRENT_DEBUG_STREAMING > 1
				std::printf("out of peers, done\n");
#endif
				break;
			}

			// the +1000 is to compensate for the fact that we only call this
			// function once per second, so if we need to request it 500 ms from
			// now, we should request it right away
			if (!first_piece && i.deadline > now
				+ milliseconds(m_average_piece_time + m_piece_time_deviation * 4 + 1000))
			{
				// don't request pieces whose deadline is too far in the future
				// this is one of the termination conditions. We don't want to
				// send requests for all pieces in the torrent right away
#if TORRENT_DEBUG_STREAMING > 0
				std::printf("reached deadline horizon [%f + %f * 4 + 1]\n"
					, m_average_piece_time / 1000.f
					, m_piece_time_deviation / 1000.f);
#endif
				break;
			}
			first_piece = false;

			piece_picker::downloading_piece pi;
			m_picker->piece_info(i.piece, pi);

			// the number of "times" this piece has timed out.
			int timed_out = 0;

			int const blocks_in_piece = m_picker->blocks_in_piece(i.piece);

#if TORRENT_DEBUG_STREAMING > 0
			i.timed_out = timed_out;
#endif
			int const free_to_request = blocks_in_piece
				- pi.finished - pi.writing - pi.requested;

			if (free_to_request == 0)
			{
				if (i.last_requested == min_time())
					i.last_requested = now;

				// if it's been more than half of the typical download time
				// of a piece since we requested the last block, allow
				// one more request per block
				if (m_average_piece_time > 0)
					timed_out = int(total_milliseconds(now - i.last_requested)
						/ std::max(int(m_average_piece_time + m_piece_time_deviation / 2), 1));

#if TORRENT_DEBUG_STREAMING > 0
				i.timed_out = timed_out;
#endif
				// every block in this piece is already requested
				// there's no need to consider this piece, unless it
				// appears to be stalled.
				if (pi.requested == 0 || timed_out == 0)
				{
#if TORRENT_DEBUG_STREAMING > 1
					std::printf("skipping %d (full) [req: %d timed_out: %d ]\n"
						, i.piece, pi.requested
						, timed_out);
#endif

					// if requested is 0, it means all blocks have been received, and
					// we're just waiting for it to flush them to disk.
					// if last_requested is recent enough, we should give it some
					// more time
					// skip to the next piece
					continue;
				}

				// it's been too long since we requested the last block from
				// this piece. Allow re-requesting blocks from this piece
#if TORRENT_DEBUG_STREAMING > 1
				std::printf("timed out [average-piece-time: %d ms ]\n"
					, m_average_piece_time);
#endif
			}

			// pick all blocks for this piece. the peers list is kept up to date
			// and sorted. when we issue a request to a peer, its download queue
			// time will increase and it may need to be bumped in the peers list,
			// since it's ordered by download queue time
			pick_time_critical_block(peers, ignore_peers
				, peers_with_requests
				, pi, &i, m_picker.get()
				, blocks_in_piece, timed_out);

			// put back the peers we ignored into the peer list for the next piece
			if (!ignore_peers.empty())
			{
				peers.insert(peers.begin(), ignore_peers.begin(), ignore_peers.end());
				ignore_peers.clear();

				// TODO: instead of resorting the whole list, insert the peers
				// directly into the right place
				std::sort(peers.begin(), peers.end()
					, [] (peer_connection const* lhs, peer_connection const* rhs)
					{ return lhs->download_queue_time(16*1024) < rhs->download_queue_time(16*1024); });
			}

			// if this peer's download time exceeds 2 seconds, we're done.
			// We don't want to build unreasonably long request queues
			if (!peers.empty() && peers[0]->download_queue_time() > milliseconds(2000))
				break;
		}

		// commit all the time critical requests
		for (auto* p : peers_with_requests)
		{
			p->send_block_requests();
		}
	}
#endif // TORRENT_DISABLE_STREAMING

	std::set<std::string> torrent::web_seeds() const
	{
		TORRENT_ASSERT(is_single_thread());
		std::set<std::string> ret;
		for (auto const& s : m_web_seeds)
		{
			if (s.peer_info.banned) continue;
			if (s.removed) continue;
			ret.insert(s.url);
		}
		return ret;
	}

	void torrent::remove_web_seed(std::string const& url)
	{
		auto const i = std::find_if(m_web_seeds.begin(), m_web_seeds.end()
			, [&] (web_seed_t const& w) { return w.url == url; });

		if (i != m_web_seeds.end())
		{
			remove_web_seed_iter(i);
			set_need_save_resume();
		}
	}

	void torrent::disconnect_web_seed(peer_connection* p)
	{
		auto const i = std::find_if(m_web_seeds.begin(), m_web_seeds.end()
			, [p] (web_seed_t const& ws) { return ws.peer_info.connection == p; });

		// this happens if the web server responded with a redirect
		// or with something incorrect, so that we removed the web seed
		// immediately, before we disconnected
		if (i == m_web_seeds.end()) return;

		TORRENT_ASSERT(i->resolving == false);

		TORRENT_ASSERT(i->peer_info.connection);
		i->peer_info.connection = nullptr;
	}

	void torrent::remove_web_seed_conn(peer_connection* p, error_code const& ec
		, operation_t const op, disconnect_severity_t const error)
	{
		auto const i = std::find_if(m_web_seeds.begin(), m_web_seeds.end()
			, [p] (web_seed_t const& ws) { return ws.peer_info.connection == p; });

		TORRENT_ASSERT(i != m_web_seeds.end());
		if (i == m_web_seeds.end()) return;

		auto* peer = static_cast<peer_connection*>(i->peer_info.connection);
		if (peer != nullptr)
		{
			// if we have a connection for this web seed, we also need to
			// disconnect it and clear its reference to the peer_info object
			// that's part of the web_seed_t we're about to remove
			TORRENT_ASSERT(peer->m_in_use == 1337);
			peer->disconnect(ec, op, error);
			peer->set_peer_info(nullptr);
		}
		remove_web_seed_iter(i);
	}

	void torrent::retry_web_seed(peer_connection* p, std::optional<seconds32> const retry)
	{
		TORRENT_ASSERT(is_single_thread());
		auto const i = std::find_if(m_web_seeds.begin(), m_web_seeds.end()
			, [p] (web_seed_t const& ws) { return ws.peer_info.connection == p; });

		TORRENT_ASSERT(i != m_web_seeds.end());
		if (i == m_web_seeds.end()) return;
		if (i->removed) return;
		i->retry = aux::time_now32() + retry.value_or(seconds32(
			settings().get_int(settings_pack::urlseed_wait_retry)));
	}

	torrent_state torrent::get_peer_list_state()
	{
		torrent_state ret;
		ret.is_finished = is_finished();
		ret.allow_multiple_connections_per_ip = settings().get_bool(settings_pack::allow_multiple_connections_per_ip);
		ret.max_peerlist_size = is_paused()
			? settings().get_int(settings_pack::max_paused_peerlist_size)
			: settings().get_int(settings_pack::max_peerlist_size);
		ret.min_reconnect_time = settings().get_int(settings_pack::min_reconnect_time);

		ret.ip = m_ses.external_address();
		ret.port = m_ses.listen_port();
		ret.max_failcount = settings().get_int(settings_pack::max_failcount);
		return ret;
	}

	bool torrent::try_connect_peer()
	{
		TORRENT_ASSERT(is_single_thread());
		TORRENT_ASSERT(want_peers());

		torrent_state st = get_peer_list_state();
		need_peer_list();
		torrent_peer* p = m_peer_list->connect_one_peer(m_ses.session_time(), &st);
		peers_erased(st.erased);
		inc_stats_counter(counters::connection_attempt_loops, st.loop_counter);

		if (p == nullptr)
		{
			m_stats_counters.inc_stats_counter(counters::no_peer_connection_attempts);
			update_want_peers();
			return false;
		}

		if (!connect_to_peer(p))
		{
			m_stats_counters.inc_stats_counter(counters::missed_connection_attempts);
			m_peer_list->inc_failcount(p);
			update_want_peers();
			return false;
		}
		update_want_peers();

		return true;
	}

	torrent_peer* torrent::add_peer(tcp::endpoint const& adr
		, peer_source_flags_t const source, pex_flags_t flags)
	{
		TORRENT_ASSERT(is_single_thread());

		TORRENT_ASSERT(info_hash().has_v2() || !(flags & pex_lt_v2));

#ifndef TORRENT_DISABLE_DHT
		if (source != peer_info::resume_data)
		{
			// try to send a DHT ping to this peer
			// as well, to figure out if it supports
			// DHT (uTorrent and BitComet don't
			// advertise support)
			session().add_dht_node({adr.address(), adr.port()});
		}
#endif

		if (m_apply_ip_filter
			&& m_ip_filter
			&& m_ip_filter->access(adr.address()) & ip_filter::blocked)
		{
			if (alerts().should_post<peer_blocked_alert>())
				alerts().emplace_alert<peer_blocked_alert>(get_handle()
					, adr, peer_blocked_alert::ip_filter);

#ifndef TORRENT_DISABLE_EXTENSIONS
			notify_extension_add_peer(adr, source, torrent_plugin::filtered);
#endif
			return nullptr;
		}

		if (m_ses.get_port_filter().access(adr.port()) & port_filter::blocked)
		{
			if (alerts().should_post<peer_blocked_alert>())
				alerts().emplace_alert<peer_blocked_alert>(get_handle()
					, adr, peer_blocked_alert::port_filter);
#ifndef TORRENT_DISABLE_EXTENSIONS
			notify_extension_add_peer(adr, source, torrent_plugin::filtered);
#endif
			return nullptr;
		}

#if TORRENT_USE_I2P
		// if this is an i2p torrent, and we don't allow mixed mode
		// no regular peers should ever be added!
		if (!settings().get_bool(settings_pack::allow_i2p_mixed) && is_i2p())
		{
			if (alerts().should_post<peer_blocked_alert>())
				alerts().emplace_alert<peer_blocked_alert>(get_handle()
					, adr, peer_blocked_alert::i2p_mixed);
			return nullptr;
		}
#endif

		if (settings().get_bool(settings_pack::no_connect_privileged_ports) && adr.port() < 1024)
		{
			if (alerts().should_post<peer_blocked_alert>())
				alerts().emplace_alert<peer_blocked_alert>(get_handle()
					, adr, peer_blocked_alert::privileged_ports);
#ifndef TORRENT_DISABLE_EXTENSIONS
			notify_extension_add_peer(adr, source, torrent_plugin::filtered);
#endif
			return nullptr;
		}

		if (!torrent_file().info_hashes().has_v1())
			flags |= pex_lt_v2;

		need_peer_list();
		torrent_state st = get_peer_list_state();
		torrent_peer* p = m_peer_list->add_peer(adr, source, flags, &st);
		peers_erased(st.erased);

		if (p)
		{
			state_updated();
#ifndef TORRENT_DISABLE_EXTENSIONS
			notify_extension_add_peer(adr, source
				, st.first_time_seen
					? torrent_plugin::first_time
					: add_peer_flags_t{});
#endif
		}
		else
		{
#ifndef TORRENT_DISABLE_EXTENSIONS
			notify_extension_add_peer(adr, source, torrent_plugin::filtered);
#endif
		}
		update_want_peers();
		state_updated();
		return p;
	}

	bool torrent::ban_peer(torrent_peer* tp)
	{
		if (!settings().get_bool(settings_pack::ban_web_seeds) && tp->web_seed)
			return false;

		need_peer_list();
		if (!m_peer_list->ban_peer(tp)) return false;
		update_want_peers();

		inc_stats_counter(counters::num_banned_peers);
		return true;
	}

	void torrent::set_seed(torrent_peer* p, bool const s)
	{
		if (bool(p->seed) == s) return;
		if (s)
		{
			TORRENT_ASSERT(m_num_seeds < 0xffff);
			++m_num_seeds;
		}
		else
		{
			TORRENT_ASSERT(m_num_seeds > 0);
			--m_num_seeds;
		}

		need_peer_list();
		m_peer_list->set_seed(p, s);
		update_auto_sequential();
	}

	void torrent::clear_failcount(torrent_peer* p)
	{
		need_peer_list();
		m_peer_list->set_failcount(p, 0);
		update_want_peers();
	}

	std::pair<peer_list::iterator, peer_list::iterator> torrent::find_peers(address const& a)
	{
		need_peer_list();
		return m_peer_list->find_peers(a);
	}

	void torrent::update_peer_port(int const port, torrent_peer* p
		, peer_source_flags_t const src)
	{
		need_peer_list();
		torrent_state st = get_peer_list_state();
		m_peer_list->update_peer_port(port, p, src, &st);
		peers_erased(st.erased);
		update_want_peers();
	}

	// verify piece is used when checking resume data or when the user
	// adds a piece
	void torrent::verify_piece(piece_index_t const piece)
	{
		TORRENT_ASSERT(m_storage);
		TORRENT_ASSERT(!m_picker->is_hashing(piece));

		// we just completed the piece, it should be flushed to disk
		disk_job_flags_t flags{};

		auto const write_mode = settings().get_int(settings_pack::disk_io_write_mode);
		if (write_mode == settings_pack::write_through)
			flags |= disk_interface::flush_piece;
		else if (write_mode == settings_pack::disable_os_cache)
			flags |= disk_interface::flush_piece | disk_interface::volatile_read;
		if (torrent_file().info_hashes().has_v1())
			flags |= disk_interface::v1_hash;

		aux::vector<sha256_hash> hashes;
		if (torrent_file().info_hashes().has_v2())
		{
			hashes.resize(torrent_file().orig_files().blocks_in_piece2(piece));
		}

		if (settings().get_bool(settings_pack::disable_hash_checks))
		{
			// short-circuit the hash check if it's disabled
			m_picker->started_hash_job(piece);
			on_piece_verified(std::move(hashes), piece, sha1_hash(), storage_error{});
			return;
		}

		span<sha256_hash> v2_span(hashes);
		m_ses.disk_thread().async_hash(m_storage, piece, v2_span, flags
			, [self = shared_from_this(), hashes = std::move(hashes)]
			(piece_index_t p, sha1_hash const& h, storage_error const& error) mutable
			{ self->on_piece_verified(std::move(hashes), p, h, error); });
		m_picker->started_hash_job(piece);
		m_ses.deferred_submit_jobs();
	}

	void torrent::ip_filter_updated()
	{
		if (!m_apply_ip_filter) return;
		if (!m_peer_list) return;
		if (!m_ip_filter) return;

		torrent_state st = get_peer_list_state();
		std::vector<address> banned;
		m_peer_list->apply_ip_filter(*m_ip_filter, &st, banned);

		if (alerts().should_post<peer_blocked_alert>())
		{
			for (auto const& addr : banned)
				alerts().emplace_alert<peer_blocked_alert>(get_handle()
					, tcp::endpoint(addr, 0)
					, peer_blocked_alert::ip_filter);
		}

		peers_erased(st.erased);
	}

	void torrent::port_filter_updated()
	{
		if (!m_apply_ip_filter) return;
		if (!m_peer_list) return;

		torrent_state st = get_peer_list_state();
		std::vector<address> banned;
		m_peer_list->apply_port_filter(m_ses.get_port_filter(), &st, banned);

		if (alerts().should_post<peer_blocked_alert>())
		{
			for (auto const& addr : banned)
				alerts().emplace_alert<peer_blocked_alert>(get_handle()
					, tcp::endpoint(addr, 0)
					, peer_blocked_alert::port_filter);
		}

		peers_erased(st.erased);
	}

	// this is called when torrent_peers are removed from the peer_list
	// (peer-list). It removes any references we may have to those torrent_peers,
	// so we don't leave then dangling
	void torrent::peers_erased(std::vector<torrent_peer*> const& peers)
	{
		if (!has_picker()) return;

		for (auto* const p : peers)
		{
			m_picker->clear_peer(p);
		}
#if TORRENT_USE_INVARIANT_CHECKS
		m_picker->check_peers();
#endif
	}

#if TORRENT_ABI_VERSION == 1
#if !TORRENT_NO_FPU
	void torrent::file_progress_float(aux::vector<float, file_index_t>& fp)
	{
		TORRENT_ASSERT(is_single_thread());
		if (!valid_metadata())
		{
			fp.clear();
			return;
		}

		fp.resize(m_torrent_file->num_files(), 1.f);
		if (is_seed()) return;

		aux::vector<std::int64_t, file_index_t> progress;
		file_progress(progress, {});
		file_storage const& fs = m_torrent_file->files();
		for (auto const i : fs.file_range())
		{
			std::int64_t file_size = m_torrent_file->files().file_size(i);
			if (file_size == 0) fp[i] = 1.f;
			else fp[i] = float(progress[i]) / float(file_size);
		}
	}
#endif
#endif // TORRENT_ABI_VERSION

	void torrent::post_file_progress(file_progress_flags_t const flags)
	{
		aux::vector<std::int64_t, file_index_t> fp;
		file_progress(fp, flags);
		alerts().emplace_alert<file_progress_alert>(get_handle(), std::move(fp));
	}

	void torrent::file_progress(aux::vector<std::int64_t, file_index_t>& fp
		, file_progress_flags_t const flags)
	{
		TORRENT_ASSERT(is_single_thread());
		if (!valid_metadata())
		{
			fp.clear();
			return;
		}

		// if we're a seed, we don't have an m_file_progress anyway
		// since we don't need one. We know we have all files
		// just fill in the full file sizes as a shortcut
		if (is_seed())
		{
			fp.resize(m_torrent_file->num_files());
			file_storage const& fs = m_torrent_file->files();
			for (auto const i : fs.file_range())
				fp[i] = fs.file_size(i);
			return;
		}

		if (num_have() == 0 || m_file_progress.empty())
		{
			// if we don't have any pieces, just return zeroes
			fp.clear();
			fp.resize(m_torrent_file->num_files(), 0);
		}
		else
		{
			m_file_progress.export_progress(fp);
		}

		if (flags & torrent_handle::piece_granularity)
			return;

		if (!has_picker())
			return;

		std::vector<piece_picker::downloading_piece> q = m_picker->get_download_queue();

		file_storage const& fs = m_torrent_file->files();
		for (auto const& dp : q)
		{
			std::int64_t offset = std::int64_t(static_cast<int>(dp.index))
				* m_torrent_file->piece_length();
			file_index_t file = fs.file_index_at_offset(offset);
			int idx = -1;
			for (auto const& info : m_picker->blocks_for_piece(dp))
			{
				++idx;
				TORRENT_ASSERT(file < fs.end_file());
				TORRENT_ASSERT(offset == std::int64_t(static_cast<int>(dp.index))
					* m_torrent_file->piece_length()
					+ idx * block_size());
				TORRENT_ASSERT(offset < m_torrent_file->total_size());
				while (offset >= fs.file_offset(file) + fs.file_size(file))
				{
					++file;
				}
				TORRENT_ASSERT(file < fs.end_file());

				std::int64_t block = block_size();

				if (info.state == piece_picker::block_info::state_none)
				{
					offset += block;
					continue;
				}

				if (info.state == piece_picker::block_info::state_requested)
				{
					block = 0;
					torrent_peer* p = info.peer;
					if (p != nullptr && p->connection)
					{
						auto* peer = static_cast<peer_connection*>(p->connection);
						auto pbp = peer->downloading_piece_progress();
						if (pbp.piece_index == dp.index && pbp.block_index == idx)
							block = pbp.bytes_downloaded;
						TORRENT_ASSERT(block <= block_size());
					}

					if (block == 0)
					{
						offset += block_size();
						continue;
					}
				}

				if (offset + block > fs.file_offset(file) + fs.file_size(file))
				{
					std::int64_t left_over = block_size() - block;
					// split the block on multiple files
					while (block > 0)
					{
						TORRENT_ASSERT(offset <= fs.file_offset(file) + fs.file_size(file));
						std::int64_t const slice = std::min(fs.file_offset(file) + fs.file_size(file) - offset
							, block);
						fp[file] += slice;
						offset += slice;
						block -= slice;
						TORRENT_ASSERT(offset <= fs.file_offset(file) + fs.file_size(file));
						if (offset == fs.file_offset(file) + fs.file_size(file))
						{
							++file;
							if (file == fs.end_file())
							{
								offset += block;
								break;
							}
						}
					}
					offset += left_over;
					TORRENT_ASSERT(offset == std::int64_t(static_cast<int>(dp.index))
						* m_torrent_file->piece_length()
						+ (idx + 1) * block_size());
				}
				else
				{
					fp[file] += block;
					offset += block_size();
				}
				TORRENT_ASSERT(file <= fs.end_file());
			}
		}
	}

	void torrent::new_external_ip()
	{
		if (m_peer_list) m_peer_list->clear_peer_prio();
	}

	void torrent::stop_when_ready(bool const b)
	{
		m_stop_when_ready = b;

		// to avoid race condition, if we're already in a downloading state,
		// trigger the stop-when-ready logic immediately.
		if (m_stop_when_ready && is_downloading_state(m_state))
		{
#ifndef TORRENT_DISABLE_LOGGING
			debug_log("stop_when_ready triggered");
#endif
			auto_managed(false);
			pause();
			m_stop_when_ready = false;
		}
	}

	void torrent::set_state(torrent_status::state_t const s)
	{
		TORRENT_ASSERT(is_single_thread());
		TORRENT_ASSERT(s != 0); // this state isn't used anymore

#if TORRENT_USE_ASSERTS

		if (s == torrent_status::seeding)
		{
			TORRENT_ASSERT(is_seed());
			TORRENT_ASSERT(is_finished());
		}
		if (s == torrent_status::finished)
			TORRENT_ASSERT(is_finished());
		if (s == torrent_status::downloading && m_state == torrent_status::finished)
			TORRENT_ASSERT(!is_finished());
#endif

		if (int(m_state) == s) return;

		if (m_ses.alerts().should_post<state_changed_alert>())
		{
			m_ses.alerts().emplace_alert<state_changed_alert>(get_handle()
				, s, static_cast<torrent_status::state_t>(m_state));
		}

		if (s == torrent_status::finished
			&& alerts().should_post<torrent_finished_alert>())
		{
			alerts().emplace_alert<torrent_finished_alert>(
				get_handle());
		}

		bool const trigger_stop = m_stop_when_ready
			&& !is_downloading_state(m_state)
			&& is_downloading_state(s);

		// we need to update the state before calling pause(), because otherwise
		// it may think we're still checking files, even though we're just
		// leaving that state
		m_state = s;

		update_gauge();
		update_want_peers();
		update_want_tick();
		update_state_list();

		state_updated();

#ifndef TORRENT_DISABLE_LOGGING
		debug_log("set_state() %d", m_state);
#endif

		if (trigger_stop)
		{
#ifndef TORRENT_DISABLE_LOGGING
			debug_log("stop_when_ready triggered");
#endif
			// stop_when_ready is set, and we're transitioning from a downloading
			// state to a non-downloading state. pause the torrent. Note that
			// "downloading" is defined broadly to include any state where we
			// either upload or download (for the purpose of this flag).
			auto_managed(false);
			pause();
			m_stop_when_ready = false;
		}

#ifndef TORRENT_DISABLE_EXTENSIONS
		for (auto& ext : m_extensions)
		{
			ext->on_state(state());
		}
#endif
	}

#ifndef TORRENT_DISABLE_EXTENSIONS
	void torrent::notify_extension_add_peer(tcp::endpoint const& ip
		, peer_source_flags_t const src, add_peer_flags_t const flags)
	{
		for (auto& ext : m_extensions)
		{
			ext->on_add_peer(ip, src, flags);
		}
	}
#endif

	void torrent::state_updated()
	{
		// if this fails, this function is probably called
		// from within the torrent constructor, which it
		// shouldn't be. Whichever function ends up calling
		// this should probably be moved to torrent::start()
		TORRENT_ASSERT(shared_from_this());

		// we can't call state_updated() while the session
		// is building the status update alert
		TORRENT_ASSERT(!m_ses.is_posting_torrent_updates());

		// we're not subscribing to this torrent, don't add it
		if (!m_state_subscription) return;

		aux::vector<torrent*>& list = m_ses.torrent_list(aux::session_interface::torrent_state_updates);

		// if it has already been updated this round, no need to
		// add it to the list twice
		if (m_links[aux::session_interface::torrent_state_updates].in_list())
		{
#ifdef TORRENT_EXPENSIVE_INVARIANT_CHECKS
			TORRENT_ASSERT(find(list.begin(), list.end(), this) != list.end());
#endif
			return;
		}

#ifdef TORRENT_EXPENSIVE_INVARIANT_CHECKS
		TORRENT_ASSERT(find(list.begin(), list.end(), this) == list.end());
#endif

		m_links[aux::session_interface::torrent_state_updates].insert(list, this);
	}

	void torrent::status(torrent_status* st, status_flags_t const flags)
	{
		INVARIANT_CHECK;

		time_point32 const now = aux::time_now32();

		st->handle = get_handle();
		st->info_hashes = info_hash();
#if TORRENT_ABI_VERSION < 3
		st->info_hash = info_hash().get_best();
#endif
#if TORRENT_ABI_VERSION == 1
		st->is_loaded = true;
#endif

		if (flags & torrent_handle::query_name)
			st->name = name();

		if (flags & torrent_handle::query_save_path)
			st->save_path = save_path();

		if (flags & torrent_handle::query_torrent_file)
			st->torrent_file = m_torrent_file;

		st->has_incoming = m_has_incoming;
		st->errc = m_error;
		st->error_file = m_error_file;

#if TORRENT_ABI_VERSION == 1
		if (m_error) st->error = m_error.message()
			+ ": " + resolve_filename(m_error_file);
		st->seed_mode = m_seed_mode;
#endif
		st->moving_storage = m_moving_storage;

		st->announcing_to_trackers = m_announce_to_trackers;
		st->announcing_to_lsd = m_announce_to_lsd;
		st->announcing_to_dht = m_announce_to_dht;
#if TORRENT_ABI_VERSION == 1
		st->stop_when_ready = m_stop_when_ready;
#endif

		st->added_time = m_added_time;
		st->completed_time = m_completed_time;

#if TORRENT_ABI_VERSION == 1
		st->last_scrape = static_cast<int>(total_seconds(aux::time_now32() - m_last_scrape));
#endif

#if TORRENT_ABI_VERSION == 1
#ifndef TORRENT_DISABLE_SHARE_MODE
		st->share_mode = m_share_mode;
#else
		st->share_mode = false;
#endif
		st->upload_mode = m_upload_mode;
#endif
		st->up_bandwidth_queue = 0;
		st->down_bandwidth_queue = 0;
#if TORRENT_ABI_VERSION == 1
		st->priority = priority();
#endif

		st->num_peers = num_peers() - m_num_connecting;

		st->list_peers = m_peer_list ? m_peer_list->num_peers() : 0;
		st->list_seeds = m_peer_list ? m_peer_list->num_seeds() : 0;
		st->connect_candidates = m_peer_list ? m_peer_list->num_connect_candidates() : 0;
		TORRENT_ASSERT(st->connect_candidates >= 0);
		st->seed_rank = seed_rank(settings());

		st->all_time_upload = m_total_uploaded;
		st->all_time_download = m_total_downloaded;

		// activity time
#if TORRENT_ABI_VERSION == 1
		st->finished_time = int(total_seconds(finished_time()));
		st->active_time = int(total_seconds(active_time()));
		st->seeding_time = int(total_seconds(seeding_time()));

		time_point32 const unset{seconds32(0)};

		st->time_since_upload = m_last_upload == unset ? -1
			: static_cast<int>(total_seconds(aux::time_now32() - m_last_upload));
		st->time_since_download = m_last_download == unset ? -1
			: static_cast<int>(total_seconds(aux::time_now32() - m_last_download));
#endif

		st->finished_duration = finished_time();
		st->active_duration = active_time();
		st->seeding_duration = seeding_time();

		st->last_upload = m_last_upload;
		st->last_download = m_last_download;

		st->storage_mode = static_cast<storage_mode_t>(m_storage_mode);

		st->num_complete = (m_complete == 0xffffff) ? -1 : m_complete;
		st->num_incomplete = (m_incomplete == 0xffffff) ? -1 : m_incomplete;
#if TORRENT_ABI_VERSION == 1
		st->paused = is_torrent_paused();
		st->auto_managed = m_auto_managed;
		st->sequential_download = m_sequential_download;
#endif
		st->is_seeding = is_seed();
		st->is_finished = is_finished();
#if TORRENT_ABI_VERSION == 1
#ifndef TORRENT_DISABLE_SUPERSEEDING
		st->super_seeding = m_super_seeding;
#endif
#endif
		st->has_metadata = valid_metadata();
		bytes_done(*st, flags);
		TORRENT_ASSERT(st->total_wanted_done >= 0);
		TORRENT_ASSERT(st->total_done >= st->total_wanted_done);

		// payload transfer
		st->total_payload_download = m_stat.total_payload_download();
		st->total_payload_upload = m_stat.total_payload_upload();

		// total transfer
		st->total_download = m_stat.total_payload_download()
			+ m_stat.total_protocol_download();
		st->total_upload = m_stat.total_payload_upload()
			+ m_stat.total_protocol_upload();

		// failed bytes
		st->total_failed_bytes = m_total_failed_bytes;
		st->total_redundant_bytes = m_total_redundant_bytes;

		// transfer rate
		st->download_rate = m_stat.download_rate();
		st->upload_rate = m_stat.upload_rate();
		st->download_payload_rate = m_stat.download_payload_rate();
		st->upload_payload_rate = m_stat.upload_payload_rate();

		if (is_paused() || m_tracker_timer.expiry() < now)
			st->next_announce = seconds(0);
		else
			st->next_announce = m_tracker_timer.expiry() - now;

		if (st->next_announce.count() < 0)
			st->next_announce = seconds(0);

#if TORRENT_ABI_VERSION == 1
		st->announce_interval = seconds(0);
#endif

		st->current_tracker = m_trackers.last_working_url();
		if (st->current_tracker.empty())
		{
#ifdef __clang__
#pragma clang diagnostic push
#pragma clang diagnostic ignored "-Wmissing-braces"
#endif
			aux::array<bool const, num_protocols, protocol_version> const supports_protocol{
			{
				m_info_hash.has_v1(),
				m_info_hash.has_v2()
			}};
#ifdef __clang__
#pragma clang diagnostic pop
#endif

			for (auto const& t : m_trackers)
			{
				if (!t.verified) continue;
				if (std::any_of(t.endpoints.begin(), t.endpoints.end()
					, [supports_protocol](aux::announce_endpoint const& aep) {
						for (protocol_version const ih : all_versions)
						{
							if (supports_protocol[ih] && aep.info_hashes[ih].updating)
								return false;
						}
						return true;
					})) continue;
				st->current_tracker = t.url;
				break;
			}
		}

		if ((flags & torrent_handle::query_verified_pieces))
		{
			st->verified_pieces = m_verified;
		}

		st->num_uploads = m_num_uploads;
		st->uploads_limit = m_max_uploads == (1 << 24) - 1 ? -1 : m_max_uploads;
		st->num_connections = num_peers();
		st->connections_limit = m_max_connections == (1 << 24) - 1 ? -1 : m_max_connections;
		// if we don't have any metadata, stop here

		st->queue_position = queue_position();
		st->need_save_resume = need_save_resume_data();
#if TORRENT_ABI_VERSION == 1
		st->ip_filter_applies = m_apply_ip_filter;
#endif

		st->state = static_cast<torrent_status::state_t>(m_state);
		st->flags = this->flags();

#if TORRENT_USE_ASSERTS
		if (st->state == torrent_status::finished
			|| st->state == torrent_status::seeding)
		{
			// it may be tempting to assume that st->is_finished == true here, but
			// this assumption does not always hold. We transition to "finished"
			// when we receive the last block of the last piece, which is before
			// the hash check comes back. "is_finished" is set to true once all the
			// pieces have been hash checked. So, there's a short window where it
			// doesn't hold.
		}
#endif

		if (!valid_metadata())
		{
			st->state = torrent_status::downloading_metadata;
			st->progress_ppm = m_progress_ppm;
#if !TORRENT_NO_FPU
			st->progress = m_progress_ppm / 1000000.f;
#endif
			st->block_size = 0;
			return;
		}

		st->block_size = block_size();

		if (m_state == torrent_status::checking_files)
		{
			st->progress_ppm = m_progress_ppm;
#if !TORRENT_NO_FPU
			st->progress = m_progress_ppm / 1000000.f;
#endif
		}
		else if (st->total_wanted == 0)
		{
			st->progress_ppm = 1000000;
			st->progress = 1.f;
		}
		else
		{
			st->progress_ppm = int(st->total_wanted_done * 1000000
				/ st->total_wanted);
#if !TORRENT_NO_FPU
			st->progress = float(st->progress_ppm) / 1000000.f;
#endif
		}

		if (flags & torrent_handle::query_pieces)
		{
			int const num_pieces = m_torrent_file->num_pieces();
			if (has_picker())
			{
				st->pieces.resize(num_pieces, false);
				for (auto const i : st->pieces.range())
					if (m_picker->has_piece_passed(i)) st->pieces.set_bit(i);
			}
			else if (m_have_all)
			{
				st->pieces.resize(num_pieces, true);
			}
			else
			{
				st->pieces.resize(num_pieces, false);
			}
		}
		st->num_pieces = num_have();
		st->num_seeds = num_seeds();
		if ((flags & torrent_handle::query_distributed_copies) && m_picker.get())
		{
			std::tie(st->distributed_full_copies, st->distributed_fraction) =
				m_picker->distributed_copies();
#if TORRENT_NO_FPU
			st->distributed_copies = -1.f;
#else
			st->distributed_copies = float(st->distributed_full_copies)
				+ float(st->distributed_fraction) / 1000;
#endif
		}
		else
		{
			st->distributed_full_copies = -1;
			st->distributed_fraction = -1;
			st->distributed_copies = -1.f;
		}

		st->last_seen_complete = m_swarm_last_seen_complete;
	}

	int torrent::priority() const
	{
		int priority = 0;
		for (int i = 0; i < num_classes(); ++i)
		{
			int const* prio = m_ses.peer_classes().at(class_at(i))->priority;
			priority = std::max(priority, prio[peer_connection::upload_channel]);
			priority = std::max(priority, prio[peer_connection::download_channel]);
		}
		return priority;
	}

#if TORRENT_ABI_VERSION == 1
	void torrent::set_priority(int const prio)
	{
		// priority 1 is default
		if (prio == 1 && m_peer_class == peer_class_t{}) return;

		if (m_peer_class == peer_class_t{})
			setup_peer_class();

		struct peer_class* tpc = m_ses.peer_classes().at(m_peer_class);
		TORRENT_ASSERT(tpc);
		tpc->priority[peer_connection::download_channel] = prio;
		tpc->priority[peer_connection::upload_channel] = prio;

		state_updated();
	}
#endif

	void torrent::add_redundant_bytes(int const b, waste_reason const reason)
	{
		TORRENT_ASSERT(is_single_thread());
		TORRENT_ASSERT(b > 0);
		TORRENT_ASSERT(static_cast<int>(reason) >= 0);
		TORRENT_ASSERT(static_cast<int>(reason) < static_cast<int>(waste_reason::max));

		if (m_total_redundant_bytes <= std::numeric_limits<std::int64_t>::max() - b)
			m_total_redundant_bytes += b;
		else
			m_total_redundant_bytes = std::numeric_limits<std::int64_t>::max();

		// the stats counters are 64 bits, so we don't check for overflow there
		m_stats_counters.inc_stats_counter(counters::recv_redundant_bytes, b);
		m_stats_counters.inc_stats_counter(counters::waste_piece_timed_out + static_cast<int>(reason), b);
	}

	void torrent::add_failed_bytes(int const b)
	{
		TORRENT_ASSERT(is_single_thread());
		TORRENT_ASSERT(b > 0);
		if (m_total_failed_bytes <= std::numeric_limits<std::int64_t>::max() - b)
			m_total_failed_bytes += b;
		else
			m_total_failed_bytes = std::numeric_limits<std::int64_t>::max();

		// the stats counters are 64 bits, so we don't check for overflow there
		m_stats_counters.inc_stats_counter(counters::recv_failed_bytes, b);
	}

	// the number of connected peers that are seeds
	int torrent::num_seeds() const
	{
		TORRENT_ASSERT(is_single_thread());
		INVARIANT_CHECK;

		return int(m_num_seeds) - int(m_num_connecting_seeds);
	}

	// the number of connected peers that are not seeds
	int torrent::num_downloaders() const
	{
		TORRENT_ASSERT(is_single_thread());
		INVARIANT_CHECK;

		int const ret = num_peers()
			- m_num_seeds
			- m_num_connecting
			+ m_num_connecting_seeds;
		TORRENT_ASSERT(ret >= 0);
		return ret;
	}

	void torrent::tracker_request_error(tracker_request const& r
		, error_code const& ec, operation_t const op, std::string const& msg
		, seconds32 const retry_interval)
	{
		TORRENT_ASSERT(is_single_thread());

		INVARIANT_CHECK;

// some older versions of clang had a bug where it would fire this warning here
#ifdef __clang__
#pragma clang diagnostic push
#pragma clang diagnostic ignored "-Wmissing-braces"
#endif
		aux::array<bool const, num_protocols, protocol_version> const supports_protocol
		{ {
			m_info_hash.has_v1(),
			m_info_hash.has_v2()
		} };
#ifdef __clang__
#pragma clang diagnostic pop
#endif

#ifndef TORRENT_DISABLE_LOGGING
		if (should_log())
		{
			debug_log("*** tracker error: (%d) %s [%s] %s", ec.value()
				, ec.message().c_str(), operation_name(op), msg.c_str());
		}
#endif
		if (!(r.kind & tracker_request::scrape_request))
		{
			// announce request
			aux::announce_entry* ae = m_trackers.find_tracker(r.url);
			int fails = 0;
			tcp::endpoint local_endpoint;
			protocol_version hash_version = protocol_version::V1;
			if (ae)
			{
				auto* aep = ae->find_endpoint(r.outgoing_socket);
				if (aep)
				{
					hash_version = r.info_hash == m_info_hash.v1
						? protocol_version::V1 : protocol_version::V2;
					auto& a = aep->info_hashes[hash_version];
					local_endpoint = aep->local_endpoint;
					a.failed(settings().get_int(settings_pack::tracker_backoff)
						, retry_interval);
					a.last_error = ec;
					a.message = msg;
					fails = a.fails;

#ifndef TORRENT_DISABLE_LOGGING
					debug_log("*** increment tracker fail count [ep: %s url: %s %d]"
						, print_endpoint(aep->local_endpoint).c_str(), r.url.c_str(), a.fails);
#endif
					if (ec == boost::system::errc::address_family_not_supported)
					{
						// don't try to announce from this endpoint again
						aep->enabled = false;
#ifndef TORRENT_DISABLE_LOGGING
						debug_log("*** disabling endpoint [ep: %s url: %s ]"
							, print_endpoint(aep->local_endpoint).c_str(), r.url.c_str());
#endif
					}
				}
				else if (r.outgoing_socket)
				{
#ifndef TORRENT_DISABLE_LOGGING
					debug_log("*** no matching endpoint for request [%s, %s]"
						, r.url.c_str(), print_endpoint(r.outgoing_socket.get_local_endpoint()).c_str());
#endif
				}

				// never talk to this tracker again
				if (ec == error_code(410, http_category())) m_trackers.dont_try_again(ae);

				// if all endpoints fail, then we de-prioritize the tracker and try
				// the next one in the tier
				if (std::all_of(ae->endpoints.begin(), ae->endpoints.end()
					, [&](aux::announce_endpoint const& ep)
					{
						for (protocol_version const ih : all_versions)
							if (supports_protocol[ih] && ep.info_hashes[ih].is_working())
								return false;
						return true;
					}))
				{
					m_trackers.deprioritize_tracker(ae);
				}
			}
			if (m_ses.alerts().should_post<tracker_error_alert>()
				|| r.triggered_manually)
			{
				m_ses.alerts().emplace_alert<tracker_error_alert>(get_handle()
					, local_endpoint, fails, hash_version, r.url, op, ec, msg);
			}
		}
		else
		{
			aux::announce_entry* ae = m_trackers.find_tracker(r.url);

			// scrape request
			if (ec == error_code(410, http_category()) && ae)
				m_trackers.dont_try_again(ae);

			// if this was triggered manually we need to post this unconditionally,
			// since the client expects a response from its action, regardless of
			// whether all tracker events have been enabled by the alert mask
			if (m_ses.alerts().should_post<scrape_failed_alert>()
				|| r.triggered_manually)
			{
				tcp::endpoint local_endpoint;
				if (ae)
				{
					auto const* aep = ae->find_endpoint(r.outgoing_socket);
					if (aep != nullptr) local_endpoint = aep->local_endpoint;
				}

				protocol_version hash_version = r.info_hash == m_info_hash.v1
					? protocol_version::V1 : protocol_version::V2;

				m_ses.alerts().emplace_alert<scrape_failed_alert>(get_handle()
					, local_endpoint, hash_version, r.url, ec);
			}
		}
		// announce to the next working tracker
		// We may have changed state into checking by now, in which case we
		// shouldn't keep trying to announce
		if ((!m_abort && !is_paused() && state() != torrent_status::checking_files)
			|| r.event == event_t::stopped)
		{
			announce_with_tracker(r.event);
		}
		update_tracker_timer(aux::time_now32());
	}

#ifndef TORRENT_DISABLE_LOGGING
	bool torrent::should_log() const
	{
		return alerts().should_post<torrent_log_alert>();
	}

	TORRENT_FORMAT(2,3)
	void torrent::debug_log(char const* fmt, ...) const noexcept try
	{
		if (!alerts().should_post<torrent_log_alert>()) return;

		va_list v;
		va_start(v, fmt);
		alerts().emplace_alert<torrent_log_alert>(
			const_cast<torrent*>(this)->get_handle(), fmt, v);
		va_end(v);
	}
	catch (std::exception const&) {}
#endif

}<|MERGE_RESOLUTION|>--- conflicted
+++ resolved
@@ -1443,7 +1443,7 @@
 	{
 		m_extensions.push_back(ext);
 
-		for (auto p : m_connections)
+		for (auto* p : m_connections)
 		{
 			TORRENT_INCREMENT(m_iterating_connections);
 			std::shared_ptr<peer_plugin> pp(ext->new_connection(peer_connection_handle(p->self())));
@@ -1470,21 +1470,6 @@
 		if (!tp) return;
 
 		add_extension(tp);
-<<<<<<< HEAD
-
-		for (auto* p : m_connections)
-		{
-			TORRENT_INCREMENT(m_iterating_connections);
-			std::shared_ptr<peer_plugin> pp(tp->new_connection(peer_connection_handle(p->self())));
-			if (pp) p->add_extension(std::move(pp));
-		}
-
-		// if files are checked for this torrent, call the extension
-		// to let it initialize itself
-		if (m_connections_initialized)
-			tp->on_files_checked();
-=======
->>>>>>> 61ad52ae
 	}
 
 #endif
