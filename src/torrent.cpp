/*

Copyright (c) 2003-2020, Arvid Norberg
Copyright (c) 2003, Daniel Wallin
Copyright (c) 2004, Magnus Jonsson
Copyright (c) 2008, Andrew Resch
Copyright (c) 2015, Mikhail Titov
Copyright (c) 2015-2020, Steven Siloti
Copyright (c) 2016, Jonathan McDougall
Copyright (c) 2016-2020, Alden Torres
Copyright (c) 2016-2018, Pavel Pimenov
Copyright (c) 2016-2017, Andrei Kurushin
Copyright (c) 2017, Falcosc
Copyright (c) 2017, 2020, AllSeeingEyeTolledEweSew
Copyright (c) 2017, ximply
Copyright (c) 2018, Fernando Rodriguez
Copyright (c) 2018, d-komarov
Copyright (c) 2018, airium
Copyright (c) 2020, Paul-Louis Ageneau
All rights reserved.

Redistribution and use in source and binary forms, with or without
modification, are permitted provided that the following conditions
are met:

    * Redistributions of source code must retain the above copyright
      notice, this list of conditions and the following disclaimer.
    * Redistributions in binary form must reproduce the above copyright
      notice, this list of conditions and the following disclaimer in
      the documentation and/or other materials provided with the distribution.
    * Neither the name of the author nor the names of its
      contributors may be used to endorse or promote products derived
      from this software without specific prior written permission.

THIS SOFTWARE IS PROVIDED BY THE COPYRIGHT HOLDERS AND CONTRIBUTORS "AS IS"
AND ANY EXPRESS OR IMPLIED WARRANTIES, INCLUDING, BUT NOT LIMITED TO, THE
IMPLIED WARRANTIES OF MERCHANTABILITY AND FITNESS FOR A PARTICULAR PURPOSE
ARE DISCLAIMED. IN NO EVENT SHALL THE COPYRIGHT OWNER OR CONTRIBUTORS BE
LIABLE FOR ANY DIRECT, INDIRECT, INCIDENTAL, SPECIAL, EXEMPLARY, OR
CONSEQUENTIAL DAMAGES (INCLUDING, BUT NOT LIMITED TO, PROCUREMENT OF
SUBSTITUTE GOODS OR SERVICES; LOSS OF USE, DATA, OR PROFITS; OR BUSINESS
INTERRUPTION) HOWEVER CAUSED AND ON ANY THEORY OF LIABILITY, WHETHER IN
CONTRACT, STRICT LIABILITY, OR TORT (INCLUDING NEGLIGENCE OR OTHERWISE)
ARISING IN ANY WAY OUT OF THE USE OF THIS SOFTWARE, EVEN IF ADVISED OF THE
POSSIBILITY OF SUCH DAMAGE.

*/

#include "libtorrent/config.hpp"

#include <cstdarg> // for va_list
#include <ctime>
#include <algorithm>
#include <set>
#include <map>
#include <vector>
#include <cctype>
#include <numeric>
#include <limits> // for numeric_limits
#include <cstdio> // for snprintf
#include <functional>

#include "libtorrent/torrent.hpp"
#include "libtorrent/torrent_handle.hpp"
#include "libtorrent/announce_entry.hpp"
#include "libtorrent/torrent_info.hpp"
#include "libtorrent/tracker_manager.hpp"
#include "libtorrent/parse_url.hpp"
#include "libtorrent/bencode.hpp"
#include "libtorrent/hasher.hpp"
#include "libtorrent/entry.hpp"
#include "libtorrent/peer.hpp"
#include "libtorrent/peer_connection.hpp"
#include "libtorrent/bt_peer_connection.hpp"
#include "libtorrent/web_peer_connection.hpp"
#include "libtorrent/http_seed_connection.hpp"
#include "libtorrent/peer_connection_handle.hpp"
#include "libtorrent/peer_id.hpp"
#include "libtorrent/identify_client.hpp"
#include "libtorrent/alert_types.hpp"
#include "libtorrent/extensions.hpp"
#include "libtorrent/aux_/session_interface.hpp"
#include "libtorrent/aux_/instantiate_connection.hpp"
#include "libtorrent/assert.hpp"
#include "libtorrent/kademlia/dht_tracker.hpp"
#include "libtorrent/peer_info.hpp"
#include "libtorrent/http_connection.hpp"
#include "libtorrent/random.hpp"
#include "libtorrent/peer_class.hpp" // for peer_class
#include "libtorrent/socket_io.hpp" // for read_*_endpoint
#include "libtorrent/ip_filter.hpp"
#include "libtorrent/request_blocks.hpp"
#include "libtorrent/performance_counters.hpp" // for counters
#include "libtorrent/aux_/resolver_interface.hpp"
#include "libtorrent/aux_/alloca.hpp"
#include "libtorrent/resolve_links.hpp"
#include "libtorrent/aux_/file_progress.hpp"
#include "libtorrent/aux_/has_block.hpp"
#include "libtorrent/aux_/alert_manager.hpp"
#include "libtorrent/disk_interface.hpp"
#include "libtorrent/aux_/ip_helpers.hpp" // for is_ip_address
#include "libtorrent/download_priority.hpp"
#include "libtorrent/hex.hpp" // to_hex
#include "libtorrent/aux_/range.hpp"
#include "libtorrent/aux_/merkle.hpp"
#include "libtorrent/mmap_disk_io.hpp" // for hasher_thread_divisor
#include "libtorrent/aux_/numeric_cast.hpp"
#include "libtorrent/aux_/path.hpp"
#include "libtorrent/aux_/generate_peer_id.hpp"
#include "libtorrent/aux_/announce_entry.hpp"
#include "libtorrent/ssl.hpp"

#ifdef TORRENT_SSL_PEERS
#include "libtorrent/ssl_stream.hpp"
#endif // TORRENT_SSL_PEERS

#ifndef TORRENT_DISABLE_LOGGING
#include "libtorrent/aux_/session_impl.hpp" // for tracker_logger
#endif

#include "libtorrent/aux_/torrent_impl.hpp"

using namespace std::placeholders;

namespace libtorrent {
namespace {

bool is_downloading_state(int const st)
{
	switch (st)
	{
		case torrent_status::checking_files:
		case torrent_status::checking_resume_data:
			return false;
		case torrent_status::downloading_metadata:
		case torrent_status::downloading:
		case torrent_status::finished:
		case torrent_status::seeding:
			return true;
		default:
			// unexpected state
			TORRENT_ASSERT_FAIL_VAL(st);
			return false;
	}
}
} // anonymous namespace

	constexpr web_seed_flag_t torrent::ephemeral;

	web_seed_t::web_seed_t(web_seed_entry const& wse)
		: web_seed_entry(wse)
	{
		peer_info.web_seed = true;
	}

	web_seed_t::web_seed_t(std::string const& url_, web_seed_entry::type_t type_
		, std::string const& auth_
		, web_seed_entry::headers_t const& extra_headers_)
		: web_seed_entry(url_, type_, auth_, extra_headers_)
	{
		peer_info.web_seed = true;
	}

	torrent_hot_members::torrent_hot_members(aux::session_interface& ses
		, add_torrent_params const& p, bool const session_paused)
		: m_ses(ses)
		, m_complete(0xffffff)
		, m_upload_mode(p.flags & torrent_flags::upload_mode)
		, m_connections_initialized(false)
		, m_abort(false)
		, m_paused(p.flags & torrent_flags::paused)
		, m_session_paused(session_paused)
#ifndef TORRENT_DISABLE_SHARE_MODE
		, m_share_mode(p.flags & torrent_flags::share_mode)
#endif
		, m_have_all(false)
		, m_graceful_pause_mode(false)
		, m_state_subscription(p.flags & torrent_flags::update_subscribe)
		, m_max_connections(0xffffff)
		, m_state(torrent_status::checking_resume_data)
	{}

	torrent::torrent(
		aux::session_interface& ses
		, bool const session_paused
		, add_torrent_params&& p)
		: torrent_hot_members(ses, p, session_paused)
		, m_total_uploaded(p.total_uploaded)
		, m_total_downloaded(p.total_downloaded)
		, m_tracker_timer(ses.get_context())
		, m_inactivity_timer(ses.get_context())
		, m_trackerid(p.trackerid)
		, m_save_path(complete(p.save_path))
		, m_stats_counters(ses.stats_counters())
		, m_added_time(p.added_time ? p.added_time : std::time(nullptr))
		, m_completed_time(p.completed_time)
		, m_info_hash(p.info_hashes)
		, m_error_file(torrent_status::error_file_none)
		, m_sequence_number(-1)
		, m_peer_id(aux::generate_peer_id(settings()))
		, m_announce_to_trackers(!(p.flags & torrent_flags::paused))
		, m_announce_to_lsd(!(p.flags & torrent_flags::paused))
		, m_has_incoming(false)
		, m_files_checked(false)
		, m_storage_mode(p.storage_mode)
		, m_announcing(false)
		, m_added(false)
		, m_sequential_download(p.flags & torrent_flags::sequential_download)
		, m_auto_sequential(false)
		, m_seed_mode(false)
#ifndef TORRENT_DISABLE_SUPERSEEDING
		, m_super_seeding(p.flags & torrent_flags::super_seeding)
#endif
		, m_stop_when_ready(p.flags & torrent_flags::stop_when_ready)
		, m_need_save_resume_data(p.flags & torrent_flags::need_save_resume)
		, m_enable_dht(!bool(p.flags & torrent_flags::disable_dht))
		, m_enable_lsd(!bool(p.flags & torrent_flags::disable_lsd))
		, m_max_uploads((1 << 24) - 1)
		, m_num_uploads(0)
		, m_enable_pex(!bool(p.flags & torrent_flags::disable_pex))
		, m_apply_ip_filter(p.flags & torrent_flags::apply_ip_filter)
		, m_pending_active_change(false)
		, m_v2_piece_layers_validated(false)
		, m_connect_boost_counter(static_cast<std::uint8_t>(settings().get_int(settings_pack::torrent_connect_boost)))
		, m_incomplete(0xffffff)
		, m_announce_to_dht(!(p.flags & torrent_flags::paused))
		, m_ssl_torrent(false)
		, m_deleted(false)
		, m_last_download(seconds32(p.last_download))
		, m_last_upload(seconds32(p.last_upload))
		, m_userdata(p.userdata)
		, m_auto_managed(p.flags & torrent_flags::auto_managed)
		, m_current_gauge_state(static_cast<std::uint32_t>(no_gauge_state))
		, m_moving_storage(false)
		, m_inactive(false)
		, m_downloaded(0xffffff)
		, m_progress_ppm(0)
		, m_torrent_initialized(false)
		, m_outstanding_file_priority(false)
		, m_complete_sent(false)
	{
		// we cannot log in the constructor, because it relies on shared_from_this
		// being initialized, which happens after the constructor returns.

#if TORRENT_USE_UNC_PATHS
		m_save_path = canonicalize_path(m_save_path);
#endif

		if (!m_apply_ip_filter)
		{
			inc_stats_counter(counters::non_filter_torrents);
		}

		if (!m_torrent_file)
			m_torrent_file = (p.ti ? p.ti : std::make_shared<torrent_info>(m_info_hash));

		if (m_torrent_file->is_valid())
			initialize_merkle_trees();

		// --- WEB SEEDS ---

		// if override web seed flag is set, don't load any web seeds from the
		// torrent file.
		std::vector<web_seed_t> ws;
		if (!(p.flags & torrent_flags::override_web_seeds))
		{
			for (auto const& e : m_torrent_file->web_seeds())
				ws.emplace_back(e);
		}

		// add web seeds from add_torrent_params
		bool const multi_file = m_torrent_file->is_valid()
				&& m_torrent_file->num_files() > 1;

		for (auto const& u : p.url_seeds)
		{
			ws.emplace_back(web_seed_t(u, web_seed_entry::url_seed));

			// correct URLs to end with a "/" for multi-file torrents
			if (multi_file)
				ensure_trailing_slash(ws.back().url);
			if (!m_torrent_file->is_valid())
				m_torrent_file->add_url_seed(ws.back().url);
		}

		for (auto const& e : p.http_seeds)
		{
			ws.emplace_back(e, web_seed_entry::http_seed);
			if (!m_torrent_file->is_valid())
				m_torrent_file->add_http_seed(e);
		}

		aux::random_shuffle(ws);
		for (auto& w : ws) m_web_seeds.emplace_back(std::move(w));

		// --- TRACKERS ---

		// if override trackers flag is set, don't load trackers from torrent file
		if (!(p.flags & torrent_flags::override_trackers))
		{
			m_trackers.clear();
			for (auto const& ae : m_torrent_file->trackers())
				m_trackers.emplace_back(ae);
		}

		int tier = 0;
		auto tier_iter = p.tracker_tiers.begin();
		for (auto const& url : p.trackers)
		{
			aux::announce_entry e(url);
			if (tier_iter != p.tracker_tiers.end())
				tier = *tier_iter++;

			e.fail_limit = 0;
			e.source = announce_entry::source_magnet_link;
			e.tier = std::uint8_t(tier);
			if (!find_tracker(e.url))
			{
				if (e.url.empty()) continue;
				m_trackers.push_back(e);
				// add the tracker to the m_torrent_file here so that the trackers
				// will be preserved via create_torrent() when passing in just the
				// torrent_info object.
				if (!m_torrent_file->is_valid())
					m_torrent_file->add_tracker(e.url, e.tier, announce_entry::tracker_source(e.source));
			}
		}

		std::sort(m_trackers.begin(), m_trackers.end()
			, [] (aux::announce_entry const& lhs, aux::announce_entry const& rhs)
			{ return lhs.tier < rhs.tier; });

		if (settings().get_bool(settings_pack::prefer_udp_trackers))
			prioritize_udp_trackers();

		if (m_torrent_file->is_valid())
		{
			// setting file- or piece priorities for seed mode makes no sense. If a
			// torrent ends up in seed mode by accident, it can be very confusing,
			// so assume the seed mode flag is not intended and don't enable it in
			// that case. Also, if the resume data says we're missing a piece, we
			// can't be in seed-mode.
			m_seed_mode = (p.flags & torrent_flags::seed_mode)
				&& std::find(p.file_priorities.begin(), p.file_priorities.end(), dont_download) == p.file_priorities.end()
				&& std::find(p.piece_priorities.begin(), p.piece_priorities.end(), dont_download) == p.piece_priorities.end()
				&& std::find(p.have_pieces.begin(), p.have_pieces.end(), false) == p.have_pieces.end();

			m_connections_initialized = true;
		}
		else
		{
			if (!p.name.empty()) m_name.reset(new std::string(p.name));
		}

		TORRENT_ASSERT(is_single_thread());
		m_file_priority.assign(p.file_priorities.begin(), p.file_priorities.end());

		if (m_seed_mode)
		{
			m_verified.resize(m_torrent_file->num_pieces(), false);
			m_verifying.resize(m_torrent_file->num_pieces(), false);
		}

		m_total_uploaded = p.total_uploaded;
		m_total_downloaded = p.total_downloaded;

		// the number of seconds this torrent has spent in started, finished and
		// seeding state so far, respectively.
		m_active_time = seconds(p.active_time);
		m_finished_time = seconds(p.finished_time);
		m_seeding_time = seconds(p.seeding_time);

		if (m_completed_time != 0 && m_completed_time < m_added_time)
			m_completed_time = m_added_time;

		// --- V2 HASHES ---

		if (m_torrent_file->is_valid() && m_torrent_file->info_hashes().has_v2())
		{
			if (!p.merkle_trees.empty())
				load_merkle_trees(
					std::move(p.merkle_trees), std::move(p.merkle_tree_mask));

			// we really don't want to store extra copies of the trees
			TORRENT_ASSERT(p.merkle_trees.empty());

			if (!p.verified_leaf_hashes.empty())
			{
				TORRENT_ASSERT(!has_hash_picker());
				need_hash_picker(std::move(p.verified_leaf_hashes));
			}
		}

		if (valid_metadata())
		{
			inc_stats_counter(counters::num_total_pieces_added
				, m_torrent_file->num_pieces());
		}

		// TODO: 3 we could probably get away with just saving a few fields here
		m_add_torrent_params = std::make_unique<add_torrent_params>(std::move(p));
	}

	void torrent::load_merkle_trees(
		aux::vector<std::vector<sha256_hash>, file_index_t> trees_import
		, aux::vector<std::vector<bool>, file_index_t> mask)
	{
		auto const& fs = m_torrent_file->orig_files();

		for (file_index_t i{0}; i < fs.end_file(); ++i)
		{
			if (fs.pad_file_at(i) || fs.file_size(i) == 0)
				continue;

			if (i >= trees_import.end_index()) break;
			if (i < mask.end_index() && !mask[i].empty())
			{
				mask[i].resize(m_merkle_trees[i].size(), false);
				m_merkle_trees[i].load_sparse_tree(trees_import[i], mask[i]);
			}
			else
			{
				m_merkle_trees[i].load_tree(trees_import[i]);
			}
		}
	}

	void torrent::inc_stats_counter(int c, int value)
	{ m_ses.stats_counters().inc_stats_counter(c, value); }

	int torrent::current_stats_state() const
	{
		if (m_abort || !m_added)
			return counters::num_checking_torrents + no_gauge_state;

		if (has_error()) return counters::num_error_torrents;
		if (m_paused || m_graceful_pause_mode)
		{
			if (!is_auto_managed()) return counters::num_stopped_torrents;
			if (is_seed()) return counters::num_queued_seeding_torrents;
			return counters::num_queued_download_torrents;
		}
		if (state() == torrent_status::checking_files
#if TORRENT_ABI_VERSION == 1
			|| state() == torrent_status::queued_for_checking
#endif
			)
			return counters::num_checking_torrents;
		else if (is_seed()) return counters::num_seeding_torrents;
		else if (is_upload_only()) return counters::num_upload_only_torrents;
		return counters::num_downloading_torrents;
	}

	void torrent::update_gauge()
	{
		int const new_gauge_state = current_stats_state() - counters::num_checking_torrents;
		TORRENT_ASSERT(new_gauge_state >= 0);
		TORRENT_ASSERT(new_gauge_state <= no_gauge_state);

		if (new_gauge_state == int(m_current_gauge_state)) return;

		if (m_current_gauge_state != no_gauge_state)
			inc_stats_counter(m_current_gauge_state + counters::num_checking_torrents, -1);
		if (new_gauge_state != no_gauge_state)
			inc_stats_counter(new_gauge_state + counters::num_checking_torrents, 1);

		TORRENT_ASSERT(new_gauge_state >= 0);
		TORRENT_ASSERT(new_gauge_state <= no_gauge_state);
		m_current_gauge_state = static_cast<std::uint32_t>(new_gauge_state);
	}

	void torrent::leave_seed_mode(seed_mode_t const checking)
	{
		if (!m_seed_mode) return;

		if (checking == seed_mode_t::check_files)
		{
			// this means the user promised we had all the
			// files, but it turned out we didn't. This is
			// an error.

			// TODO: 2 post alert

#ifndef TORRENT_DISABLE_LOGGING
			debug_log("*** FAILED SEED MODE, rechecking");
#endif
		}

#ifndef TORRENT_DISABLE_LOGGING
		debug_log("*** LEAVING SEED MODE (%s)"
			, checking == seed_mode_t::skip_checking ? "as seed" : "as non-seed");
#endif
		m_seed_mode = false;
		// seed is false if we turned out not
		// to be a seed after all
		if (checking == seed_mode_t::check_files
			&& state() != torrent_status::checking_resume_data)
		{
			m_have_all = false;
			set_state(torrent_status::downloading);
			force_recheck();
		}
		m_num_verified = 0;
		m_verified.clear();
		m_verifying.clear();

		set_need_save_resume();
	}

	void torrent::verified(piece_index_t const piece)
	{
		TORRENT_ASSERT(!m_verified.get_bit(piece));
		++m_num_verified;
		m_verified.set_bit(piece);
	}

	void torrent::start()
	{
		TORRENT_ASSERT(is_single_thread());
		TORRENT_ASSERT(m_was_started == false);
#if TORRENT_USE_ASSERTS
		m_was_started = true;
#endif

		// Some of these calls may log to the torrent debug log, which requires a
		// call to get_handle(), which requires the torrent object to be fully
		// constructed, as it relies on get_shared_from_this()
		if (m_add_torrent_params)
		{
#if TORRENT_ABI_VERSION == 1
			if (m_add_torrent_params->internal_resume_data_error
				&& m_ses.alerts().should_post<fastresume_rejected_alert>())
			{
				m_ses.alerts().emplace_alert<fastresume_rejected_alert>(get_handle()
					, m_add_torrent_params->internal_resume_data_error, ""
					, operation_t::unknown);
			}
#endif

			add_torrent_params const& p = *m_add_torrent_params;

			set_max_uploads(p.max_uploads, false);
			set_max_connections(p.max_connections, false);
			set_limit_impl(p.upload_limit, peer_connection::upload_channel, false);
			set_limit_impl(p.download_limit, peer_connection::download_channel, false);

			for (auto const& peer : p.peers)
			{
				add_peer(peer, peer_info::resume_data);
			}

#ifndef TORRENT_DISABLE_LOGGING
			if (should_log() && !p.peers.empty())
			{
				std::string str;
				for (auto const& peer : p.peers)
				{
					str += peer.address().to_string();
					str += ' ';
				}
				debug_log("add_torrent add_peer() [ %s] connect-candidates: %d"
					, str.c_str(), m_peer_list
					? m_peer_list->num_connect_candidates() : -1);
			}
#endif
		}

#ifndef TORRENT_DISABLE_LOGGING
		if (should_log())
		{
			debug_log("creating torrent: %s max-uploads: %d max-connections: %d "
				"upload-limit: %d download-limit: %d flags: %s%s%s%s%s%s%s%s%s%s%s "
				"save-path: %s"
				, torrent_file().name().c_str()
				, int(m_max_uploads)
				, int(m_max_connections)
				, upload_limit()
				, download_limit()
				, m_seed_mode ? "seed-mode " : ""
				, m_upload_mode ? "upload-mode " : ""
#ifndef TORRENT_DISABLE_SHARE_MODE
				, m_share_mode ? "share-mode " : ""
#else
				, ""
#endif
				, m_apply_ip_filter ? "apply-ip-filter " : ""
				, m_paused ? "paused " : ""
				, m_auto_managed ? "auto-managed " : ""
				, m_state_subscription ? "update-subscribe " : ""
#ifndef TORRENT_DISABLE_SUPERSEEDING
				, m_super_seeding ? "super-seeding " : ""
#else
				, ""
#endif
				, m_sequential_download ? "sequential-download " : ""
				, (m_add_torrent_params && m_add_torrent_params->flags & torrent_flags::override_trackers)
					? "override-trackers "  : ""
				, (m_add_torrent_params && m_add_torrent_params->flags & torrent_flags::override_web_seeds)
					? "override-web-seeds " : ""
				, m_save_path.c_str()
				);
		}
#endif

		update_gauge();

		update_want_peers();
		update_want_scrape();
		update_want_tick();
		update_state_list();

		if (m_torrent_file->is_valid())
		{
			init();
		}
		else
		{
			// we need to start announcing since we don't have any
			// metadata. To receive peers to ask for it.
			set_state(torrent_status::downloading_metadata);
			start_announcing();
		}

#if TORRENT_USE_INVARIANT_CHECKS
		check_invariant();
#endif
	}

<<<<<<< HEAD
=======
#if TORRENT_ABI_VERSION == 1
	// deprecated in 1.2
	void torrent::start_download_url()
	{
		TORRENT_ASSERT(!m_url.empty());
		TORRENT_ASSERT(!m_torrent_file->is_valid());
		std::shared_ptr<http_connection> conn(
			new http_connection(m_ses.get_io_service()
				, m_ses.get_resolver()
				, std::bind(&torrent::on_torrent_download, shared_from_this()
					, _1, _2, _3)
				, true // bottled
				//bottled buffer size
				, settings().get_int(settings_pack::max_http_recv_buffer_size)
				, http_connect_handler()
				, http_filter_handler()
				, hostname_filter_handler()
#ifdef TORRENT_USE_OPENSSL
				, m_ssl_ctx.get()
#endif
				));
		aux::proxy_settings ps = m_ses.proxy();
		conn->get(m_url, seconds(30), 0, &ps
			, 5
			, settings().get_bool(settings_pack::anonymous_mode)
				? "" : settings().get_str(settings_pack::user_agent));
		set_state(torrent_status::downloading_metadata);
	}
#endif

>>>>>>> 0ad0f29a
	void torrent::set_apply_ip_filter(bool b)
	{
		if (b == m_apply_ip_filter) return;
		if (b)
		{
			inc_stats_counter(counters::non_filter_torrents, -1);
		}
		else
		{
			inc_stats_counter(counters::non_filter_torrents);
		}
		m_apply_ip_filter = b;
		ip_filter_updated();
		state_updated();
	}

	void torrent::set_ip_filter(std::shared_ptr<const ip_filter> ipf)
	{
		m_ip_filter = std::move(ipf);
		if (!m_apply_ip_filter) return;
		ip_filter_updated();
	}

#ifndef TORRENT_DISABLE_DHT
	bool torrent::should_announce_dht() const
	{
		TORRENT_ASSERT(is_single_thread());
		if (!m_enable_dht) return false;
		if (!m_ses.announce_dht()) return false;

		if (!m_ses.dht()) return false;
		if (m_torrent_file->is_valid() && !m_files_checked) return false;
		if (!m_announce_to_dht) return false;
		if (m_paused) return false;

		// don't announce private torrents
		if (m_torrent_file->is_valid() && m_torrent_file->priv()) return false;
		if (m_trackers.empty()) return true;
		if (!settings().get_bool(settings_pack::use_dht_as_fallback)) return true;

		return std::none_of(m_trackers.begin(), m_trackers.end()
			, [](aux::announce_entry const& tr) { return bool(tr.verified); });
	}

#endif

	torrent::~torrent()
	{
		// TODO: 3 assert there are no outstanding async operations on this
		// torrent

#if TORRENT_USE_ASSERTS
		for (torrent_list_index_t i{}; i != m_links.end_index(); ++i)
		{
			if (!m_links[i].in_list()) continue;
			m_links[i].unlink(m_ses.torrent_list(i), i);
		}
#endif

		// The invariant can't be maintained here, since the torrent
		// is being destructed, all weak references to it have been
		// reset, which means that all its peers already have an
		// invalidated torrent pointer (so it cannot be verified to be correct)

		// i.e. the invariant can only be maintained if all connections have
		// been closed by the time the torrent is destructed. And they are
		// supposed to be closed. So we can still do the invariant check.

		// however, the torrent object may be destructed from the main
		// thread when shutting down, if the disk cache has references to it.
		// this means that the invariant check that this is called from the
		// network thread cannot be maintained

		TORRENT_ASSERT(m_peer_class == peer_class_t{0});
		TORRENT_ASSERT(m_connections.empty());
		// just in case, make sure the session accounting is kept right
		for (auto p : m_connections)
			m_ses.close_connection(p);
	}

	void torrent::read_piece(piece_index_t const piece)
	{
		error_code ec;
		if (m_abort || m_deleted)
		{
			ec.assign(boost::system::errc::operation_canceled, generic_category());
		}
		else if (!valid_metadata())
		{
			ec.assign(errors::no_metadata, libtorrent_category());
		}
		else if (piece < piece_index_t{0} || piece >= m_torrent_file->end_piece())
		{
			ec.assign(errors::invalid_piece_index, libtorrent_category());
		}

		if (ec)
		{
			m_ses.alerts().emplace_alert<read_piece_alert>(get_handle(), piece, ec);
			return;
		}

		const int piece_size = m_torrent_file->piece_size(piece);
		const int blocks_in_piece = (piece_size + block_size() - 1) / block_size();

		TORRENT_ASSERT(blocks_in_piece > 0);
		TORRENT_ASSERT(piece_size > 0);

		if (blocks_in_piece == 0)
		{
			// this shouldn't actually happen
			boost::shared_array<char> buf;
			m_ses.alerts().emplace_alert<read_piece_alert>(
				get_handle(), piece, buf, 0);
			return;
		}

		std::shared_ptr<read_piece_struct> rp = std::make_shared<read_piece_struct>();
		rp->piece_data.reset(new (std::nothrow) char[std::size_t(piece_size)]);
		if (!rp->piece_data)
		{
			m_ses.alerts().emplace_alert<read_piece_alert>(
				get_handle(), piece, error_code(boost::system::errc::not_enough_memory, generic_category()));
			return;
		}
		rp->blocks_left = blocks_in_piece;
		rp->fail = false;

		peer_request r;
		r.piece = piece;
		r.start = 0;
		auto self = shared_from_this();
		for (int i = 0; i < blocks_in_piece; ++i, r.start += block_size())
		{
			r.length = std::min(piece_size - r.start, block_size());
			m_ses.disk_thread().async_read(m_storage, r
				, [self, r, rp](disk_buffer_holder block, storage_error const& se) mutable
				{ self->on_disk_read_complete(std::move(block), se, r, rp); });
		}
		m_ses.deferred_submit_jobs();
	}

#ifndef TORRENT_DISABLE_SHARE_MODE
	void torrent::send_share_mode()
	{
#ifndef TORRENT_DISABLE_EXTENSIONS
		for (auto const pc : m_connections)
		{
			TORRENT_INCREMENT(m_iterating_connections);
			if (pc->type() != connection_type::bittorrent) continue;
			auto* p = static_cast<bt_peer_connection*>(pc);
			p->write_share_mode();
		}
#endif
	}
#endif // TORRENT_DISABLE_SHARE_MODE

	void torrent::send_upload_only()
	{
#ifndef TORRENT_DISABLE_EXTENSIONS

#ifndef TORRENT_DISABLE_SHARE_MODE
		if (share_mode()) return;
#endif
#ifndef TORRENT_DISABLE_SUPERSEEDING
		if (super_seeding()) return;
#endif

		// if we send upload-only, the other end is very likely to disconnect
		// us, at least if it's a seed. If we don't want to close redundant
		// connections, don't sent upload-only
		if (!settings().get_bool(settings_pack::close_redundant_connections)) return;

		// if we're super seeding, we don't want to make peers
		// think that we only have a single piece and is upload
		// only, since they might disconnect immediately when
		// they have downloaded a single piece, although we'll
		// make another piece available
		bool const upload_only_enabled = is_upload_only()
#ifndef TORRENT_DISABLE_SUPERSEEDING
			&& !super_seeding()
#endif
			;

		for (auto p : m_connections)
		{
			TORRENT_INCREMENT(m_iterating_connections);

			p->send_not_interested();
			p->send_upload_only(upload_only_enabled);
		}
#endif // TORRENT_DISABLE_EXTENSIONS
	}

	torrent_flags_t torrent::flags() const
	{
		torrent_flags_t ret = torrent_flags_t{};
		if (m_seed_mode)
			ret |= torrent_flags::seed_mode;
		if (m_upload_mode)
			ret |= torrent_flags::upload_mode;
#ifndef TORRENT_DISABLE_SHARE_MODE
		if (m_share_mode)
			ret |= torrent_flags::share_mode;
#endif
		if (m_apply_ip_filter)
			ret |= torrent_flags::apply_ip_filter;
		if (is_torrent_paused())
			ret |= torrent_flags::paused;
		if (m_auto_managed)
			ret |= torrent_flags::auto_managed;
#ifndef TORRENT_DISABLE_SUPERSEEDING
		if (m_super_seeding)
			ret |= torrent_flags::super_seeding;
#endif
		if (m_sequential_download)
			ret |= torrent_flags::sequential_download;
		if (m_stop_when_ready)
			ret |= torrent_flags::stop_when_ready;
		if (!m_enable_dht)
			ret |= torrent_flags::disable_dht;
		if (!m_enable_lsd)
			ret |= torrent_flags::disable_lsd;
		if (!m_enable_pex)
			ret |= torrent_flags::disable_pex;
		return ret;
	}

	void torrent::set_flags(torrent_flags_t const flags
		, torrent_flags_t const mask)
	{
		if ((mask & torrent_flags::seed_mode)
			&& !(flags & torrent_flags::seed_mode))
		{
			leave_seed_mode(seed_mode_t::check_files);
		}
		if (mask & torrent_flags::upload_mode)
			set_upload_mode(bool(flags & torrent_flags::upload_mode));
#ifndef TORRENT_DISABLE_SHARE_MODE
		if (mask & torrent_flags::share_mode)
			set_share_mode(bool(flags & torrent_flags::share_mode));
#endif
		if (mask & torrent_flags::apply_ip_filter)
			set_apply_ip_filter(bool(flags & torrent_flags::apply_ip_filter));
		if (mask & torrent_flags::paused)
		{
			if (flags & torrent_flags::paused)
				pause(torrent_handle::graceful_pause);
			else
				resume();
		}
		if (mask & torrent_flags::auto_managed)
			auto_managed(bool(flags & torrent_flags::auto_managed));
#ifndef TORRENT_DISABLE_SUPERSEEDING
		if (mask & torrent_flags::super_seeding)
			set_super_seeding(bool(flags & torrent_flags::super_seeding));
#endif
		if (mask & torrent_flags::sequential_download)
			set_sequential_download(bool(flags & torrent_flags::sequential_download));
		if (mask & torrent_flags::stop_when_ready)
			stop_when_ready(bool(flags & torrent_flags::stop_when_ready));
		if (mask & torrent_flags::disable_dht)
			m_enable_dht = !bool(flags & torrent_flags::disable_dht);
		if (mask & torrent_flags::disable_lsd)
			m_enable_lsd = !bool(flags & torrent_flags::disable_lsd);
		if (mask & torrent_flags::disable_pex)
			m_enable_pex = !bool(flags & torrent_flags::disable_pex);
	}

#ifndef TORRENT_DISABLE_SHARE_MODE
	void torrent::set_share_mode(bool s)
	{
		if (s == m_share_mode) return;

		m_share_mode = s;
#ifndef TORRENT_DISABLE_LOGGING
		debug_log("*** set-share-mode: %d", s);
#endif
		if (m_share_mode)
		{
			std::size_t const num_files = valid_metadata()
				? std::size_t(m_torrent_file->num_files())
				: m_file_priority.size();
			// in share mode, all pieces have their priorities initialized to
			// dont_download
			prioritize_files(aux::vector<download_priority_t, file_index_t>(num_files, dont_download));
		}
	}
#endif // TORRENT_DISABLE_SHARE_MODE

	void torrent::set_upload_mode(bool b)
	{
		if (b == m_upload_mode) return;

		m_upload_mode = b;
#ifndef TORRENT_DISABLE_LOGGING
		debug_log("*** set-upload-mode: %d", b);
#endif

		update_gauge();
		state_updated();
		send_upload_only();

		if (m_upload_mode)
		{
			// clear request queues of all peers
			for (auto p : m_connections)
			{
				TORRENT_INCREMENT(m_iterating_connections);
				// we may want to disconnect other upload-only peers
				if (p->upload_only())
					p->update_interest();
				p->cancel_all_requests();
			}
			// this is used to try leaving upload only mode periodically
			m_upload_mode_time = aux::time_now32();
		}
		else if (m_peer_list)
		{
			// reset last_connected, to force fast reconnect after leaving upload mode
			for (auto pe : *m_peer_list)
			{
				pe->last_connected = 0;
			}

			// send_block_requests on all peers
			for (auto p : m_connections)
			{
				TORRENT_INCREMENT(m_iterating_connections);
				// we may be interested now, or no longer interested
				p->update_interest();
				p->send_block_requests();
			}
		}
	}

	void torrent::need_peer_list()
	{
		if (m_peer_list) return;
		m_peer_list = std::make_unique<peer_list>(m_ses.get_peer_allocator());
	}

	void torrent::handle_exception()
	{
		try
		{
			throw;
		}
		catch (system_error const& err)
		{
#ifndef TORRENT_DISABLE_LOGGING
			if (should_log())
			{
				debug_log("torrent exception: (%d) %s: %s"
					, err.code().value(), err.code().message().c_str()
					, err.what());
			}
#endif
			set_error(err.code(), torrent_status::error_file_exception);
		}
		catch (std::exception const& err)
		{
			TORRENT_UNUSED(err);
			set_error(error_code(), torrent_status::error_file_exception);
#ifndef TORRENT_DISABLE_LOGGING
			if (should_log())
			{
				debug_log("torrent exception: %s", err.what());
			}
#endif
		}
		catch (...)
		{
			set_error(error_code(), torrent_status::error_file_exception);
#ifndef TORRENT_DISABLE_LOGGING
			if (should_log())
			{
				debug_log("torrent exception: unknown");
			}
#endif
		}
	}

	void torrent::handle_disk_error(string_view job_name
		, storage_error const& error
		, peer_connection* c
		, disk_class rw)
	{
		TORRENT_UNUSED(job_name);
		TORRENT_ASSERT(is_single_thread());
		TORRENT_ASSERT(error);

#ifndef TORRENT_DISABLE_LOGGING
		if (should_log())
		{
			debug_log("disk error: (%d) %s [%*s : %s] in file: %s"
				, error.ec.value(), error.ec.message().c_str()
				, int(job_name.size()), job_name.data()
				, operation_name(error.operation)
				, resolve_filename(error.file()).c_str());
		}
#endif

		if (error.ec == boost::system::errc::not_enough_memory)
		{
			if (alerts().should_post<file_error_alert>())
				alerts().emplace_alert<file_error_alert>(error.ec
					, resolve_filename(error.file()), error.operation, get_handle());
			if (c) c->disconnect(errors::no_memory, error.operation);
			return;
		}

		if (error.ec == boost::asio::error::operation_aborted) return;

		// notify the user of the error
		if (alerts().should_post<file_error_alert>())
			alerts().emplace_alert<file_error_alert>(error.ec
				, resolve_filename(error.file()), error.operation, get_handle());

		// if a write operation failed, and future writes are likely to
		// fail, while reads may succeed, just set the torrent to upload mode
		// if we make an incorrect assumption here, it's not the end of the
		// world, if we ever issue a read request and it fails as well, we
		// won't get in here and we'll actually end up pausing the torrent
		if (rw == disk_class::write
			&& (error.ec == boost::system::errc::read_only_file_system
			|| error.ec == boost::system::errc::permission_denied
			|| error.ec == boost::system::errc::operation_not_permitted
			|| error.ec == boost::system::errc::no_space_on_device
			|| error.ec == boost::system::errc::file_too_large))
		{
			// if we failed to write, stop downloading and just
			// keep seeding.
			// TODO: 1 make this depend on the error and on the filesystem the
			// files are being downloaded to. If the error is no_space_left_on_device
			// and the filesystem doesn't support sparse files, only zero the priorities
			// of the pieces that are at the tails of all files, leaving everything
			// up to the highest written piece in each file
			set_upload_mode(true);
			return;
		}

		// put the torrent in an error-state
		set_error(error.ec, error.file());

		// if the error appears to be more serious than a full disk, just pause the torrent
		pause();
	}

	void torrent::on_piece_fail_sync(piece_index_t, piece_block) try
	{
		if (m_abort) return;

		update_gauge();
		// some peers that previously was no longer interesting may
		// now have become interesting, since we lack this one piece now.
		for (auto i = begin(); i != end();)
		{
			peer_connection* p = *i;
			// update_interest may disconnect the peer and
			// invalidate the iterator
			++i;
			// no need to do anything with peers that
			// already are interested. Gaining a piece may
			// only make uninteresting peers interesting again.
			if (p->is_interesting()) continue;
			p->update_interest();
			if (!m_abort)
			{
				if (request_a_block(*this, *p))
					inc_stats_counter(counters::hash_fail_piece_picks);
				p->send_block_requests();
			}
		}
	}
	catch (...) { handle_exception(); }

	void torrent::on_disk_read_complete(disk_buffer_holder buffer
		, storage_error const& se
		, peer_request const&  r, std::shared_ptr<read_piece_struct> rp) try
	{
		// hold a reference until this function returns
		TORRENT_ASSERT(is_single_thread());

		--rp->blocks_left;
		if (se)
		{
			rp->fail = true;
			rp->error = se.ec;
			handle_disk_error("read", se);
		}
		else
		{
			std::memcpy(rp->piece_data.get() + r.start, buffer.data(), aux::numeric_cast<std::size_t>(r.length));
		}

		if (rp->blocks_left == 0)
		{
			int size = m_torrent_file->piece_size(r.piece);
			if (rp->fail)
			{
				m_ses.alerts().emplace_alert<read_piece_alert>(
					get_handle(), r.piece, rp->error);
			}
			else
			{
				m_ses.alerts().emplace_alert<read_piece_alert>(
					get_handle(), r.piece, rp->piece_data, size);
			}
		}
	}
	catch (...) { handle_exception(); }

	storage_mode_t torrent::storage_mode() const
	{ return storage_mode_t(m_storage_mode); }

	void torrent::clear_peers()
	{
		disconnect_all(error_code(), operation_t::unknown);
		if (m_peer_list) m_peer_list->clear();
	}

	void torrent::need_picker()
	{
		if (m_picker) return;

		TORRENT_ASSERT(valid_metadata());
		TORRENT_ASSERT(m_connections_initialized);

		INVARIANT_CHECK;

		// if we have all pieces we should not have a picker
		// unless we're in suggest mode
		TORRENT_ASSERT(!m_have_all
			|| settings().get_int(settings_pack::suggest_mode)
			== settings_pack::suggest_read_cache);

		int const blocks_per_piece
			= (m_torrent_file->piece_length() + block_size() - 1) / block_size();
		int const blocks_in_last_piece
			= ((m_torrent_file->total_size() % m_torrent_file->piece_length())
			+ block_size() - 1) / block_size();

		auto pp = std::make_unique<piece_picker>(blocks_per_piece
			, blocks_in_last_piece
			, m_torrent_file->num_pieces());

		if (m_have_all) pp->we_have_all();

		// initialize the file progress too
		if (m_file_progress.empty())
			m_file_progress.init(*pp, m_torrent_file->files());

		m_picker = std::move(pp);

		update_gauge();

		for (auto const p : m_connections)
		{
			TORRENT_INCREMENT(m_iterating_connections);
			if (p->is_disconnecting()) continue;
			peer_has(p->get_bitfield(), p);
		}
	}

	void torrent::need_hash_picker(aux::vector<std::vector<bool>, file_index_t> verified)
	{
		if (m_hash_picker)
		{
			// we only set this if we create the picker on torrent creation,
			// which is the first time we construct the hash picker in that case
			TORRENT_ASSERT(verified.empty());
			return;
		}

		TORRENT_ASSERT(valid_metadata());
		TORRENT_ASSERT(m_connections_initialized);

		//INVARIANT_CHECK;

		m_hash_picker.reset(new hash_picker(m_torrent_file->orig_files()
			, m_merkle_trees, std::move(verified)
			// if we have all the piece layers and the piece size is the same as
			// the block size, we have all the hashes we need already. This
			// means "have all hashes".
			, m_v2_piece_layers_validated
				&& m_torrent_file->piece_length() == default_block_size));
	}

	struct piece_refcount
	{
		piece_refcount(piece_picker& p, piece_index_t piece)
			: m_picker(p)
			, m_piece(piece)
		{
			m_picker.inc_refcount(m_piece, nullptr);
		}

		piece_refcount(piece_refcount const&) = delete;
		piece_refcount& operator=(piece_refcount const&) = delete;

		~piece_refcount()
		{
			m_picker.dec_refcount(m_piece, nullptr);
		}

	private:
		piece_picker& m_picker;
		piece_index_t m_piece;
	};

	// TODO: 3 there's some duplication between this function and
	// peer_connection::incoming_piece(). is there a way to merge something?
	void torrent::add_piece(piece_index_t const piece, char const* data
		, add_piece_flags_t const flags)
	{
		TORRENT_ASSERT(is_single_thread());
		int const piece_size = m_torrent_file->piece_size(piece);
		int const blocks_in_piece = (piece_size + block_size() - 1) / block_size();

		if (m_deleted) return;

		// avoid crash trying to access the picker when there is none
		if (m_have_all && !has_picker()) return;

		// we don't support clobbering the piece picker while checking the
		// files. We may end up having the same piece multiple times
		TORRENT_ASSERT_PRECOND(state() != torrent_status::checking_files
			&& state() != torrent_status::checking_resume_data);
		if (state() == torrent_status::checking_files
			|| state() == torrent_status::checking_resume_data)
			return;

		need_picker();

		if (picker().have_piece(piece)
			&& !(flags & torrent_handle::overwrite_existing))
			return;

		peer_request p;
		p.piece = piece;
		p.start = 0;
		piece_refcount refcount{picker(), piece};
		auto self = shared_from_this();
		for (int i = 0; i < blocks_in_piece; ++i, p.start += block_size())
		{
			piece_block const block(piece, i);

			bool const finished = picker().is_finished(block);

			// if this block is already finished, only resume if we have the
			// flag set to overwrite existing data.
			if (!(flags & torrent_handle::overwrite_existing) && finished)
				continue;

			bool const downloaded = picker().is_downloaded(block);

			// however, if the block is downloaded by not written to disk yet,
			// we can't (easily) replace it. We would have to synchronize with
			// the disk in a clear_piece() call. Instead, just ignore such
			// blocks.
			if (downloaded && !finished)
				continue;

			p.length = std::min(piece_size - p.start, block_size());

			m_stats_counters.inc_stats_counter(counters::queued_write_bytes, p.length);
			m_ses.disk_thread().async_write(m_storage, p, data + p.start, nullptr
				, [self, p](storage_error const& error) { self->on_disk_write_complete(error, p); });

			bool const was_finished = picker().is_piece_finished(p.piece);
			bool const multi = picker().num_peers(block) > 1;

			picker().mark_as_downloading(block, nullptr);
			picker().mark_as_writing(block, nullptr);

			if (multi) cancel_block(block);

			// did we just finish the piece?
			// this means all blocks are either written
			// to disk or are in the disk write cache
			if (picker().is_piece_finished(p.piece) && !was_finished)
			{
				verify_piece(p.piece);
			}
		}
		m_ses.deferred_submit_jobs();
	}

	void torrent::on_disk_write_complete(storage_error const& error
		, peer_request const& p) try
	{
		TORRENT_ASSERT(is_single_thread());

		m_stats_counters.inc_stats_counter(counters::queued_write_bytes, -p.length);

//		std::fprintf(stderr, "torrent::on_disk_write_complete ret:%d piece:%d block:%d\n"
//			, j->ret, j->piece, j->offset/0x4000);

		INVARIANT_CHECK;
		if (m_abort) return;
		piece_block const block_finished(p.piece, p.start / block_size());

		if (error)
		{
			handle_disk_error("write", error);
			return;
		}

		if (!has_picker()) return;

		// if we already have this block, just ignore it.
		// this can happen if the same block is passed in through
		// add_piece() multiple times
		if (picker().is_finished(block_finished)) return;

		picker().mark_as_finished(block_finished, nullptr);
		maybe_done_flushing();

		if (alerts().should_post<block_finished_alert>())
		{
			alerts().emplace_alert<block_finished_alert>(get_handle(),
				tcp::endpoint(), peer_id(), block_finished.block_index
				, block_finished.piece_index);
		}
	}
	catch (...) { handle_exception(); }

	peer_request torrent::to_req(piece_block const& p) const
	{
		int block_offset = p.block_index * block_size();
		int block = std::min(torrent_file().piece_size(
			p.piece_index) - block_offset, block_size());
		TORRENT_ASSERT(block > 0);
		TORRENT_ASSERT(block <= block_size());

		peer_request r;
		r.piece = p.piece_index;
		r.start = block_offset;
		r.length = block;
		return r;
	}

	std::string torrent::name() const
	{
		if (valid_metadata()) return m_torrent_file->name();
		if (m_name) return *m_name;
		return "";
	}

#ifndef TORRENT_DISABLE_EXTENSIONS

	void torrent::add_extension(std::shared_ptr<torrent_plugin> ext)
	{
		m_extensions.push_back(ext);
	}

	void torrent::remove_extension(std::shared_ptr<torrent_plugin> ext)
	{
		auto const i = std::find(m_extensions.begin(), m_extensions.end(), ext);
		if (i == m_extensions.end()) return;
		m_extensions.erase(i);
	}

	void torrent::add_extension_fun(std::function<std::shared_ptr<torrent_plugin>(torrent_handle const&, client_data_t)> const& ext
		, client_data_t userdata)
	{
		std::shared_ptr<torrent_plugin> tp(ext(get_handle(), userdata));
		if (!tp) return;

		add_extension(tp);

		for (auto p : m_connections)
		{
			TORRENT_INCREMENT(m_iterating_connections);
			std::shared_ptr<peer_plugin> pp(tp->new_connection(peer_connection_handle(p->self())));
			if (pp) p->add_extension(std::move(pp));
		}

		// if files are checked for this torrent, call the extension
		// to let it initialize itself
		if (m_connections_initialized)
			tp->on_files_checked();
	}

#endif

#ifdef TORRENT_SSL_PEERS
	bool torrent::verify_peer_cert(bool const preverified, ssl::verify_context& ctx)
	{
		// if the cert wasn't signed by the correct CA, fail the verification
		if (!preverified) return false;

		std::string expected = m_torrent_file->name();
#ifndef TORRENT_DISABLE_LOGGING
		std::string names;
		bool match = false;
#endif

#ifdef TORRENT_USE_OPENSSL
#ifdef __clang__
#pragma clang diagnostic push
#pragma clang diagnostic ignored "-Wdeprecated-declarations"
#pragma clang diagnostic ignored "-Wused-but-marked-unused"
#pragma clang diagnostic ignored "-Wold-style-cast"
#pragma clang diagnostic ignored "-Wzero-as-null-pointer-constant"
#endif
		// we're only interested in checking the certificate at the end of the chain.
		// any certificate that isn't the leaf (i.e. the one presented by the peer)
		// should be accepted automatically, given preverified is true. The leaf certificate
		// need to be verified to make sure its DN matches the info-hash
		int depth = X509_STORE_CTX_get_error_depth(ctx.native_handle());
		if (depth > 0) return true;

		X509* cert = X509_STORE_CTX_get_current_cert(ctx.native_handle());

		// Go through the alternate names in the certificate looking for matching DNS entries
		auto* gens = static_cast<GENERAL_NAMES*>(
			X509_get_ext_d2i(cert, NID_subject_alt_name, nullptr, nullptr));

		for (int i = 0; i < sk_GENERAL_NAME_num(gens); ++i)
		{
			GENERAL_NAME* gen = sk_GENERAL_NAME_value(gens, i);
			if (gen->type != GEN_DNS) continue;
			ASN1_IA5STRING* domain = gen->d.dNSName;
			if (domain->type != V_ASN1_IA5STRING || !domain->data || !domain->length) continue;
			auto const* torrent_name = reinterpret_cast<char const*>(domain->data);
			auto const name_length = aux::numeric_cast<std::size_t>(domain->length);

#ifndef TORRENT_DISABLE_LOGGING
			if (i > 1) names += " | n: ";
			names.append(torrent_name, name_length);
#endif
			if (std::strncmp(torrent_name, "*", name_length) == 0
				|| std::strncmp(torrent_name, expected.c_str(), name_length) == 0)
			{
#ifndef TORRENT_DISABLE_LOGGING
				match = true;
				// if we're logging, keep looping over all names,
				// for completeness of the log
				continue;
#else
				return true;
#endif
			}
		}

		// no match in the alternate names, so try the common names. We should only
		// use the "most specific" common name, which is the last one in the list.
		X509_NAME* name = X509_get_subject_name(cert);
		int i = -1;
		ASN1_STRING* common_name = nullptr;
		while ((i = X509_NAME_get_index_by_NID(name, NID_commonName, i)) >= 0)
		{
			X509_NAME_ENTRY* name_entry = X509_NAME_get_entry(name, i);
			common_name = X509_NAME_ENTRY_get_data(name_entry);
		}
		if (common_name && common_name->data && common_name->length)
		{
			auto const* torrent_name = reinterpret_cast<char const*>(common_name->data);
			auto const name_length = aux::numeric_cast<std::size_t>(common_name->length);

#ifndef TORRENT_DISABLE_LOGGING
			if (!names.empty()) names += " | n: ";
			names.append(torrent_name, name_length);
#endif
			if (std::strncmp(torrent_name, "*", name_length) == 0
				|| std::strncmp(torrent_name, expected.c_str(), name_length) == 0)
			{
#ifdef TORRENT_DISABLE_LOGGING
				return true;
#else
				match = true;
#endif

			}
		}
#ifdef __clang__
#pragma clang diagnostic pop
#endif

#elif defined TORRENT_USE_GNUTLS
		gnutls_x509_crt_t cert = ctx.native_handle();

		// We don't use gnutls_x509_crt_check_hostname()
		// as it doesn't handle wildcards the way we need here

		char buf[256];
		unsigned int seq = 0;
		while(true) {
			size_t len = sizeof(buf);
			int ret = gnutls_x509_crt_get_subject_alt_name(cert, seq, buf, &len, nullptr);
			if(ret == GNUTLS_E_REQUESTED_DATA_NOT_AVAILABLE) break;
			if(ret == GNUTLS_E_SUCCESS)
			{
#ifndef TORRENT_DISABLE_LOGGING
				if (!names.empty()) names += " | n: ";
				names.append(buf, len);
#endif
				if (std::strncmp(buf, "*", len) == 0
					|| std::strncmp(buf, expected.c_str(), len) == 0)
				{
#ifndef TORRENT_DISABLE_LOGGING
					match = true;
					continue;
#else
					return true;
#endif
				}
			}
			++seq;
		}

		// no match in the alternate names, so try the common name
		size_t len = sizeof(buf);
		int ret = gnutls_x509_crt_get_dn_by_oid(cert, GNUTLS_OID_X520_COMMON_NAME, 0, 0, buf, &len);
		if(ret == GNUTLS_E_SUCCESS)
		{
#ifndef TORRENT_DISABLE_LOGGING
			if (!names.empty()) names += " | n: ";
			names.append(buf, len);
#endif
			if (std::strncmp(buf, "*", len) == 0
				|| std::strncmp(buf, expected.c_str(), len) == 0)
			{
#ifdef TORRENT_DISABLE_LOGGING
				return true;
#else
				match = true;
#endif
			}
		}
#endif // TORRENT_USE_GNUTLS

#ifndef TORRENT_DISABLE_LOGGING
		debug_log("<== incoming SSL CONNECTION [ n: %s | match: %s ]"
			, names.c_str(), match?"yes":"no");
		return match;
#else
		return false;
#endif
	}

	void torrent::init_ssl(string_view cert)
	{
		// create the SSL context for this torrent. We need to
		// inject the root certificate, and no other, to
		// verify other peers against
		std::unique_ptr<ssl::context> ctx(std::make_unique<ssl::context>(ssl::context::tls));

		ctx->set_options(ssl::context::default_workarounds
			| ssl::context::no_sslv2
			| ssl::context::no_sslv3
			| ssl::context::single_dh_use);

		error_code ec;
		ctx->set_verify_mode(ssl::context::verify_peer
			| ssl::context::verify_fail_if_no_peer_cert
			| ssl::context::verify_client_once, ec);
		if (ec)
		{
			set_error(ec, torrent_status::error_file_ssl_ctx);
			pause();
			return;
		}

		// the verification function verifies the distinguished name
		// of a peer certificate to make sure it matches the info-hash
		// of the torrent, or that it's a "star-cert"
		ctx->set_verify_callback(
				std::bind(&torrent::verify_peer_cert, this, _1, _2)
				, ec);
		if (ec)
		{
			set_error(ec, torrent_status::error_file_ssl_ctx);
			pause();
			return;
		}

		// set the root certificate as trust
		ssl::set_trust_certificate(ctx->native_handle(), cert, ec);
		if (ec)
		{
			set_error(ec, torrent_status::error_file_ssl_ctx);
			pause();
			return;
		}

#if 0
		char filename[100];
		std::snprintf(filename, sizeof(filename), "/tmp/%u.pem", random());
		FILE* f = fopen(filename, "w+");
		fwrite(cert.c_str(), cert.size(), 1, f);
		fclose(f);
		ctx->load_verify_file(filename);
#endif

		// if all went well, set the torrent ssl context to this one
		m_ssl_ctx = std::move(ctx);
		// tell the client we need a cert for this torrent
		alerts().emplace_alert<torrent_need_cert_alert>(get_handle());
	}
#endif // TORRENT_SSL_PEERS

	void torrent::construct_storage()
	{
		storage_params params{
			m_torrent_file->orig_files(),
			&m_torrent_file->orig_files() != &m_torrent_file->files()
				? &m_torrent_file->files() : nullptr,
			m_save_path,
			static_cast<storage_mode_t>(m_storage_mode),
			m_file_priority,
			m_info_hash.get_best()
		};

		// the shared_from_this() will create an intentional
		// cycle of ownership, se the hpp file for description.
		m_storage = m_ses.disk_thread().new_torrent(params, shared_from_this());
	}

	peer_connection* torrent::find_lowest_ranking_peer() const
	{
		auto lowest_rank = end();
		for (auto i = begin(); i != end(); ++i)
		{
			// disconnecting peers don't count
			if ((*i)->is_disconnecting()) continue;
			if (lowest_rank == end() || (*lowest_rank)->peer_rank() > (*i)->peer_rank())
				lowest_rank = i;
		}

		if (lowest_rank == end()) return nullptr;
		return *lowest_rank;
	}

	// this may not be called from a constructor because of the call to
	// shared_from_this(). It's either called when we start() the torrent, or at a
	// later time if it's a magnet link, once the metadata is downloaded
	void torrent::init()
	{
		INVARIANT_CHECK;

		TORRENT_ASSERT(is_single_thread());

#ifndef TORRENT_DISABLE_LOGGING
		debug_log("init torrent: %s", torrent_file().name().c_str());
#endif

		TORRENT_ASSERT(valid_metadata());
		TORRENT_ASSERT(m_torrent_file->num_files() > 0);
		TORRENT_ASSERT(m_torrent_file->total_size() >= 0);

		if (int(m_file_priority.size()) > m_torrent_file->num_files())
			m_file_priority.resize(m_torrent_file->num_files());

		auto cert = m_torrent_file->ssl_cert();
		if (!cert.empty())
		{
			m_ssl_torrent = true;
#ifdef TORRENT_SSL_PEERS
			init_ssl(cert);
#endif
		}

		if (m_torrent_file->num_pieces() > piece_picker::max_pieces)
		{
			set_error(errors::too_many_pieces_in_torrent, torrent_status::error_file_none);
			pause();
			return;
		}

		if (m_torrent_file->num_pieces() == 0)
		{
			set_error(errors::torrent_invalid_length, torrent_status::error_file_none);
			pause();
			return;
		}

		int const blocks_per_piece
			= (m_torrent_file->piece_length() + default_block_size - 1) / default_block_size;
		if (blocks_per_piece > piece_picker::max_blocks_per_piece)
		{
			set_error(errors::invalid_piece_size, torrent_status::error_file_none);
			pause();
			return;
		}

		// --- MAPPED FILES ---
		file_storage const& fs = m_torrent_file->files();
		if (m_add_torrent_params)
		{
			for (auto const& f : m_add_torrent_params->renamed_files)
			{
				if (f.first < file_index_t(0) || f.first >= fs.end_file()) continue;
				m_torrent_file->rename_file(file_index_t(f.first), f.second);
			}
		}

		construct_storage();

#ifndef TORRENT_DISABLE_SHARE_MODE
		if (m_share_mode && valid_metadata())
		{
			// in share mode, all pieces have their priorities initialized to 0
			m_file_priority.clear();
			m_file_priority.resize(m_torrent_file->num_files(), dont_download);
		}
#endif

		// it's important to initialize the peers early, because this is what will
		// fix up their have-bitmasks to have the correct size
		// TODO: 2 add a unit test where we don't have metadata, connect to a peer
		// that sends a bitfield that's too large, then we get the metadata
		if (!m_connections_initialized)
		{
			m_connections_initialized = true;
			// all peer connections have to initialize themselves now that the metadata
			// is available
			// copy the peer list since peers may disconnect and invalidate
			// m_connections as we initialize them
			for (auto c : m_connections)
			{
				auto pc = c->self();
				if (pc->is_disconnecting()) continue;
				pc->on_metadata_impl();
				if (pc->is_disconnecting()) continue;
				pc->init();
			}
		}

		// in case file priorities were passed in via the add_torrent_params
		// and also in the case of share mode, we need to update the priorities
		// this has to be applied before piece priority
		if (!m_file_priority.empty()) update_piece_priorities(m_file_priority);

		if (m_add_torrent_params)
		{
			piece_index_t idx(0);
			if (m_add_torrent_params->piece_priorities.size() > std::size_t(m_torrent_file->num_pieces()))
				m_add_torrent_params->piece_priorities.resize(std::size_t(m_torrent_file->num_pieces()));

			for (auto prio : m_add_torrent_params->piece_priorities)
			{
				if (has_picker() || prio != default_priority)
				{
					need_picker();
					m_picker->set_piece_priority(idx, prio);
				}
				++idx;
			}
			update_gauge();
		}

		if (m_seed_mode)
		{
			m_have_all = true;
			update_gauge();
			update_state_list();
			update_want_tick();
		}
		else
		{
			need_picker();

			TORRENT_ASSERT(block_size() > 0);

			for (auto const i : fs.file_range())
			{
				if (!fs.pad_file_at(i) || fs.file_size(i) == 0) continue;

				peer_request pr = m_torrent_file->map_file(i, 0, int(fs.file_size(i)));
				int off = pr.start & (block_size() - 1);
				if (off != 0) { pr.length -= block_size() - off; pr.start += block_size() - off; }
				TORRENT_ASSERT((pr.start & (block_size() - 1)) == 0);

				int block = block_size();
				piece_block pb(pr.piece, pr.start / block);
				for (; pr.length >= block; pr.length -= block, ++pb.block_index)
				{
					if (pb.block_index == blocks_per_piece) { pb.block_index = 0; ++pb.piece_index; }
					m_picker->mark_as_pad(pb);
					++m_padding_blocks;
				}
				// ugly edge case where padfiles are not used they way they're
				// supposed to be. i.e. added back-to back or at the end
				if (pb.block_index == blocks_per_piece) { pb.block_index = 0; ++pb.piece_index; }
				if (pr.length > 0 && ((next(i) != fs.end_file() && fs.pad_file_at(next(i)))
					|| next(i) == fs.end_file()))
				{
					m_picker->mark_as_finished(pb, nullptr);
				}
			}

			if (m_padding_blocks > 0)
			{
				// if we marked an entire piece as finished, we actually
				// need to consider it finished

				std::vector<piece_picker::downloading_piece> dq
					= m_picker->get_download_queue();

				std::vector<piece_index_t> have_pieces;

				for (auto const& p : dq)
				{
					int const num_blocks = m_picker->blocks_in_piece(p.index);
					if (p.finished < num_blocks) continue;
					have_pieces.push_back(p.index);
				}

				for (auto i : have_pieces)
				{
					picker().piece_passed(i);
					TORRENT_ASSERT(picker().have_piece(i));
					we_have(i);
				}
			}
		}

		set_state(torrent_status::checking_resume_data);

		aux::vector<std::string, file_index_t> links;
#ifndef TORRENT_DISABLE_MUTABLE_TORRENTS
		if (!m_torrent_file->similar_torrents().empty()
			|| !m_torrent_file->collections().empty())
		{
			resolve_links res(m_torrent_file);

			for (auto const& ih : m_torrent_file->similar_torrents())
			{
				std::shared_ptr<torrent> t = m_ses.find_torrent(info_hash_t(ih)).lock();
				if (!t) continue;

				// Only attempt to reuse files from torrents that are seeding.
				// TODO: this could be optimized by looking up which files are
				// complete and just look at those
				if (!t->is_seed()) continue;

				res.match(t->get_torrent_copy(), t->save_path());
			}
			for (auto const& c : m_torrent_file->collections())
			{
				std::vector<std::shared_ptr<torrent>> ts = m_ses.find_collection(c);

				for (auto const& t : ts)
				{
					// Only attempt to reuse files from torrents that are seeding.
					// TODO: this could be optimized by looking up which files are
					// complete and just look at those
					if (!t->is_seed()) continue;

					res.match(t->get_torrent_copy(), t->save_path());
				}
			}

			std::vector<resolve_links::link_t> const& l = res.get_links();
			if (!l.empty())
			{
				links.resize(m_torrent_file->files().num_files());
				for (auto const& i : l)
				{
					if (!i.ti) continue;
					links[i.file_idx] = combine_path(i.save_path
						, i.ti->files().file_path(i.file_idx));
				}
			}
		}
#endif // TORRENT_DISABLE_MUTABLE_TORRENTS

#if TORRENT_USE_ASSERTS
		TORRENT_ASSERT(m_outstanding_check_files == false);
		m_outstanding_check_files = true;
#endif

		if (!m_add_torrent_params || !(m_add_torrent_params->flags & torrent_flags::no_verify_files))
		{
			m_ses.disk_thread().async_check_files(
				m_storage, m_add_torrent_params ? m_add_torrent_params.get() : nullptr
				, std::move(links), [self = shared_from_this()](status_t st, storage_error const& error)
				{ self->on_resume_data_checked(st, error); });
#ifndef TORRENT_DISABLE_LOGGING
			debug_log("init, async_check_files");
#endif
			m_ses.deferred_submit_jobs();
		}
		else
		{
			on_resume_data_checked(status_t::no_error, storage_error{});
		}

		update_want_peers();
		update_want_tick();

		// this will remove the piece picker, if we're done with it
		maybe_done_flushing();

		m_torrent_initialized = true;
	}

	bt_peer_connection* torrent::find_introducer(tcp::endpoint const& ep) const
	{
#ifndef TORRENT_DISABLE_EXTENSIONS
		for (auto pe : m_connections)
		{
			TORRENT_INCREMENT(m_iterating_connections);
			if (pe->type() != connection_type::bittorrent) continue;
			auto* p = static_cast<bt_peer_connection*>(pe);
			if (!p->supports_holepunch()) continue;
			if (p->was_introduced_by(ep)) return p;
		}
#else
		TORRENT_UNUSED(ep);
#endif
		return nullptr;
	}

	bt_peer_connection* torrent::find_peer(tcp::endpoint const& ep) const
	{
		for (auto p : m_connections)
		{
			TORRENT_INCREMENT(m_iterating_connections);
			if (p->type() != connection_type::bittorrent) continue;
			if (p->remote() == ep) return static_cast<bt_peer_connection*>(p);
		}
		return nullptr;
	}

	peer_connection* torrent::find_peer(peer_id const& pid)
	{
		for (auto p : m_connections)
		{
			if (p->pid() == pid) return p;
		}
		return nullptr;
	}

	bool torrent::is_self_connection(peer_id const& pid) const
	{
		return m_outgoing_pids.count(pid) > 0;
	}

	void torrent::on_resume_data_checked(status_t const status
		, storage_error const& error) try
	{
#if TORRENT_USE_ASSERTS
		TORRENT_ASSERT(m_outstanding_check_files);
		m_outstanding_check_files = false;
#endif

		// when applying some of the resume data to the torrent, we will
		// trigger calls that set m_need_save_resume_data, even though we're
		// just applying the state of the resume data we loaded with. We don't
		// want anything in this function to affect the state of
		// m_need_save_resume_data, so we save it in a local variable and reset
		// it at the end of the function.
		bool const need_save_resume_data = m_need_save_resume_data;

		TORRENT_ASSERT(is_single_thread());

		if (m_abort) return;

		if (status == status_t::fatal_disk_error)
		{
			TORRENT_ASSERT(m_outstanding_check_files == false);
			m_add_torrent_params.reset();
			handle_disk_error("check_resume_data", error);
			auto_managed(false);
			pause();
			set_state(torrent_status::checking_files);
			if (should_check_files()) start_checking();
			return;
		}

		state_updated();

		if (m_add_torrent_params)
		{
			// --- PEERS ---

			for (auto const& p : m_add_torrent_params->peers)
			{
				add_peer(p , peer_info::resume_data);
			}

#ifndef TORRENT_DISABLE_LOGGING
			if (should_log() && !m_add_torrent_params->peers.empty())
			{
				std::string str;
				for (auto const& peer : m_add_torrent_params->peers)
				{
					str += peer.address().to_string();
					str += ' ';
				}
				debug_log("resume-checked add_peer() [ %s] connect-candidates: %d"
					, str.c_str(), m_peer_list
					? m_peer_list->num_connect_candidates() : -1);
			}
#endif

			for (auto const& p : m_add_torrent_params->banned_peers)
			{
				torrent_peer* peer = add_peer(p, peer_info::resume_data);
				if (peer) ban_peer(peer);
			}

			if (!m_add_torrent_params->peers.empty()
				|| !m_add_torrent_params->banned_peers.empty())
			{
				update_want_peers();
			}

#ifndef TORRENT_DISABLE_LOGGING
			if (m_peer_list && m_peer_list->num_peers() > 0)
				debug_log("resume added peers (total peers: %d)"
					, m_peer_list->num_peers());
#endif
		}

		// only report this error if the user actually provided resume data
		// (i.e. m_add_torrent_params->have_pieces)
		if ((error || status != status_t::no_error)
			&& m_add_torrent_params
			&& aux::contains_resume_data(*m_add_torrent_params)
			&& m_ses.alerts().should_post<fastresume_rejected_alert>())
		{
			m_ses.alerts().emplace_alert<fastresume_rejected_alert>(get_handle()
				, error.ec
				, resolve_filename(error.file())
				, error.operation);
		}

#ifndef TORRENT_DISABLE_LOGGING
		if (should_log())
		{
			if (status != status_t::no_error || error)
			{
				debug_log("fastresume data rejected: ret: %d (%d) op: %s file: %d %s"
					, static_cast<int>(status), error.ec.value()
					, operation_name(error.operation)
					, static_cast<int>(error.file())
					, error.ec.message().c_str());
			}
			else
			{
				debug_log("fastresume data accepted");
			}
		}
#endif

		bool should_start_full_check = (status != status_t::no_error);

		// if we got a partial pieces bitfield, it means we were in the middle of
		// checking this torrent. pick it up where we left off
		if (status == status_t::no_error
			&& m_add_torrent_params
			&& !m_add_torrent_params->have_pieces.empty()
			&& m_add_torrent_params->have_pieces.size() < m_torrent_file->num_pieces())
		{
			m_checking_piece = m_num_checked_pieces
				= m_add_torrent_params->have_pieces.end_index();
			should_start_full_check = true;
		}

		// if ret != 0, it means we need a full check. We don't necessarily need
		// that when the resume data check fails. For instance, if the resume data
		// is incorrect, but we don't have any files, we skip the check and initialize
		// the storage to not have anything.
		if (status == status_t::no_error)
		{
			// there are either no files for this torrent
			// or the resume_data was accepted

			if (m_seed_mode)
			{
				m_have_all = true;
				update_gauge();
				update_state_list();

				if (!error && m_add_torrent_params)
				{
					int const num_pieces2 = std::min(m_add_torrent_params->verified_pieces.size()
						, torrent_file().num_pieces());
					for (piece_index_t i = piece_index_t(0);
						i < piece_index_t(num_pieces2); ++i)
					{
						if (!m_add_torrent_params->verified_pieces[i]) continue;
						m_verified.set_bit(i);
					}
				}
			}
			else if (!error && m_add_torrent_params)
			{
				// --- PIECES ---

				int const num_pieces = std::min(m_add_torrent_params->have_pieces.size()
					, torrent_file().num_pieces());
				for (piece_index_t i = piece_index_t(0); i < piece_index_t(num_pieces); ++i)
				{
					if (!m_add_torrent_params->have_pieces[i]) continue;
					need_picker();
					m_picker->we_have(i);
					inc_stats_counter(counters::num_piece_passed);
					update_gauge();
					we_have(i);
				}

				// --- UNFINISHED PIECES ---

				int const num_blocks_per_piece = torrent_file().piece_length() / block_size();

				for (auto const& p : m_add_torrent_params->unfinished_pieces)
				{
					piece_index_t const piece = p.first;
					bitfield const& blocks = p.second;

					if (piece < piece_index_t(0) || piece >= torrent_file().end_piece())
					{
						continue;
					}

					// being in seed mode and missing a piece is not compatible.
					// Leave seed mode if that happens
					if (m_seed_mode) leave_seed_mode(seed_mode_t::skip_checking);

					if (has_picker() && m_picker->have_piece(piece))
					{
						m_picker->we_dont_have(piece);
						update_gauge();
					}

					need_picker();

					const int num_bits = std::min(num_blocks_per_piece, int(blocks.size()));
					for (int k = 0; k < num_bits; ++k)
					{
						if (blocks.get_bit(k))
						{
							m_picker->mark_as_finished(piece_block(piece, k), nullptr);
						}
					}
					if (m_picker->is_piece_finished(piece))
					{
						verify_piece(piece);
					}
				}
			}
		}
		else
		{
			m_seed_mode = false;
			// either the fastresume data was rejected or there are
			// some files
			m_have_all = false;
			update_gauge();
			update_state_list();
		}

		if (should_start_full_check)
		{
			set_state(torrent_status::checking_files);
			if (should_check_files()) start_checking();

			// start the checking right away (potentially)
			m_ses.trigger_auto_manage();
		}
		else
		{
			files_checked();
		}

		// this will remove the piece picker, if we're done with it
		maybe_done_flushing();
		TORRENT_ASSERT(m_outstanding_check_files == false);
		m_add_torrent_params.reset();

		// restore m_need_save_resume_data to its state when we entered this
		// function.
		m_need_save_resume_data = need_save_resume_data;
	}
	catch (...) { handle_exception(); }

	void torrent::force_recheck()
	{
		INVARIANT_CHECK;

		if (!valid_metadata()) return;

		// if the torrent is already queued to check its files
		// don't do anything
		if (should_check_files()
			|| m_state == torrent_status::checking_resume_data)
			return;

		clear_error();

		disconnect_all(errors::stopping_torrent, operation_t::bittorrent);
		stop_announcing();

		// we're checking everything anyway, no point in assuming we are a seed
		// now.
		leave_seed_mode(seed_mode_t::skip_checking);

		// forget that we have any pieces
		m_have_all = false;

// removing the piece picker will clear the user priorities
// instead, just clear which pieces we have
		if (m_picker)
		{
			int const blocks_per_piece = (m_torrent_file->piece_length() + block_size() - 1) / block_size();
			int const blocks_in_last_piece = ((m_torrent_file->total_size() % m_torrent_file->piece_length())
				+ block_size() - 1) / block_size();
			m_picker->resize(blocks_per_piece, blocks_in_last_piece, m_torrent_file->num_pieces());

			m_file_progress.clear();
			m_file_progress.init(picker(), m_torrent_file->files());
		}

		// assume that we don't have anything
		m_files_checked = false;

		update_gauge();
		update_want_tick();
		set_state(torrent_status::checking_resume_data);

		set_queue_position(last_pos);

		TORRENT_ASSERT(m_outstanding_check_files == false);
		m_add_torrent_params.reset();

		// this will clear the stat cache, to make us actually query the
		// filesystem for files again
		m_ses.disk_thread().async_release_files(m_storage);

		m_ses.disk_thread().async_check_files(m_storage, nullptr
			, {}, [self = shared_from_this()](status_t st, storage_error const& error)
			{ self->on_force_recheck(st, error); });
		m_ses.deferred_submit_jobs();
	}

	void torrent::on_force_recheck(status_t const status, storage_error const& error) try
	{
		TORRENT_ASSERT(is_single_thread());

		// hold a reference until this function returns
		state_updated();

		if (m_abort) return;

		if (error)
		{
			handle_disk_error("force_recheck", error);
			return;
		}
		if (status == status_t::no_error)
		{
			// if there are no files, just start
			files_checked();
		}
		else
		{
			m_progress_ppm = 0;
			m_checking_piece = piece_index_t(0);
			m_num_checked_pieces = piece_index_t(0);

			set_state(torrent_status::checking_files);
			if (m_auto_managed) pause(torrent_handle::graceful_pause);
			if (should_check_files()) start_checking();
			else m_ses.trigger_auto_manage();
		}
	}
	catch (...) { handle_exception(); }

	void torrent::start_checking() try
	{
		TORRENT_ASSERT(should_check_files());

		int num_outstanding = settings().get_int(settings_pack::checking_mem_usage) * block_size()
			/ m_torrent_file->piece_length();
		// if we only keep a single read operation in-flight at a time, we suffer
		// significant performance degradation. Always keep at least 4 jobs
		// outstanding per hasher thread
		int const min_outstanding
			= std::max(1, settings().get_int(settings_pack::hashing_threads)) * 2;
		if (num_outstanding < min_outstanding) num_outstanding = min_outstanding;

		// subtract the number of pieces we already have outstanding
		num_outstanding -= (static_cast<int>(m_checking_piece)
			- static_cast<int>(m_num_checked_pieces));
		if (num_outstanding <= 0) return;

		// we might already have some outstanding jobs, if we were paused and
		// resumed quickly, before the outstanding jobs completed
		if (m_checking_piece >= m_torrent_file->end_piece())
		{
#ifndef TORRENT_DISABLE_LOGGING
			debug_log("start_checking, checking_piece >= num_pieces. %d >= %d"
				, static_cast<int>(m_checking_piece), m_torrent_file->num_pieces());
#endif
			return;
		}

		for (int i = 0; i < num_outstanding; ++i)
		{
			auto flags = disk_interface::sequential_access | disk_interface::volatile_read;
			if (torrent_file().info_hashes().has_v1())
				flags |= disk_interface::v1_hash;
			aux::vector<sha256_hash> hashes;
			if (torrent_file().info_hashes().has_v2())
				hashes.resize(torrent_file().orig_files().blocks_in_piece2(m_checking_piece));

			span<sha256_hash> v2_span(hashes);
			m_ses.disk_thread().async_hash(m_storage, m_checking_piece, v2_span, flags
				, [self = shared_from_this(), hashes = std::move(hashes)]
				(piece_index_t p, sha1_hash const& h, storage_error const& error) mutable
				{ self->on_piece_hashed(std::move(hashes), p, h, error); });
			++m_checking_piece;
			if (m_checking_piece >= m_torrent_file->end_piece()) break;
		}
		m_ses.deferred_submit_jobs();
#ifndef TORRENT_DISABLE_LOGGING
		debug_log("start_checking, m_checking_piece: %d"
			, static_cast<int>(m_checking_piece));
#endif
	}
	catch (...) { handle_exception(); }

	// This is only used for checking of torrents. i.e. force-recheck or initial checking
	// of existing files
	void torrent::on_piece_hashed(aux::vector<sha256_hash> block_hashes
		, piece_index_t const piece, sha1_hash const& piece_hash
		, storage_error const& error) try
	{
		TORRENT_ASSERT(is_single_thread());
		INVARIANT_CHECK;

		if (m_abort) return;
		if (m_deleted) return;

		state_updated();

		++m_num_checked_pieces;

		if (error)
		{
			if (error.ec == boost::system::errc::no_such_file_or_directory
				|| error.ec == boost::asio::error::eof
				|| error.ec == lt::errors::file_too_short
#ifdef TORRENT_WINDOWS
				|| error.ec == error_code(ERROR_HANDLE_EOF, system_category())
#endif
				)
			{
				TORRENT_ASSERT(error.file() >= file_index_t(0));

				// skip this file by updating m_checking_piece to the first piece following it
				file_storage const& st = m_torrent_file->files();
				std::int64_t file_size = st.file_size(error.file());
				piece_index_t last = st.map_file(error.file(), file_size, 0).piece;
				if (m_checking_piece < last)
				{
					int diff = static_cast<int>(last) - static_cast<int>(m_checking_piece);
					m_num_checked_pieces = piece_index_t(static_cast<int>(m_num_checked_pieces) + diff);
					m_checking_piece = last;
				}
			}
			else
			{
				m_checking_piece = piece_index_t{0};
				m_num_checked_pieces = piece_index_t{0};
				if (m_ses.alerts().should_post<file_error_alert>())
					m_ses.alerts().emplace_alert<file_error_alert>(error.ec,
						resolve_filename(error.file()), error.operation, get_handle());

#ifndef TORRENT_DISABLE_LOGGING
				if (should_log())
				{
					debug_log("on_piece_hashed, fatal disk error: (%d) %s", error.ec.value()
						, error.ec.message().c_str());
				}
#endif
				auto_managed(false);
				pause();
				set_error(error.ec, error.file());

				// recalculate auto-managed torrents sooner
				// in order to start checking the next torrent
				m_ses.trigger_auto_manage();
				return;
			}
		}

		m_progress_ppm = std::uint32_t(std::int64_t(static_cast<int>(m_num_checked_pieces))
			* 1000000 / torrent_file().num_pieces());

		boost::tribool hash_passed[2]
			= { boost::indeterminate, boost::indeterminate };

		if (!settings().get_bool(settings_pack::disable_hash_checks))
		{
			if (torrent_file().info_hashes().has_v1())
				hash_passed[0] = piece_hash == m_torrent_file->hash_for_piece(piece);

			if (torrent_file().info_hashes().has_v2())
			{
				hash_passed[1] = on_blocks_hashed(piece, block_hashes);
			}
		}
		else
		{
			hash_passed[0] = hash_passed[1] = true;
		}

		if ((hash_passed[0] && !hash_passed[1]) || (!hash_passed[0] && hash_passed[1]))
		{
			set_error(errors::torrent_inconsistent_hashes, torrent_status::error_file_none);
			pause();
			return;
		}
		else if (hash_passed[0] || hash_passed[1])
		{
			if (has_picker() || !m_have_all)
			{
				need_picker();
				m_picker->we_have(piece);
				update_gauge();
			}
			we_have(piece);
		}
		else if (!error
			&& boost::indeterminate(hash_passed[0])
			&& boost::indeterminate(hash_passed[1]))
		{
			// The data exists but we don't have the hashes needed to verify
			// it yet. This is a special case because we want to say we have
			// the piece once the hash is verified and not download the data
			// unless the hash check fails. To get this effect we setup the
			// piece's state in the piece picker so that it looks like a piece
			// which is finished but not hash checked.
			need_picker();
			int const blocks_in_piece = m_picker->blocks_in_piece(piece);
			for (int i = 0; i < blocks_in_piece; ++i)
				m_picker->mark_as_finished(piece_block(piece, i), nullptr);
		}

		if (m_num_checked_pieces < m_torrent_file->end_piece())
		{
			// we're not done yet, issue another job
			if (m_checking_piece >= m_torrent_file->end_piece())
			{
				// actually, we already have outstanding jobs for
				// the remaining pieces. We just need to wait for them
				// to finish
				return;
			}

			// we paused the checking
			if (!should_check_files())
			{
#ifndef TORRENT_DISABLE_LOGGING
				debug_log("on_piece_hashed, checking paused");
#endif
				if (m_checking_piece == m_num_checked_pieces)
				{
					// we are paused, and we just completed the last outstanding job.
					// now we can be considered paused
					if (alerts().should_post<torrent_paused_alert>())
						alerts().emplace_alert<torrent_paused_alert>(get_handle());
				}
				return;
			}

			auto flags = disk_interface::sequential_access | disk_interface::volatile_read;

			if (torrent_file().info_hashes().has_v1())
				flags |= disk_interface::v1_hash;
			if (torrent_file().info_hashes().has_v2())
				block_hashes.resize(torrent_file().orig_files().blocks_in_piece2(m_checking_piece));

			span<sha256_hash> v2_span(block_hashes);
			m_ses.disk_thread().async_hash(m_storage, m_checking_piece, v2_span, flags
				, [self = shared_from_this(), hashes = std::move(block_hashes)]
				(piece_index_t p, sha1_hash const& h, storage_error const& e)
				{ self->on_piece_hashed(std::move(hashes), p, h, e); });
			++m_checking_piece;
			m_ses.deferred_submit_jobs();
#ifndef TORRENT_DISABLE_LOGGING
			debug_log("on_piece_hashed, m_checking_piece: %d"
				, static_cast<int>(m_checking_piece));
#endif
			return;
		}

#ifndef TORRENT_DISABLE_LOGGING
		debug_log("on_piece_hashed, completed");
#endif
		if (m_auto_managed)
		{
			// if we're auto managed. assume we need to be paused until the auto
			// managed logic runs again (which is triggered further down)
			// setting flags to 0 prevents the disk cache from being evicted as a
			// result of this
			set_paused(true, {});
		}

		// we're done checking! (this should cause a call to trigger_auto_manage)
		files_checked();

		// reset the checking state
		m_checking_piece = piece_index_t(0);
		m_num_checked_pieces = piece_index_t(0);
	}
	catch (...) { handle_exception(); }

#if TORRENT_ABI_VERSION == 1
	void torrent::use_interface(std::string net_interfaces)
	{
		std::shared_ptr<settings_pack> p = std::make_shared<settings_pack>();
		p->set_str(settings_pack::outgoing_interfaces, std::move(net_interfaces));
		m_ses.apply_settings_pack(p);
	}
#endif

	void torrent::on_tracker_announce(error_code const& ec) try
	{
		COMPLETE_ASYNC("tracker::on_tracker_announce");
		TORRENT_ASSERT(is_single_thread());
		TORRENT_ASSERT(m_waiting_tracker > 0);
		--m_waiting_tracker;
		if (ec) return;
		if (m_abort) return;
		announce_with_tracker();
	}
	catch (...) { handle_exception(); }

	void torrent::lsd_announce()
	{
		if (m_abort) return;
		if (!m_enable_lsd) return;

		// if the files haven't been checked yet, we're
		// not ready for peers. Except, if we don't have metadata,
		// we need peers to download from
		if (!m_files_checked && valid_metadata()) return;

		if (!m_announce_to_lsd) return;

		// private torrents are never announced on LSD
		if (m_torrent_file->is_valid() && m_torrent_file->priv()) return;

		// i2p torrents are also never announced on LSD
		// unless we allow mixed swarms
		if (m_torrent_file->is_valid()
			&& (torrent_file().is_i2p() && !settings().get_bool(settings_pack::allow_i2p_mixed)))
			return;

		if (is_paused()) return;

		if (!m_ses.has_lsd()) return;

		// TODO: this pattern is repeated in a few places. Factor this into
		// a function and generalize the concept of a torrent having a
		// dedicated listen port
#ifdef TORRENT_SSL_PEERS
		int port = is_ssl_torrent() ? m_ses.ssl_listen_port() : m_ses.listen_port();
#else
		int port = m_ses.listen_port();
#endif

		// announce with the local discovery service
		m_torrent_file->info_hashes().for_each([&](sha1_hash const& ih, protocol_version)
		{
			m_ses.announce_lsd(ih, port);
		});
	}

#ifndef TORRENT_DISABLE_DHT

	void torrent::dht_announce()
	{
		TORRENT_ASSERT(is_single_thread());
		if (!m_ses.dht())
		{
#ifndef TORRENT_DISABLE_LOGGING
			debug_log("DHT: no dht initialized");
#endif
			return;
		}
		if (!should_announce_dht())
		{
#ifndef TORRENT_DISABLE_LOGGING
			if (should_log())
			{
				if (!m_ses.announce_dht())
					debug_log("DHT: no listen sockets");

				if (m_torrent_file->is_valid() && !m_files_checked)
					debug_log("DHT: files not checked, skipping DHT announce");

				if (!m_announce_to_dht)
					debug_log("DHT: queueing disabled DHT announce");

				if (m_paused)
					debug_log("DHT: torrent paused, no DHT announce");

				if (!m_enable_dht)
					debug_log("DHT: torrent has DHT disabled flag");

				if (m_torrent_file->is_valid() && m_torrent_file->priv())
					debug_log("DHT: private torrent, no DHT announce");

				if (settings().get_bool(settings_pack::use_dht_as_fallback))
				{
					int const verified_trackers = static_cast<int>(std::count_if(
						m_trackers.begin(), m_trackers.end()
						, [](aux::announce_entry const& t) { return t.verified; }));

					if (verified_trackers > 0)
						debug_log("DHT: only using DHT as fallback, and there are %d working trackers", verified_trackers);
				}
			}
#endif
			return;
		}

		TORRENT_ASSERT(!m_paused);

#ifndef TORRENT_DISABLE_LOGGING
		debug_log("START DHT announce");
		m_dht_start_time = aux::time_now();
#endif

		// if we're a seed, we tell the DHT for better scrape stats
		dht::announce_flags_t flags = is_seed() ? dht::announce::seed : dht::announce_flags_t{};

		// If this is an SSL torrent the announce needs to specify an SSL
		// listen port. DHT nodes only operate on non-SSL ports so SSL
		// torrents cannot use implied_port.
		// if we allow incoming uTP connections, set the implied_port
		// argument in the announce, this will make the DHT node use
		// our source port in the packet as our listen port, which is
		// likely more accurate when behind a NAT
		if (is_ssl_torrent())
		{
			flags |= dht::announce::ssl_torrent;
		}
		else if (settings().get_bool(settings_pack::enable_incoming_utp))
		{
			flags |= dht::announce::implied_port;
		}

		std::weak_ptr<torrent> self(shared_from_this());
		m_torrent_file->info_hashes().for_each([&](sha1_hash const& ih, protocol_version v)
		{
			m_ses.dht()->announce(ih, 0, flags
				, std::bind(&torrent::on_dht_announce_response_disp, self, v, _1));
		});
	}

	void torrent::on_dht_announce_response_disp(std::weak_ptr<torrent> const t
		, protocol_version const v, std::vector<tcp::endpoint> const& peers)
	{
		std::shared_ptr<torrent> tor = t.lock();
		if (!tor) return;
		tor->on_dht_announce_response(v, peers);
	}

	void torrent::on_dht_announce_response(protocol_version const v
		, std::vector<tcp::endpoint> const& peers) try
	{
		TORRENT_ASSERT(is_single_thread());

#ifndef TORRENT_DISABLE_LOGGING
		debug_log("END DHT announce (%d ms) (%d peers)"
			, int(total_milliseconds(clock_type::now() - m_dht_start_time))
			, int(peers.size()));
#endif

		if (m_abort) return;
		if (peers.empty()) return;

		if (m_ses.alerts().should_post<dht_reply_alert>())
		{
			m_ses.alerts().emplace_alert<dht_reply_alert>(
				get_handle(), int(peers.size()));
		}

		if (torrent_file().priv() || (torrent_file().is_i2p()
			&& !settings().get_bool(settings_pack::allow_i2p_mixed))) return;

		for (auto& p : peers)
			add_peer(p, peer_info::dht, v == protocol_version::V2 ? pex_lt_v2 : pex_flags_t(0));

#ifndef TORRENT_DISABLE_LOGGING
		if (should_log() && !peers.empty())
		{
			std::string str;
			for (auto const& peer : peers)
			{
				str += peer.address().to_string();
				str += ' ';
			}
			debug_log("DHT add_peer() [ %s] connect-candidates: %d"
				, str.c_str(), m_peer_list
				? m_peer_list->num_connect_candidates() : -1);
		}
#endif

		do_connect_boost();

		update_want_peers();
	}
	catch (...) { handle_exception(); }

#endif

namespace {
	void refresh_endpoint_list(aux::session_interface& ses
		, bool const is_ssl, bool const complete_sent
		, std::vector<aux::announce_endpoint>& aeps)
	{
		// update the endpoint list by adding entries for new listen sockets
		// and removing entries for non-existent ones
		std::size_t valid_endpoints = 0;
		ses.for_each_listen_socket([&](aux::listen_socket_handle const& s) {
			if (s.is_ssl() != is_ssl)
				return;
			for (auto& aep : aeps)
			{
				if (aep.socket != s) continue;
				std::swap(aeps[valid_endpoints], aep);
				valid_endpoints++;
				return;
			}

			aeps.emplace_back(s, complete_sent);
			std::swap(aeps[valid_endpoints], aeps.back());
			valid_endpoints++;
		});

		TORRENT_ASSERT(valid_endpoints <= aeps.size());
		aeps.erase(aeps.begin() + int(valid_endpoints), aeps.end());
	}
}

	namespace
	{
		struct announce_protocol_state
		{
			// the tier is kept as INT_MAX until we find the first
			// tracker that works, then it's set to that tracker's
			// tier.
			int tier = INT_MAX;

			// have we sent an announce in this tier yet?
			bool sent_announce = false;

			// have we finished sending announces on this listen socket?
			bool done = false;
		};

		struct announce_state
		{
			explicit announce_state(aux::listen_socket_handle s)
				: socket(std::move(s)) {}

			aux::listen_socket_handle socket;

			aux::array<announce_protocol_state, num_protocols, protocol_version> state;
		};
	}

	void torrent::announce_with_tracker(event_t e)
	{
		TORRENT_ASSERT(is_single_thread());
		TORRENT_ASSERT(e == event_t::stopped || state() != torrent_status::checking_files);
		INVARIANT_CHECK;

		if (m_trackers.empty())
		{
#ifndef TORRENT_DISABLE_LOGGING
			debug_log("*** announce: no trackers");
#endif
			return;
		}

		if (m_abort) e = event_t::stopped;

		// having stop_tracker_timeout <= 0 means that there is
		// no need to send any request to trackers or trigger any
		// related logic when the event is stopped
		if (e == event_t::stopped
			&& settings().get_int(settings_pack::stop_tracker_timeout) <= 0)
		{
#ifndef TORRENT_DISABLE_LOGGING
			debug_log("*** announce: event == stopped && stop_tracker_timeout <= 0");
#endif
			return;
		}

		// if we're not announcing to trackers, only allow
		// stopping
		if (e != event_t::stopped && !m_announce_to_trackers)
		{
#ifndef TORRENT_DISABLE_LOGGING
			debug_log("*** announce: event != stopped && !m_announce_to_trackers");
#endif
			return;
		}

		// if we're not allowing peers, there's no point in announcing
		if (e != event_t::stopped && m_paused)
		{
#ifndef TORRENT_DISABLE_LOGGING
			debug_log("*** announce: event != stopped && m_paused");
#endif
			return;
		}

		TORRENT_ASSERT(!m_paused || e == event_t::stopped);

		if (e == event_t::none && is_finished() && !is_seed())
			e = event_t::paused;

		tracker_request req;
		if (settings().get_bool(settings_pack::apply_ip_filter_to_trackers)
			&& m_apply_ip_filter)
		{
			req.filter = m_ip_filter;
		}

		req.private_torrent = m_torrent_file->priv();

		req.pid = m_peer_id;
		req.downloaded = m_stat.total_payload_download() - m_total_failed_bytes;
		req.uploaded = m_stat.total_payload_upload();
		req.corrupt = m_total_failed_bytes;
		req.left = value_or(bytes_left(), 16*1024);
#ifdef TORRENT_SSL_PEERS
		// if this torrent contains an SSL certificate, make sure
		// any SSL tracker presents a certificate signed by it
		req.ssl_ctx = m_ssl_ctx.get();
#endif

		req.redundant = m_total_redundant_bytes;
		// exclude redundant bytes if we should
		if (!settings().get_bool(settings_pack::report_true_downloaded))
		{
			req.downloaded -= m_total_redundant_bytes;

			// if the torrent is complete we know that all incoming pieces will be
			// marked redundant so add them to the redundant count
			// this is mainly needed to cover the case where a torrent has just completed
			// but still has partially downloaded pieces
			// if the incoming pieces are not accounted for it could cause the downloaded
			// amount to exceed the total size of the torrent which upsets some trackers
			if (is_seed())
			{
				for (auto c : m_connections)
				{
					TORRENT_INCREMENT(m_iterating_connections);
					auto const pbp = c->downloading_piece_progress();
					if (pbp.bytes_downloaded > 0)
					{
						req.downloaded -= pbp.bytes_downloaded;
						req.redundant += pbp.bytes_downloaded;
					}
				}
			}
		}
		if (req.downloaded < 0) req.downloaded = 0;

		req.event = e;

		// since sending our IPv4/v6 address to the tracker may be sensitive. Only
		// do that if we're not in anonymous mode and if it's a private torrent
		if (!settings().get_bool(settings_pack::anonymous_mode)
			&& m_torrent_file
			&& m_torrent_file->priv())
		{
			m_ses.for_each_listen_socket([&](aux::listen_socket_handle const& s)
			{
				if (s.is_ssl() != is_ssl_torrent()) return;
				tcp::endpoint const ep = s.get_local_endpoint();
				if (ep.address().is_unspecified()) return;
				if (aux::is_v6(ep))
				{
					if (!aux::is_local(ep.address()) && !ep.address().is_loopback())
						req.ipv6.push_back(ep.address().to_v6());
				}
				else
				{
					if (!aux::is_local(ep.address()) && !ep.address().is_loopback())
						req.ipv4.push_back(ep.address().to_v4());
				}
			});
		}

		// if we are aborting. we don't want any new peers
		req.num_want = (req.event == event_t::stopped)
			? 0 : settings().get_int(settings_pack::num_want);

// some older versions of clang had a bug where it would fire this warning here
#ifdef __clang__
#pragma clang diagnostic push
#pragma clang diagnostic ignored "-Wmissing-braces"
#endif
		aux::array<bool const, num_protocols, protocol_version> const supports_protocol
		{ {
			m_info_hash.has_v1(),
			m_info_hash.has_v2()
		} };
#ifdef __clang__
#pragma clang diagnostic pop
#endif

		time_point32 const now = aux::time_now32();

		// each listen socket gets its own announce state
		// so that each one should get at least one announce
		std::vector<announce_state> listen_socket_states;

#ifndef TORRENT_DISABLE_LOGGING
		int idx = -1;
		if (should_log())
		{
			debug_log("*** announce: "
				"[ announce_to_all_tiers: %d announce_to_all_trackers: %d num_trackers: %d ]"
				, settings().get_bool(settings_pack::announce_to_all_tiers)
				, settings().get_bool(settings_pack::announce_to_all_trackers)
				, int(m_trackers.size()));
		}
#endif
		for (auto& ae : m_trackers)
		{
#ifndef TORRENT_DISABLE_LOGGING
			++idx;
#endif
			refresh_endpoint_list(m_ses, is_ssl_torrent(), bool(m_complete_sent), ae.endpoints);

			// if trackerid is not specified for tracker use default one, probably set explicitly
			req.trackerid = ae.trackerid.empty() ? m_trackerid : ae.trackerid;
			req.url = ae.url;

			for (auto& aep : ae.endpoints)
			{
				// do not add code which continues to the next endpoint here!
				// listen_socket_states needs to be populated even if none of the endpoints
				// will be announcing for this tracker
				// otherwise the early bail out when neither announce_to_all_trackers
				// nor announce_to_all_tiers is set may be triggered prematurely

				auto aep_state_iter = std::find_if(listen_socket_states.begin(), listen_socket_states.end()
					, [&](announce_state const& s) { return s.socket == aep.socket; });
				if (aep_state_iter == listen_socket_states.end())
				{
					listen_socket_states.emplace_back(aep.socket);
					aep_state_iter = listen_socket_states.end() - 1;
				}
				announce_state& ep_state = *aep_state_iter;

				if (!aep.enabled) continue;

				for (protocol_version const ih : all_versions)
				{
					if (!supports_protocol[ih]) continue;

					auto& state = ep_state.state[ih];
					auto& a = aep.info_hashes[ih];

					// if we haven't sent an event=start to the tracker, there's no
					// point in sending an event=stopped
					if (!a.start_sent && req.event == event_t::stopped)
						continue;

					if (state.done) continue;

#ifndef TORRENT_DISABLE_LOGGING
					if (should_log())
					{
						debug_log("*** tracker:  (%d) [ep: %s ] \"%s\" [ "
							" i->tier: %d tier: %d working: %d limit: %d"
							" can: %d sent: %d ]"
							, idx, print_endpoint(aep.local_endpoint).c_str()
							, ae.url.c_str(), ae.tier, state.tier, a.is_working(), ae.fail_limit
							, a.can_announce(now, is_seed(), ae.fail_limit), state.sent_announce);
					}
#endif

					if (settings().get_bool(settings_pack::announce_to_all_tiers)
						&& !settings().get_bool(settings_pack::announce_to_all_trackers)
						&& state.sent_announce
						&& ae.tier <= state.tier
						&& state.tier != INT_MAX)
						continue;

					if (ae.tier > state.tier && state.sent_announce
						&& !settings().get_bool(settings_pack::announce_to_all_tiers)) continue;
					if (a.is_working()) { state.tier = ae.tier; state.sent_announce = false; }
					if (!a.can_announce(now, is_seed(), ae.fail_limit))
					{
						// this counts
						if (a.is_working())
						{
							state.sent_announce = true;
							if (!settings().get_bool(settings_pack::announce_to_all_trackers)
								&& !settings().get_bool(settings_pack::announce_to_all_tiers))
							{
								state.done = true;
							}
						}
						continue;
					}

					req.event = e;
					if (req.event == event_t::none)
					{
						if (!a.start_sent) req.event = event_t::started;
						else if (!m_complete_sent
							&& !a.complete_sent
							&& is_seed())
						{
							req.event = event_t::completed;
						}
					}

					req.triggered_manually = a.triggered_manually;
					a.triggered_manually = false;

#if TORRENT_ABI_VERSION == 1
					req.auth = tracker_login();
#endif
					req.key = tracker_key();

#if TORRENT_USE_I2P
					if (is_i2p())
					{
						req.kind |= tracker_request::i2p;
					}
#endif

					req.outgoing_socket = aep.socket;
					req.info_hash = m_torrent_file->info_hashes().get(protocol_version(ih));

#ifndef TORRENT_DISABLE_LOGGING
					if (should_log())
					{
						debug_log("==> TRACKER REQUEST \"%s\" event: %s abort: %d ssl: %p "
							"port: %d ssl-port: %d fails: %d upd: %d ep: %s"
							, req.url.c_str()
							, (req.event == event_t::stopped ? "stopped"
								: req.event == event_t::started ? "started" : "")
							, m_abort
#ifdef TORRENT_SSL_PEERS
							, static_cast<void*>(req.ssl_ctx)
#else
							, static_cast<void*>(nullptr)
#endif
							, m_ses.listen_port()
							, m_ses.ssl_listen_port()
							, a.fails
							, a.updating
							, print_endpoint(aep.local_endpoint).c_str());
					}

					// if we're not logging session logs, don't bother creating an
					// observer object just for logging
					if (m_abort && m_ses.should_log())
					{
						auto tl = std::make_shared<aux::tracker_logger>(m_ses);
						m_ses.queue_tracker_request(req, tl);
					}
					else
#endif
					{
						m_ses.queue_tracker_request(req, shared_from_this());
					}

					a.updating = true;
					a.next_announce = now;
					a.min_announce = now;

					if (m_ses.alerts().should_post<tracker_announce_alert>())
					{
						m_ses.alerts().emplace_alert<tracker_announce_alert>(
							get_handle(), aep.local_endpoint, req.url, req.event);
					}

					state.sent_announce = true;
					if (a.is_working()
						&& !settings().get_bool(settings_pack::announce_to_all_trackers)
						&& !settings().get_bool(settings_pack::announce_to_all_tiers))
					{
						state.done = true;
					}
				}
			}

			if (std::all_of(listen_socket_states.begin(), listen_socket_states.end()
				, [supports_protocol](announce_state const& s) {
					for (protocol_version const ih : all_versions)
					{
						if (supports_protocol[ih] && !s.state[ih].done)
							return false;
					}
					return true;
				}))
				break;
		}
		update_tracker_timer(now);
	}

	void torrent::scrape_tracker(int idx, bool const user_triggered)
	{
		TORRENT_ASSERT(is_single_thread());
#if TORRENT_ABI_VERSION == 1
		m_last_scrape = aux::time_now32();
#endif

		if (m_trackers.empty()) return;

		if (idx < 0 || idx >= int(m_trackers.size())) idx = m_last_working_tracker;
		if (idx < 0) idx = 0;

		tracker_request req;
		if (settings().get_bool(settings_pack::apply_ip_filter_to_trackers)
			&& m_apply_ip_filter)
			req.filter = m_ip_filter;

		req.kind |= tracker_request::scrape_request;
		auto& ae = m_trackers[idx];
		refresh_endpoint_list(m_ses, is_ssl_torrent(), bool(m_complete_sent), ae.endpoints);
		req.url = ae.url;
		req.private_torrent = m_torrent_file->priv();
#if TORRENT_ABI_VERSION == 1
		req.auth = tracker_login();
#endif
		req.key = tracker_key();
		req.triggered_manually = user_triggered;
		for (aux::announce_endpoint const& aep : ae.endpoints)
		{
			if (!aep.enabled) continue;
			req.outgoing_socket = aep.socket;
			m_torrent_file->info_hashes().for_each([&](sha1_hash const& ih, protocol_version)
			{
				req.info_hash = ih;
				m_ses.queue_tracker_request(req, shared_from_this());
			});
		}
	}

	void torrent::tracker_warning(tracker_request const& req, std::string const& msg)
	{
		TORRENT_ASSERT(is_single_thread());

		INVARIANT_CHECK;

		protocol_version const hash_version = req.info_hash == m_info_hash.v1
			? protocol_version::V1 : protocol_version::V2;

		aux::announce_entry* ae = find_tracker(req.url);
		tcp::endpoint local_endpoint;
		if (ae)
		{
			for (auto& aep : ae->endpoints)
			{
				if (aep.socket != req.outgoing_socket) continue;
				local_endpoint = aep.local_endpoint;
				aep.info_hashes[hash_version].message = msg;
				break;
			}
		}

		if (m_ses.alerts().should_post<tracker_warning_alert>())
			m_ses.alerts().emplace_alert<tracker_warning_alert>(get_handle()
				, local_endpoint, req.url, msg);
	}

	void torrent::tracker_scrape_response(tracker_request const& req
		, int const complete, int const incomplete, int const downloaded, int /* downloaders */)
	{
		TORRENT_ASSERT(is_single_thread());

		INVARIANT_CHECK;
		TORRENT_ASSERT(req.kind & tracker_request::scrape_request);

		protocol_version const hash_version = req.info_hash == m_info_hash.v1
			? protocol_version::V1 : protocol_version::V2;

		aux::announce_entry* ae = find_tracker(req.url);
		tcp::endpoint local_endpoint;
		if (ae)
		{
			auto* aep = ae->find_endpoint(req.outgoing_socket);
			if (aep)
			{
				local_endpoint = aep->local_endpoint;
				if (incomplete >= 0) aep->info_hashes[hash_version].scrape_incomplete = incomplete;
				if (complete >= 0) aep->info_hashes[hash_version].scrape_complete = complete;
				if (downloaded >= 0) aep->info_hashes[hash_version].scrape_downloaded = downloaded;

				update_scrape_state();
			}
		}

		// if this was triggered manually we need to post this unconditionally,
		// since the client expects a response from its action, regardless of
		// whether all tracker events have been enabled by the alert mask
		if (m_ses.alerts().should_post<scrape_reply_alert>()
			|| req.triggered_manually)
		{
			m_ses.alerts().emplace_alert<scrape_reply_alert>(
				get_handle(), local_endpoint, incomplete, complete, req.url);
		}
	}

	void torrent::update_scrape_state()
	{
		// loop over all trackers and find the largest numbers for each scrape field
		// then update the torrent-wide understanding of number of downloaders and seeds
		int complete = -1;
		int incomplete = -1;
		int downloaded = -1;
		for (auto const& t : m_trackers)
		{
			for (auto const& aep : t.endpoints)
			{
				for (protocol_version const ih : all_versions)
				{
					auto& a = aep.info_hashes[ih];
					complete = std::max(a.scrape_complete, complete);
					incomplete = std::max(a.scrape_incomplete, incomplete);
					downloaded = std::max(a.scrape_downloaded, downloaded);
				}
			}
		}

		if ((complete >= 0 && int(m_complete) != complete)
			|| (incomplete >= 0 && int(m_incomplete) != incomplete)
			|| (downloaded >= 0 && int(m_downloaded) != downloaded))
			state_updated();

		if (int(m_complete) != complete
			|| int(m_incomplete) != incomplete
			|| int(m_downloaded) != downloaded)
		{
			m_complete = std::uint32_t(complete);
			m_incomplete = std::uint32_t(incomplete);
			m_downloaded = std::uint32_t(downloaded);

			update_auto_sequential();

			// these numbers are cached in the resume data
			set_need_save_resume();
		}
	}

	void torrent::tracker_response(
		tracker_request const& r
		, address const& tracker_ip // this is the IP we connected to
		, std::list<address> const& tracker_ips // these are all the IPs it resolved to
		, struct tracker_response const& resp)
	{
		TORRENT_ASSERT(is_single_thread());

		INVARIANT_CHECK;
		TORRENT_ASSERT(!(r.kind & tracker_request::scrape_request));

		// if the tracker told us what our external IP address is, record it with
		// out external IP counter (and pass along the IP of the tracker to know
		// who to attribute this vote to)
		if (resp.external_ip != address() && !tracker_ip.is_unspecified() && r.outgoing_socket)
			m_ses.set_external_address(r.outgoing_socket.get_local_endpoint()
				, resp.external_ip
				, aux::session_interface::source_tracker, tracker_ip);

		time_point32 const now = aux::time_now32();

		protocol_version const v = r.info_hash == torrent_file().info_hashes().v1
			? protocol_version::V1 : protocol_version::V2;

		auto const interval = std::max(resp.interval, seconds32(
			settings().get_int(settings_pack::min_announce_interval)));

		aux::announce_entry* ae = find_tracker(r.url);
		tcp::endpoint local_endpoint;
		if (ae)
		{
			auto* aep = ae->find_endpoint(r.outgoing_socket);
			if (aep)
			{
				auto& a = aep->info_hashes[v];

				local_endpoint = aep->local_endpoint;
				if (resp.incomplete >= 0) a.scrape_incomplete = resp.incomplete;
				if (resp.complete >= 0) a.scrape_complete = resp.complete;
				if (resp.downloaded >= 0) a.scrape_downloaded = resp.downloaded;
				if (!a.start_sent && r.event == event_t::started)
					a.start_sent = true;
				if (!a.complete_sent && r.event == event_t::completed)
				{
					a.complete_sent = true;
					// we successfully reported event=completed to one tracker. Don't
					// send it to any other ones from now on (there may be other
					// announces outstanding right now though)
					m_complete_sent = true;
				}
				ae->verified = true;
				a.next_announce = now + interval;
				a.min_announce = now + resp.min_interval;
				a.updating = false;
				a.fails = 0;
				a.last_error.clear();
				a.message = !resp.warning_message.empty() ? resp.warning_message : std::string();
				int const tracker_index = int(ae - m_trackers.data());
				m_last_working_tracker = std::int8_t(tracker_index);

				if ((!resp.trackerid.empty()) && (ae->trackerid != resp.trackerid))
				{
					ae->trackerid = resp.trackerid;
					if (m_ses.alerts().should_post<trackerid_alert>())
						m_ses.alerts().emplace_alert<trackerid_alert>(get_handle()
							, aep->local_endpoint, r.url, resp.trackerid);
				}

				update_scrape_state();
			}
		}
		update_tracker_timer(now);

#if TORRENT_ABI_VERSION == 1
		if (resp.complete >= 0 && resp.incomplete >= 0)
			m_last_scrape = aux::time_now32();
#endif

#ifndef TORRENT_DISABLE_LOGGING
		if (should_log())
		{
			std::string resolved_to;
			for (auto const& i : tracker_ips)
			{
				resolved_to += i.to_string();
				resolved_to += ", ";
			}
			debug_log("TRACKER RESPONSE [ interval: %d | min-interval: %d | "
				"external ip: %s | resolved to: %s | we connected to: %s ]"
				, interval.count()
				, resp.min_interval.count()
				, print_address(resp.external_ip).c_str()
				, resolved_to.c_str()
				, print_address(tracker_ip).c_str());
		}
#else
		TORRENT_UNUSED(tracker_ips);
#endif

		// for each of the peers we got from the tracker
		for (auto const& i : resp.peers)
		{
			// don't make connections to ourself
			if (i.pid == m_peer_id)
				continue;

#if TORRENT_USE_I2P
			if (r.i2pconn && string_ends_with(i.hostname, ".i2p"))
			{
				// this is an i2p name, we need to use the SAM connection
				// to do the name lookup
				if (string_ends_with(i.hostname, ".b32.i2p"))
				{
					ADD_OUTSTANDING_ASYNC("torrent::on_i2p_resolve");
					r.i2pconn->async_name_lookup(i.hostname.c_str()
						, [self = shared_from_this()] (error_code const& ec, char const* dest)
						{ self->torrent::on_i2p_resolve(ec, dest); });
				}
				else
				{
					torrent_state st = get_peer_list_state();
					need_peer_list();
					if (m_peer_list->add_i2p_peer(i.hostname.c_str (), peer_info::tracker, {}, &st))
						state_updated();
					peers_erased(st.erased);
				}
			}
			else
#endif
			{
				ADD_OUTSTANDING_ASYNC("torrent::on_peer_name_lookup");
				m_ses.get_resolver().async_resolve(i.hostname, aux::resolver_interface::abort_on_shutdown
					, std::bind(&torrent::on_peer_name_lookup, shared_from_this(), _1, _2, i.port, v));
			}
		}

		// there are 2 reasons to allow local IPs to be returned from a
		// non-local tracker
		// 1. retrackers are popular in russia, where an ISP runs a tracker within
		//    the AS (but not on the local network) giving out peers only from the
		//    local network
		// 2. it might make sense to have a tracker extension in the future where
		//    trackers records a peer's internal and external IP, and match up
		//    peers on the same local network

		pex_flags_t flags = v == protocol_version::V2 ? pex_lt_v2 : pex_flags_t(0);

		bool need_update = false;
		for (auto const& i : resp.peers4)
		{
			tcp::endpoint const a(address_v4(i.ip), i.port);
			need_update |= bool(add_peer(a, peer_info::tracker, flags) != nullptr);
		}

		for (auto const& i : resp.peers6)
		{
			tcp::endpoint const a(address_v6(i.ip), i.port);
			need_update |= bool(add_peer(a, peer_info::tracker, flags) != nullptr);
		}

#ifndef TORRENT_DISABLE_LOGGING
		if (should_log() && (!resp.peers4.empty() || !resp.peers6.empty()))
		{
			std::string str;
			for (auto const& peer : resp.peers4)
			{
				str += address_v4(peer.ip).to_string();
				str += ' ';
			}
			for (auto const& peer : resp.peers6)
			{
				str += address_v6(peer.ip).to_string();
				str += ' ';
			}
			debug_log("tracker add_peer() [ %s] connect-candidates: %d"
				, str.c_str(), m_peer_list
				? m_peer_list->num_connect_candidates() : -1);
		}
#endif
		if (need_update) state_updated();

		update_want_peers();

		// post unconditionally if the announce was triggered manually
		if (m_ses.alerts().should_post<tracker_reply_alert>()
			|| r.triggered_manually)
		{
			m_ses.alerts().emplace_alert<tracker_reply_alert>(
				get_handle(), local_endpoint, int(resp.peers.size() + resp.peers4.size())
				+ int(resp.peers6.size())
				, r.url);
		}

		do_connect_boost();

		state_updated();
	}

	void torrent::update_auto_sequential()
	{
		if (!settings().get_bool(settings_pack::auto_sequential))
		{
			m_auto_sequential = false;
			return;
		}

		if (num_peers() - m_num_connecting < 10)
		{
			// there are too few peers. Be conservative and don't assume it's
			// well seeded until we can connect to more peers
			m_auto_sequential = false;
			return;
		}

		// if there are at least 10 seeds, and there are 10 times more
		// seeds than downloaders, enter sequential download mode
		// (for performance)
		int const downloaders = num_downloaders();
		int const seeds = num_seeds();
		m_auto_sequential = downloaders * 10 <= seeds
			&& seeds > 9;
	}

	void torrent::do_connect_boost()
	{
		if (m_connect_boost_counter == 0) return;

		// this is the first tracker response for this torrent
		// instead of waiting one second for session_impl::on_tick()
		// to be called, connect to a few peers immediately
		int conns = std::min(int(m_connect_boost_counter)
			, settings().get_int(settings_pack::connections_limit) - m_ses.num_connections());

		if (conns == 0) return;

		// if we don't know of any peers
		if (!m_peer_list) return;

		while (want_peers() && conns > 0)
		{
			TORRENT_ASSERT(m_connect_boost_counter > 0);
			--conns;
			--m_connect_boost_counter;
			torrent_state st = get_peer_list_state();
			torrent_peer* p = m_peer_list->connect_one_peer(m_ses.session_time(), &st);
			peers_erased(st.erased);
			inc_stats_counter(counters::connection_attempt_loops, st.loop_counter);
			if (p == nullptr)
			{
				update_want_peers();
				continue;
			}

#ifndef TORRENT_DISABLE_LOGGING
			if (should_log())
			{
				external_ip const& external = m_ses.external_address();
				debug_log(" *** FOUND CONNECTION CANDIDATE ["
					" ip: %s rank: %u external: %s t: %d ]"
					, print_endpoint(p->ip()).c_str()
					, p->rank(external, m_ses.listen_port())
					, print_address(external.external_address(p->address())).c_str()
					, int(m_ses.session_time() - p->last_connected));
			}
#endif

			if (!connect_to_peer(p))
			{
				m_peer_list->inc_failcount(p);
				update_want_peers();
			}
			else
			{
				// increase m_ses.m_boost_connections for each connection
				// attempt. This will be deducted from the connect speed
				// the next time session_impl::on_tick() is triggered
				m_ses.inc_boost_connections();
				update_want_peers();
			}
		}

		if (want_peers()) m_ses.prioritize_connections(shared_from_this());
	}

	// this is the entry point for the client to force a re-announce. It's
	// considered a client-initiated announce (as opposed to the regular ones,
	// issued by libtorrent)
	void torrent::force_tracker_request(time_point const t, int const tracker_idx
		, reannounce_flags_t const flags)
	{
		TORRENT_ASSERT_PRECOND((tracker_idx >= 0
			&& tracker_idx < int(m_trackers.size()))
			|| tracker_idx == -1);

		if (is_paused()) return;
		if (tracker_idx == -1)
		{
			for (auto& e : m_trackers)
			{
				for (auto& aep : e.endpoints)
				{
					for (auto& a : aep.info_hashes)
					{
						a.next_announce = (flags & torrent_handle::ignore_min_interval)
							? time_point_cast<seconds32>(t) + seconds32(1)
							: std::max(time_point_cast<seconds32>(t), a.min_announce) + seconds32(1);
						a.min_announce = a.next_announce;
						a.triggered_manually = true;
					}
				}
			}
		}
		else
		{
			if (tracker_idx < 0 || tracker_idx >= int(m_trackers.size()))
				return;
			aux::announce_entry& e = m_trackers[tracker_idx];
			for (auto& aep : e.endpoints)
			{
				for (auto& a : aep.info_hashes)
				{
					a.next_announce = (flags & torrent_handle::ignore_min_interval)
						? time_point_cast<seconds32>(t) + seconds32(1)
						: std::max(time_point_cast<seconds32>(t), a.min_announce) + seconds32(1);
					a.min_announce = a.next_announce;
					a.triggered_manually = true;
				}
			}
		}
		update_tracker_timer(aux::time_now32());
	}

#if TORRENT_ABI_VERSION == 1
	void torrent::set_tracker_login(std::string const& name
		, std::string const& pw)
	{
		m_username = name;
		m_password = pw;
	}
#endif

#if TORRENT_USE_I2P
	void torrent::on_i2p_resolve(error_code const& ec, char const* dest) try
	{
		TORRENT_ASSERT(is_single_thread());

		INVARIANT_CHECK;

		COMPLETE_ASYNC("torrent::on_i2p_resolve");
#ifndef TORRENT_DISABLE_LOGGING
		if (ec && should_log())
			debug_log("i2p_resolve error: %s", ec.message().c_str());
#endif
		if (ec || m_abort || m_ses.is_aborted()) return;

		need_peer_list();
		torrent_state st = get_peer_list_state();
		if (m_peer_list->add_i2p_peer(dest, peer_info::tracker, {}, &st))
			state_updated();
		peers_erased(st.erased);
	}
	catch (...) { handle_exception(); }
#endif

	void torrent::on_peer_name_lookup(error_code const& e
		, std::vector<address> const& host_list, int const port
		, protocol_version const v) try
	{
		TORRENT_ASSERT(is_single_thread());

		INVARIANT_CHECK;

		COMPLETE_ASYNC("torrent::on_peer_name_lookup");

#ifndef TORRENT_DISABLE_LOGGING
		if (e && should_log())
			debug_log("peer name lookup error: %s", e.message().c_str());
#endif

		if (e || m_abort || host_list.empty() || m_ses.is_aborted()) return;

		// TODO: add one peer per IP the hostname resolves to
		tcp::endpoint host(host_list.front(), std::uint16_t(port));

		if (m_ip_filter && m_ip_filter->access(host.address()) & ip_filter::blocked)
		{
#ifndef TORRENT_DISABLE_LOGGING
			if (should_log())
			{
				debug_log("blocked ip from tracker: %s", host.address().to_string().c_str());
			}
#endif
			if (m_ses.alerts().should_post<peer_blocked_alert>())
				m_ses.alerts().emplace_alert<peer_blocked_alert>(get_handle()
					, host, peer_blocked_alert::ip_filter);
			return;
		}

		if (add_peer(host, peer_info::tracker, v == protocol_version::V2 ? pex_lt_v2 : pex_flags_t(0)))
		{
			state_updated();

#ifndef TORRENT_DISABLE_LOGGING
			if (should_log())
			{
				debug_log("name-lookup add_peer() [ %s ] connect-candidates: %d"
					, host.address().to_string().c_str()
					, m_peer_list ? m_peer_list->num_connect_candidates() : -1);
			}
#endif
		}
		update_want_peers();
	}
	catch (...) { handle_exception(); }

	boost::optional<std::int64_t> torrent::bytes_left() const
	{
		// if we don't have the metadata yet, we
		// cannot tell how big the torrent is.
		if (!valid_metadata()) return {};
		TORRENT_ASSERT(m_torrent_file->num_pieces() > 0);
		if (m_seed_mode) return std::int64_t(0);
		if (!has_picker()) return is_seed() ? std::int64_t(0) : m_torrent_file->total_size();

		std::int64_t left
			= m_torrent_file->total_size()
			- std::int64_t(m_picker->num_passed()) * m_torrent_file->piece_length();

		// if we have the last piece, we may have subtracted too much, as it can
		// be smaller than the normal piece size.
		// we have to correct it
		piece_index_t const last_piece = prev(m_torrent_file->end_piece());
		if (m_picker->has_piece_passed(last_piece))
		{
			left += m_torrent_file->piece_length() - m_torrent_file->piece_size(last_piece);
		}

		return left;
	}

	// we assume the last block is never a pad block. Should be a fairly
	// safe assumption, and you just get a few kiB off if it is
	std::int64_t calc_bytes(file_storage const& fs, piece_count const& pc)
	{
		// it's an impossible combination to have 0 pieces, but still have one of them be the last piece
		TORRENT_ASSERT(!(pc.num_pieces == 0 && pc.last_piece == true));

		// if we have 0 pieces, we can't have any pad blocks either
		TORRENT_ASSERT(!(pc.num_pieces == 0 && pc.pad_blocks > 0));

		// if we have all pieces, we must also have the last one
		TORRENT_ASSERT(!(pc.num_pieces == fs.num_pieces() && pc.last_piece == false));
		int const block_size = std::min(default_block_size, fs.piece_length());

		// every block should not be a pad block
		TORRENT_ASSERT(pc.pad_blocks <= std::int64_t(pc.num_pieces) * fs.piece_length() / block_size);

		return std::int64_t(pc.num_pieces) * fs.piece_length()
			- (pc.last_piece ? fs.piece_length() - fs.piece_size(fs.last_piece()) : 0)
			- std::int64_t(pc.pad_blocks) * block_size;
	}

	// fills in total_wanted, total_wanted_done and total_done
// TODO: 3 this could probably be pulled out into a free function
	void torrent::bytes_done(torrent_status& st, status_flags_t const flags) const
	{
		INVARIANT_CHECK;

		st.total_done = 0;
		st.total_wanted_done = 0;
		st.total_wanted = m_torrent_file->total_size();

		TORRENT_ASSERT(st.total_wanted >= m_padding_blocks * default_block_size);
		TORRENT_ASSERT(st.total_wanted >= 0);

		TORRENT_ASSERT(!valid_metadata() || m_torrent_file->num_pieces() > 0);
		if (!valid_metadata()) return;

		TORRENT_ASSERT(st.total_wanted >= std::int64_t(m_torrent_file->piece_length())
			* (m_torrent_file->num_pieces() - 1));

		if (m_seed_mode || is_seed())
		{
			// once we're a seed and remove the piece picker, we stop tracking
			// piece- and file priority. We consider everything as being
			// "wanted"
			st.total_done = m_torrent_file->total_size()
				- m_padding_blocks * default_block_size;
			st.total_wanted_done = st.total_done;
			st.total_wanted = st.total_done;
			return;
		}
		else if (!has_picker())
		{
			st.total_done = 0;
			st.total_wanted_done = 0;
			st.total_wanted = m_torrent_file->total_size()
				- m_padding_blocks * default_block_size;
			return;
		}

		TORRENT_ASSERT(has_picker());

		file_storage const& files = m_torrent_file->files();

		st.total_wanted = calc_bytes(files, m_picker->want());
		st.total_wanted_done = calc_bytes(files, m_picker->have_want());
		st.total_done = calc_bytes(files, m_picker->have());
		st.total = calc_bytes(files, m_picker->all_pieces());

		TORRENT_ASSERT(st.total_done <= calc_bytes(files, m_picker->all_pieces()));
		TORRENT_ASSERT(st.total_wanted <= calc_bytes(files, m_picker->all_pieces()));

		TORRENT_ASSERT(st.total_wanted_done >= 0);
		TORRENT_ASSERT(st.total_wanted >= 0);
		TORRENT_ASSERT(st.total_wanted >= st.total_wanted_done);
		TORRENT_ASSERT(st.total_done >= 0);
		TORRENT_ASSERT(st.total_done >= st.total_wanted_done);

		// this is expensive, we might not want to do it all the time
		if (!(flags & torrent_handle::query_accurate_download_counters)) return;

		// to get higher accuracy of the download progress, include
		// blocks from currently downloading pieces as well
		std::vector<piece_picker::downloading_piece> const dl_queue
			= m_picker->get_download_queue();

		// look at all unfinished pieces and add the completed
		// blocks to our 'done' counter
		for (auto i = dl_queue.begin(); i != dl_queue.end(); ++i)
		{
			piece_index_t const index = i->index;

			// completed pieces are already accounted for
			if (m_picker->have_piece(index)) continue;

			TORRENT_ASSERT(i->finished + i->writing <= m_picker->blocks_in_piece(index));
			TORRENT_ASSERT(i->finished + i->writing >= m_picker->pad_blocks_in_piece(index));

			int const blocks = i->finished + i->writing - m_picker->pad_blocks_in_piece(index);
			TORRENT_ASSERT(blocks >= 0);

			auto const additional_bytes = std::int64_t(blocks) * block_size();
			st.total_done += additional_bytes;
			if (m_picker->piece_priority(index) > dont_download)
				st.total_wanted_done += additional_bytes;
		}
	}

	void torrent::on_piece_verified(aux::vector<sha256_hash> block_hashes
		, piece_index_t const piece
		, sha1_hash const& piece_hash, storage_error const& error) try
	{
		TORRENT_ASSERT(is_single_thread());

		if (m_abort) return;
		if (m_deleted) return;

		m_picker->completed_hash_job(piece);

		boost::tribool passed = boost::indeterminate;
		boost::tribool v2_passed = boost::indeterminate;

		if (settings().get_bool(settings_pack::disable_hash_checks))
		{
			passed = v2_passed = true;
		}
		else if (error)
		{
			passed = v2_passed = false;
		}
		else
		{
			if (torrent_file().info_hashes().has_v1())
			{
				passed = sha1_hash(piece_hash) == m_torrent_file->hash_for_piece(piece);
			}

			if (!block_hashes.empty())
			{
				TORRENT_ASSERT(torrent_file().info_hashes().has_v2());
				v2_passed = on_blocks_hashed(piece, block_hashes);
			}
		}

		if (!error && ((passed && !v2_passed) || (!passed && v2_passed)))
		{
			set_error(errors::torrent_inconsistent_hashes, torrent_status::error_file_none);
			pause();
			return;
		}

		bool const disk_error = (!passed || !v2_passed) && error;

		if (disk_error) handle_disk_error("piece_verified", error);

#ifndef TORRENT_DISABLE_LOGGING
		if (should_log())
		{
			debug_log("*** PIECE_FINISHED [ p: %d | chk: %s | size: %d ]"
				, static_cast<int>(piece)
				, (passed || v2_passed) ? "passed"
				: disk_error ? "disk failed"
				: (!passed || !v2_passed) ? "failed"
				: "-"
				, m_torrent_file->piece_size(piece));
		}
#endif
		TORRENT_ASSERT(valid_metadata());

		// if we're a seed we don't have a picker
		// and we also don't have to do anything because
		// we already have this piece
		if (!has_picker() && m_have_all) return;

		need_picker();

		TORRENT_ASSERT(!m_picker->have_piece(piece));

		state_updated();

		// even though the piece passed the hash-check
		// it might still have failed being written to disk
		// if so, piece_picker::write_failed() has been
		// called, and the piece is no longer finished.
		// in this case, we have to ignore the fact that
		// it passed the check
		if (!m_picker->is_piece_finished(piece)) return;

		if (disk_error)
		{
			update_gauge();
		}
		else if (passed || v2_passed)
		{
			// the following call may cause picker to become invalid
			// in case we just became a seed
			piece_passed(piece);
			// if we're in seed mode, we just acquired this piece
			// mark it as verified
			if (m_seed_mode) verified(piece);
		}
		else if (!passed || !v2_passed)
		{
			// piece_failed() will restore the piece
			piece_failed(piece);
		}
	}
	catch (...) { handle_exception(); }

	void torrent::add_suggest_piece(piece_index_t const index)
	{
		TORRENT_ASSERT(settings().get_int(settings_pack::suggest_mode)
			== settings_pack::suggest_read_cache);

		// when we care about suggest mode, we keep the piece picker
		// around to track piece availability
		need_picker();
		int const peers = std::max(num_peers(), 1);
		int const availability = m_picker->get_availability(index) * 100 / peers;

		m_suggest_pieces.add_piece(index, availability
			, settings().get_int(settings_pack::max_suggest_pieces));
	}

	// this is called once we have completely downloaded piece
	// 'index', its hash has been verified. It's also called
	// during initial file check when we find a piece whose hash
	// is correct
	void torrent::we_have(piece_index_t const index)
	{
		TORRENT_ASSERT(is_single_thread());
		TORRENT_ASSERT(!has_picker() || m_picker->has_piece_passed(index));

		inc_stats_counter(counters::num_have_pieces);

		// at this point, we have the piece for sure. It has been
		// successfully written to disk. We may announce it to peers
		// (unless it has already been announced through predictive_piece_announce
		// feature).
		bool announce_piece = true;
#ifndef TORRENT_DISABLE_PREDICTIVE_PIECES
		auto const it = std::lower_bound(m_predictive_pieces.begin()
			, m_predictive_pieces.end(), index);
		if (it != m_predictive_pieces.end() && *it == index)
		{
			// this means we've already announced the piece
			announce_piece = false;
			m_predictive_pieces.erase(it);
		}
#endif

		// make a copy of the peer list since peers
		// may disconnect while looping
		for (auto c : m_connections)
		{
			auto p = c->self();

			// received_piece will check to see if we're still interested
			// in this peer, and if neither of us is interested in the other,
			// disconnect it.
			p->received_piece(index);
			if (p->is_disconnecting()) continue;

			// if we're not announcing the piece, it means we
			// already have, and that we might have received
			// a request for it, and not sending it because
			// we were waiting to receive the piece, now that
			// we have received it, try to send stuff (fill_send_buffer)
			if (announce_piece) p->announce_piece(index);
			else p->fill_send_buffer();
		}

#ifndef TORRENT_DISABLE_EXTENSIONS
		for (auto& ext : m_extensions)
		{
			ext->on_piece_pass(index);
		}
#endif

		// since this piece just passed, we might have
		// become uninterested in some peers where this
		// was the last piece we were interested in
		// update_interest may disconnect the peer and
		// invalidate the iterator
		for (auto p : m_connections)
		{
			TORRENT_INCREMENT(m_iterating_connections);
			// if we're not interested already, no need to check
			if (!p->is_interesting()) continue;
			// if the peer doesn't have the piece we just got, it
			// shouldn't affect our interest
			if (!p->has_piece(index)) continue;
			p->update_interest();
		}

		set_need_save_resume();
		state_updated();
		update_want_tick();

		if (m_ses.alerts().should_post<piece_finished_alert>())
			m_ses.alerts().emplace_alert<piece_finished_alert>(get_handle(), index);

		// update m_file_progress (if we have one)
		m_file_progress.update(m_torrent_file->files(), index
			, [this](file_index_t const file_index)
			{
				if (m_ses.alerts().should_post<file_completed_alert>())
				{
					// this file just completed, post alert
					m_ses.alerts().emplace_alert<file_completed_alert>(
						get_handle(), file_index);
				}
			});

#ifndef TORRENT_DISABLE_STREAMING
		remove_time_critical_piece(index, true);
#endif

		if (is_downloading_state(m_state))
		{
			if (m_state != torrent_status::finished
				&& m_state != torrent_status::seeding
				&& is_finished())
			{
				// torrent finished
				// i.e. all the pieces we're interested in have
				// been downloaded. Release the files (they will open
				// in read only mode if needed)
				finished();
				// if we just became a seed, picker is now invalid, since it
				// is deallocated by the torrent once it starts seeding
			}

			m_last_download = aux::time_now32();

#ifndef TORRENT_DISABLE_SHARE_MODE
			if (m_share_mode)
				recalc_share_mode();
#endif
		}
		update_want_tick();
	}

	boost::tribool torrent::on_blocks_hashed(piece_index_t const piece
		, span<sha256_hash const> const block_hashes)
	{
		boost::tribool ret = boost::indeterminate;
		need_hash_picker();

		int const blocks_in_piece = torrent_file().orig_files().blocks_in_piece2(piece);
		int const blocks_per_piece = torrent_file().orig_files().piece_length() / default_block_size;

		// the blocks are guaranteed to represent exactly one piece
		TORRENT_ASSERT(blocks_in_piece == int(block_hashes.size()));

		TORRENT_ALLOCA(block_passed, bool, blocks_in_piece);
		std::fill(block_passed.begin(), block_passed.end(), false);

		for (int i = 0; i < blocks_in_piece; ++i)
		{
			// if there was an enoent or eof error the block hashes array may be incomplete
			// bail if we've hit the end of the valid hashes
			if (block_hashes[i].is_all_zeros())
			{
				ret = false;
				break;
			}
			auto const result = get_hash_picker().set_block_hash(piece
				, i * default_block_size, block_hashes[i]);

			if (result.status == set_block_hash_result::result::success)
			{
				TORRENT_ASSERT(result.first_verified_block < blocks_in_piece);
				TORRENT_ASSERT(blocks_in_piece <= blocks_per_piece);

				// all verified ranges should always be full pieces or less
				TORRENT_ASSERT(result.first_verified_block >= 0
					|| (result.first_verified_block % blocks_per_piece) == 0);
				TORRENT_ASSERT(result.num_verified <= blocks_in_piece
					|| (result.num_verified % blocks_per_piece) == 0);

				// sometimes, completing a single block may "unlock" validating
				// multiple pieces. e.g. if we don't have the piece layer yet,
				// but we completed the last block in the whole torrent, now we
				// can validate everything. For this reason,
				// first_verified_block may be negative.

				// In this call, we track the blocks in this piece though, in
				// the block_passed array. For that tracking we need to clamp
				// the start index to 0.
				auto const first_block = std::max(0, result.first_verified_block);
				auto const count = std::min(blocks_in_piece - first_block, result.num_verified);
				std::fill_n(block_passed.begin() + first_block, count, true);

				// the current block (i) should be part of the range that was
				// verified
				TORRENT_ASSERT(first_block <= i);
				TORRENT_ASSERT(i < first_block + count);

				using delta = piece_index_t::diff_type;

				// if the hashes for more than one piece have been verified,
				// check for any pieces which were already checked but couldn't
				// be verified and mark them as verified
				for (piece_index_t verified_piece = piece + delta(result.first_verified_block / blocks_per_piece)
					, end = verified_piece + delta(result.num_verified / blocks_per_piece)
					; verified_piece < end; ++verified_piece)
				{
					if (!has_picker()
						|| verified_piece == piece
						|| !m_picker->is_piece_finished(verified_piece)
						|| m_picker->has_piece_passed(verified_piece))
						continue;

					TORRENT_ASSERT(get_hash_picker().piece_verified(verified_piece));
					m_picker->we_have(verified_piece);
					update_gauge();
					we_have(verified_piece);
				}
			}
			else if (result.status == set_block_hash_result::result::block_hash_failed)
			{
				ret = false;
			}
			else if (result.status == set_block_hash_result::result::piece_hash_failed && i == blocks_in_piece - 1)
			{
				// only if the *last* block causes the piece to fail, do we know
				// it actually failed. Otherwise it might have been failing
				// because of other, previously existing block hashes.
				ret = false;
			}
		}

		if (boost::indeterminate(ret) && std::all_of(block_passed.begin(), block_passed.end()
			, [](bool e) { return e; }))
		{
			ret = true;
		}
		return ret;
	}

	// this is called when the piece hash is checked as correct. Note
	// that the piece picker and the torrent won't necessarily consider
	// us to have this piece yet, since it might not have been flushed
	// to disk yet. Only if we have predictive_piece_announce on will
	// we announce this piece to peers at this point.
	void torrent::piece_passed(piece_index_t const index)
	{
//		INVARIANT_CHECK;
		TORRENT_ASSERT(is_single_thread());
		TORRENT_ASSERT(!m_picker->has_piece_passed(index));

#ifndef TORRENT_DISABLE_LOGGING
		if (should_log())
			debug_log("PIECE_PASSED (%d)", num_passed());
#endif

//		std::fprintf(stderr, "torrent::piece_passed piece:%d\n", index);

		TORRENT_ASSERT(index >= piece_index_t(0));
		TORRENT_ASSERT(index < m_torrent_file->end_piece());

		set_need_save_resume();

		inc_stats_counter(counters::num_piece_passed);

#ifndef TORRENT_DISABLE_STREAMING
		remove_time_critical_piece(index, true);
#endif

		if (settings().get_int(settings_pack::suggest_mode)
			== settings_pack::suggest_read_cache)
		{
			// we just got a new piece. Chances are that it's actually the
			// rarest piece (since we're likely to download pieces rarest first)
			// if it's rarer than any other piece that we currently suggest, insert
			// it in the suggest set and pop the last one out
			add_suggest_piece(index);
		}

		// increase the trust point of all peers that sent
		// parts of this piece.
		std::set<torrent_peer*> const peers = [&]
		{
			std::vector<torrent_peer*> const downloaders = m_picker->get_downloaders(index);

			std::set<torrent_peer*> ret;
			// these torrent_peer pointers are owned by m_peer_list and they may be
			// invalidated if a peer disconnects. We cannot keep them across any
			// significant operations, but we should use them right away
			// ignore nullptrs
			std::remove_copy(downloaders.begin(), downloaders.end()
				, std::inserter(ret, ret.begin()), static_cast<torrent_peer*>(nullptr));
			return ret;
		}();

		for (auto p : peers)
		{
			TORRENT_ASSERT(p != nullptr);
			if (p == nullptr) continue;
			TORRENT_ASSERT(p->in_use);
			p->on_parole = false;
			int trust_points = p->trust_points;
			++trust_points;
			if (trust_points > 8) trust_points = 8;
			p->trust_points = trust_points;
			if (p->connection)
			{
				auto* peer = static_cast<peer_connection*>(p->connection);
				TORRENT_ASSERT(peer->m_in_use == 1337);
				peer->received_valid_data(index);
			}
		}

		m_picker->piece_passed(index);
		update_gauge();
		we_have(index);
	}

#ifndef TORRENT_DISABLE_PREDICTIVE_PIECES
	// we believe we will complete this piece very soon
	// announce it to peers ahead of time to eliminate the
	// round-trip times involved in announcing it, requesting it
	// and sending it
	// TODO: 2 use chrono type for time duration
	void torrent::predicted_have_piece(piece_index_t const index, int const milliseconds)
	{
		auto const i = std::lower_bound(m_predictive_pieces.begin()
			, m_predictive_pieces.end(), index);
		if (i != m_predictive_pieces.end() && *i == index) return;

		for (auto p : m_connections)
		{
			TORRENT_INCREMENT(m_iterating_connections);
#ifndef TORRENT_DISABLE_LOGGING
			p->peer_log(peer_log_alert::outgoing, "PREDICTIVE_HAVE", "piece: %d expected in %d ms"
				, static_cast<int>(index), milliseconds);
#else
			TORRENT_UNUSED(milliseconds);
#endif
			p->announce_piece(index);
		}

		m_predictive_pieces.insert(i, index);
	}
#endif

	// blocks may contain the block indices of the blocks that failed (if this is
	// a v2 torrent).
	void torrent::piece_failed(piece_index_t const index, std::vector<int> blocks)
	{
		// if the last piece fails the peer connection will still
		// think that it has received all of it until this function
		// resets the download queue. So, we cannot do the
		// invariant check here since it assumes:
		// (total_done == m_torrent_file->total_size()) => is_seed()
		INVARIANT_CHECK;
		TORRENT_ASSERT(is_single_thread());

		TORRENT_ASSERT(has_picker());
		TORRENT_ASSERT(index >= piece_index_t(0));
		TORRENT_ASSERT(index < m_torrent_file->end_piece());
		TORRENT_ASSERT(std::is_sorted(blocks.begin(), blocks.end()));

		inc_stats_counter(counters::num_piece_failed);

#ifndef TORRENT_DISABLE_PREDICTIVE_PIECES
		auto const it = std::lower_bound(m_predictive_pieces.begin()
			, m_predictive_pieces.end(), index);
		if (it != m_predictive_pieces.end() && *it == index)
		{
			for (auto p : m_connections)
			{
				TORRENT_INCREMENT(m_iterating_connections);
				// send reject messages for
				// potential outstanding requests to this piece
				p->reject_piece(index);
				// let peers that support the dont-have message
				// know that we don't actually have this piece
				p->write_dont_have(index);
			}
			m_predictive_pieces.erase(it);
		}
#endif

		if (!torrent_file().info_hashes().has_v1() && blocks.empty())
		{
			// This is a v2 only torrent so we can definitely get block
			// level hashes. Don't fail the piece yet, let it sit in the
			// finished state and request block hashes.

			// If this is a hybrid torrent we might be able to get block level
			// hashes, but there is no guarantee that there is a v2 peer to
			// request them from. For now be conservative and re-request
			// the block without waiting for block hashes.

			get_hash_picker().verify_block_hashes(index);
			return;
		}

		// increase the total amount of failed bytes
		if (blocks.empty())
			add_failed_bytes(m_torrent_file->piece_size(index));
		else
			add_failed_bytes(static_cast<int>(blocks.size()) * default_block_size);

#ifndef TORRENT_DISABLE_EXTENSIONS
		for (auto& ext : m_extensions)
		{
			ext->on_piece_failed(index);
		}
#endif

		std::vector<torrent_peer*> const downloaders = m_picker->get_downloaders(index);

		// decrease the trust point of all peers that sent
		// parts of this piece.
		// first, build a set of all peers that participated
		// if we know which blocks failed, just include the peer(s) sending those
		// blocks
		std::set<torrent_peer*> const peers = [&]
		{
			std::set<torrent_peer*> ret;
			if (!blocks.empty() && !downloaders.empty())
			{
				for (auto const b : blocks) ret.insert(downloaders[std::size_t(b)]);
			}
			else
			{
				std::copy(downloaders.begin(), downloaders.end(), std::inserter(ret, ret.begin()));
			}
			return ret;
		}();

#if TORRENT_USE_ASSERTS
			for (auto const& p : downloaders)
			{
				if (p && p->connection)
				{
					auto* peer = static_cast<peer_connection*>(p->connection);
					peer->piece_failed = true;
				}
			}
#endif

		// did we receive this piece from a single peer?
		// if we know exactly which blocks failed the hash, we can also be certain
		// that all peers in the list sent us bad data
		bool const known_bad_peer = peers.size() == 1 || !blocks.empty();

		for (auto p : peers)
		{
			if (p == nullptr) continue;
			TORRENT_ASSERT(p->in_use);
			bool allow_disconnect = true;
			if (p->connection)
			{
				auto* peer = static_cast<peer_connection*>(p->connection);
				TORRENT_ASSERT(peer->m_in_use == 1337);

				// the peer implementation can ask not to be disconnected.
				// this is used for web seeds for instance, to instead of
				// disconnecting, mark the file as not being had.
				allow_disconnect = peer->received_invalid_data(index, known_bad_peer);
			}

			if (settings().get_bool(settings_pack::use_parole_mode))
				p->on_parole = true;

			int hashfails = p->hashfails;
			int trust_points = p->trust_points;

			// we decrease more than we increase, to keep the
			// allowed failed/passed ratio low.
			trust_points -= 2;
			++hashfails;
			if (trust_points < -7) trust_points = -7;
			p->trust_points = trust_points;
			if (hashfails > 255) hashfails = 255;
			p->hashfails = std::uint8_t(hashfails);

			// either, we have received too many failed hashes
			// or this was the only peer that sent us this piece.
			// if we have failed more than 3 pieces from this peer,
			// don't trust it regardless.
			if (p->trust_points <= -7
				|| (known_bad_peer && allow_disconnect))
			{
				// we don't trust this peer anymore
				// ban it.
				if (m_ses.alerts().should_post<peer_ban_alert>())
				{
					peer_id const pid = p->connection
						? p->connection->pid() : peer_id();
					m_ses.alerts().emplace_alert<peer_ban_alert>(
						get_handle(), p->ip(), pid);
				}

				// mark the peer as banned
				ban_peer(p);
				update_want_peers();
				inc_stats_counter(counters::banned_for_hash_failure);

				if (p->connection)
				{
					auto* peer = static_cast<peer_connection*>(p->connection);
#ifndef TORRENT_DISABLE_LOGGING
					if (should_log())
					{
						debug_log("*** BANNING PEER: \"%s\" Too many corrupt pieces"
							, print_endpoint(p->ip()).c_str());
					}
					peer->peer_log(peer_log_alert::info, "BANNING_PEER", "Too many corrupt pieces");
#endif
					peer->disconnect(errors::too_many_corrupt_pieces, operation_t::bittorrent);
				}
			}
		}

		// If m_storage isn't set here, it means we're shutting down
		if (m_storage)
		{
			// it doesn't make much sense to fail to hash a piece
			// without having a storage associated with the torrent.
			// restoring the piece in the piece picker without calling
			// clear piece on the disk thread will make them out of
			// sync, and if we try to write more blocks to this piece
			// the disk thread will barf, because it hasn't been cleared
			TORRENT_ASSERT(m_storage);

			// don't allow picking any blocks from this piece
			// until we're done synchronizing with the disk threads.
			m_picker->lock_piece(index);

			// don't do this until after the plugins have had a chance
			// to read back the blocks that failed, for blame purposes
			// this way they have a chance to hit the cache
			m_ses.disk_thread().async_clear_piece(m_storage, index
				, [self = shared_from_this(), c = std::move(blocks)](piece_index_t const& p)
				{ self->on_piece_sync(p, c); });
			m_ses.deferred_submit_jobs();
		}
		else
		{
			TORRENT_ASSERT(m_abort);
			// it doesn't really matter what we do
			// here, since we're about to destruct the
			// torrent anyway.
			on_piece_sync(index, std::move(blocks));
		}

#if TORRENT_USE_ASSERTS
		for (auto const& p : downloaders)
		{
			if (p && p->connection)
			{
				auto* const peer = static_cast<peer_connection*>(p->connection);
				peer->piece_failed = false;
			}
		}
#endif
	}

	void torrent::peer_is_interesting(peer_connection& c)
	{
		INVARIANT_CHECK;

		// no peer should be interesting if we're finished
		TORRENT_ASSERT(!is_finished());

		if (c.in_handshake()) return;
		c.send_interested();
		if (c.has_peer_choked()
			&& c.allowed_fast().empty())
			return;

		if (request_a_block(*this, c))
			inc_stats_counter(counters::interesting_piece_picks);
		c.send_block_requests();
	}

	void torrent::on_piece_sync(piece_index_t const piece, std::vector<int> const& blocks) try
	{
		// the user may have called force_recheck, which clears
		// the piece picker
		if (!has_picker()) return;

		// unlock the piece and restore it, as if no block was
		// ever downloaded for it.
		m_picker->restore_piece(piece, blocks);

		if (m_ses.alerts().should_post<hash_failed_alert>())
			m_ses.alerts().emplace_alert<hash_failed_alert>(get_handle(), piece);

		// we have to let the piece_picker know that
		// this piece failed the check as it can restore it
		// and mark it as being interesting for download
		TORRENT_ASSERT(!m_picker->have_piece(piece));

		// loop over all peers and re-request potential duplicate
		// blocks to this piece
		for (auto p : m_connections)
		{
			TORRENT_INCREMENT(m_iterating_connections);
			for (auto const& b : p->download_queue())
			{
				if (b.timed_out || b.not_wanted) continue;
				if (b.block.piece_index != piece) continue;
				if (!blocks.empty()
					&& std::find(blocks.begin(), blocks.end(), b.block.block_index) == blocks.end())
					continue;
				m_picker->mark_as_downloading(b.block, p->peer_info_struct()
					, p->picker_options());
			}
			for (auto const& b : p->request_queue())
			{
				if (b.block.piece_index != piece) continue;
				if (!blocks.empty()
					&& std::find(blocks.begin(), blocks.end(), b.block.block_index) == blocks.end())
					continue;
				m_picker->mark_as_downloading(b.block, p->peer_info_struct()
					, p->picker_options());
			}
		}
	}
	catch (...) { handle_exception(); }

	void torrent::peer_has(piece_index_t const index, peer_connection const* peer)
	{
		if (has_picker())
		{
			torrent_peer* pp = peer->peer_info_struct();
			m_picker->inc_refcount(index, pp);
		}
		else
		{
			TORRENT_ASSERT(is_seed() || !m_have_all);
		}
	}

	// when we get a bitfield message, this is called for that piece
	void torrent::peer_has(typed_bitfield<piece_index_t> const& bits
		, peer_connection const* peer)
	{
		if (has_picker())
		{
			TORRENT_ASSERT(bits.size() == torrent_file().num_pieces());
			torrent_peer* pp = peer->peer_info_struct();
			m_picker->inc_refcount(bits, pp);
		}
		else
		{
			TORRENT_ASSERT(is_seed() || !m_have_all);
		}
	}

	void torrent::peer_has_all(peer_connection const* peer)
	{
		if (has_picker())
		{
			torrent_peer* pp = peer->peer_info_struct();
			m_picker->inc_refcount_all(pp);
		}
		else
		{
			TORRENT_ASSERT(is_seed() || !m_have_all);
		}
	}

	void torrent::peer_lost(typed_bitfield<piece_index_t> const& bits
		, peer_connection const* peer)
	{
		if (has_picker())
		{
			TORRENT_ASSERT(bits.size() == torrent_file().num_pieces());
			torrent_peer* pp = peer->peer_info_struct();
			m_picker->dec_refcount(bits, pp);
		}
		else
		{
			TORRENT_ASSERT(is_seed() || !m_have_all);
		}
	}

	void torrent::peer_lost(piece_index_t const index, peer_connection const* peer)
	{
		if (m_picker)
		{
			torrent_peer* pp = peer->peer_info_struct();
			m_picker->dec_refcount(index, pp);
		}
		else
		{
			TORRENT_ASSERT(is_seed() || !m_have_all);
		}
	}

	void torrent::abort()
	{
		TORRENT_ASSERT(is_single_thread());

		if (m_abort) return;

		m_abort = true;
		update_want_peers();
		update_want_tick();
		update_want_scrape();
		update_gauge();
		stop_announcing();

		// remove from download queue
		m_ses.set_queue_position(this, queue_position_t{-1});

		if (m_peer_class > peer_class_t{0})
		{
			remove_class(m_ses.peer_classes(), m_peer_class);
			m_ses.peer_classes().decref(m_peer_class);
			m_peer_class = peer_class_t{0};
		}

		m_inactivity_timer.cancel();

#ifndef TORRENT_DISABLE_LOGGING
		log_to_all_peers("aborting");
#endif

		// disconnect all peers and close all
		// files belonging to the torrents
		disconnect_all(errors::torrent_aborted, operation_t::bittorrent);

		// make sure to destruct the peers immediately
		on_remove_peers();
		TORRENT_ASSERT(m_connections.empty());

		// post a message to the main thread to destruct
		// the torrent object from there
		if (m_storage)
		{
			try {
				m_ses.disk_thread().async_stop_torrent(m_storage
					, std::bind(&torrent::on_torrent_aborted, shared_from_this()));
			}
			catch (std::exception const& e)
			{
				TORRENT_UNUSED(e);
				m_storage.reset();
#ifndef TORRENT_DISABLE_LOGGING
				debug_log("Failed to flush disk cache: %s", e.what());
#endif
				// clients may rely on this alert to be posted, so it's probably a
				// good idea to post it here, even though we failed
				// TODO: 3 should this alert have an error code in it?
				if (alerts().should_post<cache_flushed_alert>())
					alerts().emplace_alert<cache_flushed_alert>(get_handle());
			}
			m_ses.deferred_submit_jobs();
		}
		else
		{
			if (alerts().should_post<cache_flushed_alert>())
				alerts().emplace_alert<cache_flushed_alert>(get_handle());
		}

		// TODO: 2 abort lookups this torrent has made via the
		// session host resolver interface

		if (!m_apply_ip_filter)
		{
			inc_stats_counter(counters::non_filter_torrents, -1);
			m_apply_ip_filter = true;
		}

		m_paused = false;
		m_auto_managed = false;
		update_state_list();
		for (torrent_list_index_t i{}; i != m_links.end_index(); ++i)
		{
			if (!m_links[i].in_list()) continue;
			m_links[i].unlink(m_ses.torrent_list(i), i);
		}
		// don't re-add this torrent to the state-update list
		m_state_subscription = false;
	}

	// this is called when we're destructing non-gracefully. i.e. we're _just_
	// destructing everything.
	void torrent::panic()
	{
		m_storage.reset();
		// if there are any other peers allocated still, we need to clear them
		// now. They can't be cleared later because the allocator will already
		// have been destructed
		if (m_peer_list) m_peer_list->clear();
		m_connections.clear();
		m_outgoing_pids.clear();
		m_peers_to_disconnect.clear();
		m_num_uploads = 0;
		m_num_connecting = 0;
		m_num_connecting_seeds = 0;
	}

#ifndef TORRENT_DISABLE_SUPERSEEDING
	void torrent::set_super_seeding(bool const on)
	{
		if (on == m_super_seeding) return;

		m_super_seeding = on;
		set_need_save_resume();
		state_updated();

		if (m_super_seeding) return;

		// disable super seeding for all peers
		for (auto pc : *this)
		{
			pc->superseed_piece(piece_index_t(-1), piece_index_t(-1));
		}
	}

	// TODO: 3 this should return optional<>. piece index -1 should not be
	// allowed
	piece_index_t torrent::get_piece_to_super_seed(typed_bitfield<piece_index_t> const& bits)
	{
		// return a piece with low availability that is not in
		// the bitfield and that is not currently being super
		// seeded by any peer
		TORRENT_ASSERT(m_super_seeding);

		// do a linear search from the first piece
		int min_availability = 9999;
		std::vector<piece_index_t> avail_vec;
		for (auto const i : m_torrent_file->piece_range())
		{
			if (bits[i]) continue;

			int availability = 0;
			for (auto pc : *this)
			{
				if (pc->super_seeded_piece(i))
				{
					// avoid super-seeding the same piece to more than one
					// peer if we can avoid it. Do this by artificially
					// increase the availability
					availability = 999;
					break;
				}
				if (pc->has_piece(i)) ++availability;
			}
			if (availability > min_availability) continue;
			if (availability == min_availability)
			{
				avail_vec.push_back(i);
				continue;
			}
			TORRENT_ASSERT(availability < min_availability);
			min_availability = availability;
			avail_vec.clear();
			avail_vec.push_back(i);
		}

		if (avail_vec.empty()) return piece_index_t{-1};
		return avail_vec[random(std::uint32_t(avail_vec.size() - 1))];
	}
#endif

	void torrent::on_files_deleted(storage_error const& error) try
	{
		TORRENT_ASSERT(is_single_thread());

		if (error)
		{
			if (alerts().should_post<torrent_delete_failed_alert>())
				alerts().emplace_alert<torrent_delete_failed_alert>(get_handle()
					, error.ec, m_torrent_file->info_hashes());
		}
		else
		{
			alerts().emplace_alert<torrent_deleted_alert>(get_handle(), m_torrent_file->info_hashes());
		}
	}
	catch (...) { handle_exception(); }

	void torrent::on_file_renamed(std::string const& filename
		, file_index_t const file_idx
		, storage_error const& error) try
	{
		TORRENT_ASSERT(is_single_thread());

		if (error)
		{
			if (alerts().should_post<file_rename_failed_alert>())
				alerts().emplace_alert<file_rename_failed_alert>(get_handle()
					, file_idx, error.ec);
		}
		else
		{
			if (alerts().should_post<file_renamed_alert>())
				alerts().emplace_alert<file_renamed_alert>(get_handle()
					, filename, m_torrent_file->files().file_path(file_idx), file_idx);
			m_torrent_file->rename_file(file_idx, filename);
		}
	}
	catch (...) { handle_exception(); }

	void torrent::on_torrent_paused() try
	{
		TORRENT_ASSERT(is_single_thread());

		if (alerts().should_post<torrent_paused_alert>())
			alerts().emplace_alert<torrent_paused_alert>(get_handle());
	}
	catch (...) { handle_exception(); }

#if TORRENT_ABI_VERSION == 1
	std::string torrent::tracker_login() const
	{
		if (m_username.empty() && m_password.empty()) return "";
		return m_username + ":" + m_password;
	}
#endif

	std::uint32_t torrent::tracker_key() const
	{
		auto const self = reinterpret_cast<uintptr_t>(this);
		auto const ses = reinterpret_cast<uintptr_t>(&m_ses);
		std::uint32_t const storage = m_storage
			? static_cast<std::uint32_t>(static_cast<storage_index_t>(m_storage))
			: 0;
		sha1_hash const h = hasher(reinterpret_cast<char const*>(&self), sizeof(self))
			.update(reinterpret_cast<char const*>(&storage), sizeof(storage))
			.update(reinterpret_cast<char const*>(&ses), sizeof(ses))
			.final();
		unsigned char const* ptr = &h[0];
		return aux::read_uint32(ptr);
	}

#ifndef TORRENT_DISABLE_STREAMING
	void torrent::cancel_non_critical()
	{
		std::set<piece_index_t> time_critical;
		for (auto const& p : m_time_critical_pieces)
			time_critical.insert(p.piece);

		for (auto p : m_connections)
		{
			TORRENT_INCREMENT(m_iterating_connections);
			// for each peer, go through its download and request queue
			// and cancel everything, except pieces that are time critical

			// make a copy of the download queue since we may be cancelling entries
			// from it from within the loop
			std::vector<pending_block> dq = p->download_queue();
			for (auto const& k : dq)
			{
				if (time_critical.count(k.block.piece_index)) continue;
				if (k.not_wanted || k.timed_out) continue;
				p->cancel_request(k.block, true);
			}

			// make a copy of the download queue since we may be cancelling entries
			// from it from within the loop
			std::vector<pending_block> rq = p->request_queue();
			for (auto const& k : rq)
			{
				if (time_critical.count(k.block.piece_index)) continue;
				p->cancel_request(k.block, true);
			}
		}
	}

	void torrent::set_piece_deadline(piece_index_t const piece, int const t
		, deadline_flags_t const flags)
	{
		INVARIANT_CHECK;

		TORRENT_ASSERT_PRECOND(piece >= piece_index_t(0));
		TORRENT_ASSERT_PRECOND(valid_metadata());
		TORRENT_ASSERT_PRECOND(valid_metadata() && piece < m_torrent_file->end_piece());

		if (m_abort || !valid_metadata()
			|| piece < piece_index_t(0)
			|| piece >= m_torrent_file->end_piece())
		{
			// failed
			if (flags & torrent_handle::alert_when_available)
			{
				m_ses.alerts().emplace_alert<read_piece_alert>(
					get_handle(), piece, error_code(boost::system::errc::operation_canceled, generic_category()));
			}
			return;
		}

		time_point const deadline = aux::time_now() + milliseconds(t);

		// if we already have the piece, no need to set the deadline.
		// however, if the user asked to get the piece data back, we still
		// need to read it and post it back to the user
		if (is_seed() || (has_picker() && m_picker->has_piece_passed(piece)))
		{
			if (flags & torrent_handle::alert_when_available)
				read_piece(piece);
			return;
		}

		// if this is the first time critical piece we add. in order to make it
		// react quickly, cancel all the currently outstanding requests
		if (m_time_critical_pieces.empty())
		{
			// defer this by posting it to the end of the message queue.
			// this gives the client a chance to specify multiple time-critical
			// pieces before libtorrent cancels requests
			auto self = shared_from_this();
			post(m_ses.get_context(), [self] { self->wrap(&torrent::cancel_non_critical); });
		}

		for (auto i = m_time_critical_pieces.begin()
			, end(m_time_critical_pieces.end()); i != end; ++i)
		{
			if (i->piece != piece) continue;
			i->deadline = deadline;
			i->flags = flags;

			// resort i since deadline might have changed
			while (std::next(i) != m_time_critical_pieces.end() && i->deadline > std::next(i)->deadline)
			{
				std::iter_swap(i, std::next(i));
				++i;
			}
			while (i != m_time_critical_pieces.begin() && i->deadline < std::prev(i)->deadline)
			{
				std::iter_swap(i, std::prev(i));
				--i;
			}
			// just in case this piece had priority 0
			download_priority_t const prev_prio = m_picker->piece_priority(piece);
			bool const was_finished = is_finished();
			bool const filter_updated = m_picker->set_piece_priority(piece, top_priority);
			if (prev_prio == dont_download)
			{
				update_gauge();
				if (filter_updated) update_peer_interest(was_finished);
			}
			return;
		}

		need_picker();

		time_critical_piece p;
		p.first_requested = min_time();
		p.last_requested = min_time();
		p.flags = flags;
		p.deadline = deadline;
		p.peers = 0;
		p.piece = piece;
		auto const critical_piece_it = std::upper_bound(m_time_critical_pieces.begin()
			, m_time_critical_pieces.end(), p);
		m_time_critical_pieces.insert(critical_piece_it, p);

		// just in case this piece had priority 0
		download_priority_t const prev_prio = m_picker->piece_priority(piece);
		bool const was_finished = is_finished();
		bool const filter_updated = m_picker->set_piece_priority(piece, top_priority);
		if (prev_prio == dont_download)
		{
			update_gauge();
			if (filter_updated) update_peer_interest(was_finished);
		}

		piece_picker::downloading_piece pi;
		m_picker->piece_info(piece, pi);
		if (pi.requested == 0) return;
		// this means we have outstanding requests (or queued
		// up requests that haven't been sent yet). Promote them
		// to deadline pieces immediately
		std::vector<torrent_peer*> const downloaders
			= m_picker->get_downloaders(piece);

		int block = 0;
		for (auto i = downloaders.begin()
			, end(downloaders.end()); i != end; ++i, ++block)
		{
			torrent_peer* const tp = *i;
			if (tp == nullptr || tp->connection == nullptr) continue;
			auto* peer = static_cast<peer_connection*>(tp->connection);
			peer->make_time_critical(piece_block(piece, block));
		}
	}

	void torrent::reset_piece_deadline(piece_index_t piece)
	{
		remove_time_critical_piece(piece);
	}

	void torrent::remove_time_critical_piece(piece_index_t const piece, bool const finished)
	{
		for (auto i = m_time_critical_pieces.begin(), end(m_time_critical_pieces.end());
			i != end; ++i)
		{
			if (i->piece != piece) continue;
			if (finished)
			{
				if (i->flags & torrent_handle::alert_when_available)
				{
					read_piece(i->piece);
				}

				// if first_requested is min_time(), it wasn't requested as a critical piece
				// and we shouldn't adjust any average download times
				if (i->first_requested != min_time())
				{
					// update the average download time and average
					// download time deviation
					int const dl_time = aux::numeric_cast<int>(total_milliseconds(aux::time_now() - i->first_requested));

					if (m_average_piece_time == 0)
					{
						m_average_piece_time = dl_time;
					}
					else
					{
						int diff = std::abs(dl_time - m_average_piece_time);
						if (m_piece_time_deviation == 0) m_piece_time_deviation = diff;
						else m_piece_time_deviation = (m_piece_time_deviation * 9 + diff) / 10;

						m_average_piece_time = (m_average_piece_time * 9 + dl_time) / 10;
					}
				}
			}
			else if (i->flags & torrent_handle::alert_when_available)
			{
				// post an empty read_piece_alert to indicate it failed
				alerts().emplace_alert<read_piece_alert>(
					get_handle(), piece, error_code(boost::system::errc::operation_canceled, generic_category()));
			}
			if (has_picker()) m_picker->set_piece_priority(piece, low_priority);
			m_time_critical_pieces.erase(i);
			return;
		}
	}

	void torrent::clear_time_critical()
	{
		for (auto i = m_time_critical_pieces.begin(); i != m_time_critical_pieces.end();)
		{
			if (i->flags & torrent_handle::alert_when_available)
			{
				// post an empty read_piece_alert to indicate it failed
				m_ses.alerts().emplace_alert<read_piece_alert>(
					get_handle(), i->piece, error_code(boost::system::errc::operation_canceled, generic_category()));
			}
			if (has_picker()) m_picker->set_piece_priority(i->piece, low_priority);
			i = m_time_critical_pieces.erase(i);
		}
	}

	// remove time critical pieces where priority is 0
	void torrent::remove_time_critical_pieces(aux::vector<download_priority_t, piece_index_t> const& priority)
	{
		for (auto i = m_time_critical_pieces.begin(); i != m_time_critical_pieces.end();)
		{
			if (priority[i->piece] == dont_download)
			{
				if (i->flags & torrent_handle::alert_when_available)
				{
					// post an empty read_piece_alert to indicate it failed
					alerts().emplace_alert<read_piece_alert>(
						get_handle(), i->piece, error_code(boost::system::errc::operation_canceled, generic_category()));
				}
				i = m_time_critical_pieces.erase(i);
				continue;
			}
			++i;
		}
	}
#endif // TORRENT_DISABLE_STREAMING

	void torrent::piece_availability(aux::vector<int, piece_index_t>& avail) const
	{
		INVARIANT_CHECK;

		TORRENT_ASSERT(valid_metadata());
		if (!has_picker())
		{
			avail.clear();
			return;
		}

		m_picker->get_availability(avail);
	}

	void torrent::set_piece_priority(piece_index_t const index
		, download_priority_t const priority)
	{
//		INVARIANT_CHECK;

#ifndef TORRENT_DISABLE_LOGGING
		if (!valid_metadata())
		{
			debug_log("*** SET_PIECE_PRIORITY [ idx: %d prio: %d ignored. "
				"no metadata yet ]", static_cast<int>(index)
				, static_cast<std::uint8_t>(priority));
		}
#endif
		if (!valid_metadata() || is_seed()) return;

		// this call is only valid on torrents with metadata
		if (index < piece_index_t(0) || index >= m_torrent_file->end_piece())
		{
			return;
		}

		need_picker();

		bool const was_finished = is_finished();
		bool const filter_updated = m_picker->set_piece_priority(index, priority);

		update_gauge();

		if (filter_updated)
		{
			update_peer_interest(was_finished);
#ifndef TORRENT_DISABLE_STREAMING
			if (priority == dont_download) remove_time_critical_piece(index);
#endif // TORRENT_DISABLE_STREAMING
		}

	}

	download_priority_t torrent::piece_priority(piece_index_t const index) const
	{
//		INVARIANT_CHECK;

		if (!has_picker()) return default_priority;

		// this call is only valid on torrents with metadata
		TORRENT_ASSERT(valid_metadata());
		if (index < piece_index_t(0) || index >= m_torrent_file->end_piece())
		{
			TORRENT_ASSERT_FAIL();
			return dont_download;
		}

		return m_picker->piece_priority(index);
	}

	void torrent::prioritize_piece_list(std::vector<std::pair<piece_index_t
		, download_priority_t>> const& pieces)
	{
		INVARIANT_CHECK;

		// this call is only valid on torrents with metadata
		TORRENT_ASSERT(valid_metadata());
		if (is_seed()) return;

		need_picker();

		bool filter_updated = false;
		bool const was_finished = is_finished();
		for (auto const& p : pieces)
		{
			static_assert(std::is_unsigned<decltype(p.second)::underlying_type>::value
				, "we need assert p.second >= dont_download");
			TORRENT_ASSERT(p.second <= top_priority);
			TORRENT_ASSERT(p.first >= piece_index_t(0));
			TORRENT_ASSERT(p.first < m_torrent_file->end_piece());

			if (p.first < piece_index_t(0)
				|| p.first >= m_torrent_file->end_piece()
				|| p.second > top_priority)
			{
				static_assert(std::is_unsigned<decltype(p.second)::underlying_type>::value
					, "we need additional condition: p.second < dont_download");
				continue;
			}

			filter_updated |= m_picker->set_piece_priority(p.first, p.second);
		}
		update_gauge();
		if (filter_updated)
		{
			// we need to save this new state
			set_need_save_resume();

			update_peer_interest(was_finished);
		}

		state_updated();
	}

	void torrent::prioritize_pieces(aux::vector<download_priority_t, piece_index_t> const& pieces)
	{
		INVARIANT_CHECK;

		// this call is only valid on torrents with metadata
		TORRENT_ASSERT(valid_metadata());
		if (is_seed()) return;

		if (!valid_metadata())
		{
#ifndef TORRENT_DISABLE_LOGGING
			debug_log("*** PRIORITIZE_PIECES [ ignored. no metadata yet ]");
#endif
			return;
		}

		need_picker();

		piece_index_t index(0);
		bool filter_updated = false;
		bool const was_finished = is_finished();
		for (auto prio : pieces)
		{
			static_assert(std::is_unsigned<decltype(prio)::underlying_type>::value
				, "we need assert prio >= dont_download");
			TORRENT_ASSERT(prio <= top_priority);
			filter_updated |= m_picker->set_piece_priority(index, prio);
			++index;
		}
		update_gauge();
		update_want_tick();

		if (filter_updated)
		{
			// we need to save this new state
			set_need_save_resume();

			update_peer_interest(was_finished);
#ifndef TORRENT_DISABLE_STREAMING
			remove_time_critical_pieces(pieces);
#endif
		}

		state_updated();
		update_state_list();
	}

	void torrent::piece_priorities(aux::vector<download_priority_t, piece_index_t>* pieces) const
	{
		INVARIANT_CHECK;

		// this call is only valid on torrents with metadata
		if (!valid_metadata())
		{
			pieces->clear();
			return;
		}

		if (!has_picker())
		{
			pieces->clear();
			pieces->resize(m_torrent_file->num_pieces(), default_priority);
			return;
		}

		TORRENT_ASSERT(m_picker);
		m_picker->piece_priorities(*pieces);
	}

	namespace
	{
		aux::vector<download_priority_t, file_index_t> fix_priorities(
			aux::vector<download_priority_t, file_index_t> input
			, file_storage const* fs)
		{
			if (fs) input.resize(fs->num_files(), default_priority);

			for (file_index_t i : input.range())
			{
				// initialize pad files to priority 0
				if (input[i] > dont_download && fs && fs->pad_file_at(i))
					input[i] = dont_download;
				else if (input[i] > top_priority)
					input[i] = top_priority;
			}

			return input;
		}
	}

	void torrent::on_file_priority(storage_error const& err
		, aux::vector<download_priority_t, file_index_t> prios)
	{
		m_outstanding_file_priority = false;
		COMPLETE_ASYNC("file_priority");
		if (m_file_priority != prios)
		{
			m_file_priority = std::move(prios);
#ifndef TORRENT_DISABLE_SHARE_MODE
			if (m_share_mode)
				recalc_share_mode();
#endif
		}

		if (err)
		{
			// in this case, some file priorities failed to get set
			if (alerts().should_post<file_error_alert>())
				alerts().emplace_alert<file_error_alert>(err.ec
					, resolve_filename(err.file()), err.operation, get_handle());

			set_error(err.ec, err.file());
			pause();
		}
		else if (!m_deferred_file_priorities.empty() && !m_abort)
		{
			auto new_priority = m_file_priority;
			// resize the vector if we have to. The last item in the map has the
			// highest file index.
			auto const max_idx = std::prev(m_deferred_file_priorities.end())->first;
			if (new_priority.end_index() <= max_idx)
			{
				// any unallocated slot is assumed to have the default priority
				new_priority.resize(static_cast<int>(max_idx) + 1, default_priority);
			}
			for (auto const& p : m_deferred_file_priorities)
			{
				file_index_t const index = p.first;
				download_priority_t const prio = p.second;
				new_priority[index] = prio;
			}
			m_deferred_file_priorities.clear();
			prioritize_files(std::move(new_priority));
		}
	}

	void torrent::prioritize_files(aux::vector<download_priority_t, file_index_t> files)
	{
		INVARIANT_CHECK;

		auto new_priority = fix_priorities(std::move(files)
			, valid_metadata() ? &m_torrent_file->files() : nullptr);

		// storage may be NULL during shutdown
		if (m_storage)
		{
			// the update of m_file_priority is deferred until the disk job comes
			// back, but to preserve sanity and consistency, the piece priorities are
			// updated immediately. If, on the off-chance, there's a disk failure, the
			// piece priorities still stay the same, but the file priorities are
			// possibly not fully updated.
			update_piece_priorities(new_priority);

			m_outstanding_file_priority = true;
			ADD_OUTSTANDING_ASYNC("file_priority");
			m_ses.disk_thread().async_set_file_priority(m_storage
				, std::move(new_priority)
				, [self = shared_from_this()] (storage_error const& ec, aux::vector<download_priority_t, file_index_t> p)
				{ self->on_file_priority(ec, std::move(p)); });
			m_ses.deferred_submit_jobs();
		}
		else
		{
			m_file_priority = std::move(new_priority);
		}
	}

	void torrent::set_file_priority(file_index_t const index
		, download_priority_t prio)
	{
		INVARIANT_CHECK;

		// setting file priority on a torrent that doesn't have metadata yet is
		// similar to having passed in file priorities through add_torrent_params.
		// we store the priorities in m_file_priority until we get the metadata
		if (index < file_index_t(0)
			|| (valid_metadata() && index >= m_torrent_file->files().end_file()))
		{
			return;
		}

		prio = aux::clamp(prio, dont_download, top_priority);

		if (m_outstanding_file_priority)
		{
			m_deferred_file_priorities[index] = prio;
			return;
		}

		auto new_priority = m_file_priority;
		if (new_priority.end_index() <= index)
		{
			// any unallocated slot is assumed to have the default priority
			new_priority.resize(static_cast<int>(index) + 1, default_priority);
		}

		new_priority[index] = prio;

		// storage may be nullptr during shutdown
		if (m_storage)
		{
			// the update of m_file_priority is deferred until the disk job comes
			// back, but to preserve sanity and consistency, the piece priorities are
			// updated immediately. If, on the off-chance, there's a disk failure, the
			// piece priorities still stay the same, but the file priorities are
			// possibly not fully updated.
			update_piece_priorities(new_priority);
			m_outstanding_file_priority = true;
			ADD_OUTSTANDING_ASYNC("file_priority");
			m_ses.disk_thread().async_set_file_priority(m_storage
				, std::move(new_priority)
				, [self = shared_from_this()] (storage_error const& ec, aux::vector<download_priority_t, file_index_t> p)
				{ self->on_file_priority(ec, std::move(p)); });
			m_ses.deferred_submit_jobs();
		}
		else
		{
			m_file_priority = std::move(new_priority);
		}
	}

	download_priority_t torrent::file_priority(file_index_t const index) const
	{
		TORRENT_ASSERT_PRECOND(index >= file_index_t(0));
		if (index < file_index_t(0)) return dont_download;

		// if we have metadata, perform additional checks
		if (valid_metadata())
		{
			file_storage const& fs = m_torrent_file->files();
			TORRENT_ASSERT_PRECOND(index < fs.end_file());
			if (index >= fs.end_file()) return dont_download;

			// pad files always have priority 0
			if (fs.pad_file_at(index)) return dont_download;
		}

		// any unallocated slot is assumed to have the default priority
		if (m_file_priority.end_index() <= index) return default_priority;

		return m_file_priority[index];
	}

	void torrent::file_priorities(aux::vector<download_priority_t, file_index_t>* files) const
	{
		INVARIANT_CHECK;

		files->assign(m_file_priority.begin(), m_file_priority.end());

		if (!valid_metadata())
		{
			return;
		}

		files->resize(m_torrent_file->num_files(), default_priority);
	}

	void torrent::update_piece_priorities(
		aux::vector<download_priority_t, file_index_t> const& file_prios)
	{
		INVARIANT_CHECK;

		if (m_torrent_file->num_pieces() == 0) return;

		bool need_update = false;
		std::int64_t position = 0;
		// initialize the piece priorities to 0, then only allow
		// setting higher priorities
		aux::vector<download_priority_t, piece_index_t> pieces(aux::numeric_cast<std::size_t>(
			m_torrent_file->num_pieces()), dont_download);
		file_storage const& fs = m_torrent_file->files();
		for (auto const i : fs.file_range())
		{
			std::int64_t const size = m_torrent_file->files().file_size(i);
			if (size == 0) continue;
			position += size;

			// pad files always have priority 0
			download_priority_t const file_prio
				= fs.pad_file_at(i) ? dont_download
				: i >= file_prios.end_index() ? default_priority
				: file_prios[i];

			if (file_prio == dont_download)
			{
				// the pieces already start out as priority 0, no need to update
				// the pieces vector in this case
				need_update = true;
				continue;
			}

			// mark all pieces of the file with this file's priority
			// but only if the priority is higher than the pieces
			// already set (to avoid problems with overlapping pieces)
			piece_index_t start;
			piece_index_t end;
			std::tie(start, end) = file_piece_range_inclusive(fs, i);

			// if one piece spans several files, we might
			// come here several times with the same start_piece, end_piece
			for (piece_index_t p = start; p < end; ++p)
				pieces[p] = std::max(pieces[p], file_prio);

			need_update = true;
		}
		if (need_update) prioritize_pieces(pieces);
	}

	// this is called when piece priorities have been updated
	// updates the interested flag in peers
	void torrent::update_peer_interest(bool const was_finished)
	{
		for (auto i = begin(); i != end();)
		{
			peer_connection* p = *i;
			// update_interest may disconnect the peer and
			// invalidate the iterator
			++i;
			p->update_interest();
		}

		if (!is_downloading_state(m_state))
		{
#ifndef TORRENT_DISABLE_LOGGING
			debug_log("*** UPDATE_PEER_INTEREST [ skipping, state: %d ]"
				, int(m_state));
#endif
			return;
		}

#ifndef TORRENT_DISABLE_LOGGING
		if (should_log())
		{
			debug_log("*** UPDATE_PEER_INTEREST [ finished: %d was_finished %d ]"
				, is_finished(), was_finished);
		}
#endif

		// the torrent just became finished
		if (!was_finished && is_finished())
		{
			finished();
		}
		else if (was_finished && !is_finished())
		{
			// if we used to be finished, but we aren't anymore
			// we may need to connect to peers again
			resume_download();
		}
	}

	std::vector<announce_entry> torrent::trackers() const
	{
		std::vector<announce_entry> ret;
		ret.reserve(m_trackers.size());
		for (auto const& t : m_trackers)
		{
			ret.emplace_back(t.url);
			auto& tr = ret.back();
			tr.source = t.source;
			tr.trackerid = t.trackerid;
			tr.verified = t.verified;
			tr.tier = t.tier;
			tr.fail_limit = t.fail_limit;
			tr.endpoints.reserve(t.endpoints.size());
			for (auto const& ep : t.endpoints)
			{
				tr.endpoints.emplace_back();
				auto& aep = tr.endpoints.back();
				aep.local_endpoint = ep.local_endpoint;
				aep.enabled = ep.enabled;

				for (protocol_version v : {protocol_version::V1, protocol_version::V2})
				{
					aep.info_hashes[v].message = ep.info_hashes[v].message;
					aep.info_hashes[v].last_error = ep.info_hashes[v].last_error;
					aep.info_hashes[v].next_announce = ep.info_hashes[v].next_announce;
					aep.info_hashes[v].min_announce = ep.info_hashes[v].min_announce;
					aep.info_hashes[v].scrape_incomplete = ep.info_hashes[v].scrape_incomplete;
					aep.info_hashes[v].scrape_complete = ep.info_hashes[v].scrape_complete;
					aep.info_hashes[v].scrape_downloaded = ep.info_hashes[v].scrape_downloaded;
					aep.info_hashes[v].fails = ep.info_hashes[v].fails;
					aep.info_hashes[v].updating = ep.info_hashes[v].updating;
					aep.info_hashes[v].start_sent = ep.info_hashes[v].start_sent;
					aep.info_hashes[v].complete_sent = ep.info_hashes[v].complete_sent;
					aep.info_hashes[v].triggered_manually = ep.info_hashes[v].triggered_manually;
#if TORRENT_ABI_VERSION == 1
					tr.complete_sent |= ep.info_hashes[v].complete_sent;
#endif
				}
#if TORRENT_ABI_VERSION <= 2
#include "libtorrent/aux_/disable_warnings_push.hpp"
				aep.message = aep.info_hashes[protocol_version::V1].message;
				aep.scrape_incomplete = ep.info_hashes[protocol_version::V1].scrape_incomplete;
				aep.scrape_complete = ep.info_hashes[protocol_version::V1].scrape_complete;
				aep.scrape_downloaded = ep.info_hashes[protocol_version::V1].scrape_downloaded;
				aep.complete_sent = ep.info_hashes[protocol_version::V1].complete_sent;
				aep.last_error = ep.info_hashes[protocol_version::V1].last_error;
				aep.fails = ep.info_hashes[protocol_version::V1].fails;
				aep.next_announce = ep.info_hashes[protocol_version::V1].next_announce;
				aep.min_announce = ep.info_hashes[protocol_version::V1].min_announce;
				aep.updating = ep.info_hashes[protocol_version::V1].updating;
#include "libtorrent/aux_/disable_warnings_pop.hpp"
#endif
			}
		}
		return ret;
	}

	void torrent::replace_trackers(std::vector<announce_entry> const& urls)
	{
		m_trackers.clear();
		for (auto const& t : urls)
		{
			if (t.url.empty()) continue;
			m_trackers.emplace_back(t);
		}

		// make sure the trackers are correctly ordered by tier
		std::sort(m_trackers.begin(), m_trackers.end()
			, [](aux::announce_entry const& lhs, aux::announce_entry const& rhs)
			{ return lhs.tier < rhs.tier; });

		m_last_working_tracker = -1;

		if (settings().get_bool(settings_pack::prefer_udp_trackers))
			prioritize_udp_trackers();

		if (!m_trackers.empty()) announce_with_tracker();

		set_need_save_resume();
	}

	void torrent::prioritize_udp_trackers()
	{
		// look for udp-trackers
		for (auto i = m_trackers.begin(), end(m_trackers.end()); i != end; ++i)
		{
			if (i->url.substr(0, 6) != "udp://") continue;
			// now, look for trackers with the same hostname
			// that is has higher priority than this one
			// if we find one, swap with the udp-tracker
			error_code ec;
			std::string udp_hostname;
			using std::ignore;
			std::tie(ignore, ignore, udp_hostname, ignore, ignore)
				= parse_url_components(i->url, ec);
			for (auto j = m_trackers.begin(); j != i; ++j)
			{
				std::string hostname;
				std::tie(ignore, ignore, hostname, ignore, ignore)
					= parse_url_components(j->url, ec);
				if (hostname != udp_hostname) continue;
				if (j->url.substr(0, 6) == "udp://") continue;
				using std::swap;
				using std::iter_swap;
				swap(i->tier, j->tier);
				iter_swap(i, j);
				break;
			}
		}
	}

	bool torrent::add_tracker(announce_entry const& url)
	{
		if (url.url.empty()) return false;
		if(auto k = find_tracker(url.url))
		{
			k->source |= url.source;
			return false;
		}
		auto k = std::upper_bound(m_trackers.begin(), m_trackers.end(), url.tier
			, [] (int tier, aux::announce_entry const& v) { return tier < v.tier; });
		if (k - m_trackers.begin() < m_last_working_tracker) ++m_last_working_tracker;
		k = m_trackers.insert(k, aux::announce_entry(url.url));
		if (url.source == 0) k->source = announce_entry::source_client;
		else k->source = url.source;
		k->trackerid = url.trackerid;
		k->tier = url.tier;
		k->fail_limit = url.fail_limit;
		if (m_announcing && !m_trackers.empty()) announce_with_tracker();
		return true;
	}

	bool torrent::choke_peer(peer_connection& c)
	{
		INVARIANT_CHECK;

		TORRENT_ASSERT(!c.is_choked());
		TORRENT_ASSERT(!c.ignore_unchoke_slots());
		TORRENT_ASSERT(m_num_uploads > 0);
		if (!c.send_choke()) return false;
		--m_num_uploads;
		state_updated();
		return true;
	}

	bool torrent::unchoke_peer(peer_connection& c, bool optimistic)
	{
		INVARIANT_CHECK;

		TORRENT_ASSERT(!m_graceful_pause_mode);
		TORRENT_ASSERT(c.is_choked());
		TORRENT_ASSERT(!c.ignore_unchoke_slots());
		// when we're unchoking the optimistic slots, we might
		// exceed the limit temporarily while we're iterating
		// over the peers
		if (m_num_uploads >= m_max_uploads && !optimistic) return false;
		if (!c.send_unchoke()) return false;
		++m_num_uploads;
		state_updated();
		return true;
	}

	void torrent::trigger_unchoke() noexcept
	{
		m_ses.trigger_unchoke();
	}

	void torrent::trigger_optimistic_unchoke() noexcept
	{
		m_ses.trigger_optimistic_unchoke();
	}

	void torrent::cancel_block(piece_block block)
	{
		INVARIANT_CHECK;

		for (auto p : m_connections)
		{
			TORRENT_INCREMENT(m_iterating_connections);
			p->cancel_request(block);
		}
	}

#ifdef TORRENT_SSL_PEERS
	// certificate is a filename to a .pem file which is our
	// certificate. The certificate must be signed by the root
	// cert of the torrent file. any peer we connect to or that
	// connect to use must present a valid certificate signed
	// by the torrent root cert as well
	void torrent::set_ssl_cert(std::string const& certificate
		, std::string const& private_key
		, std::string const& dh_params
		, std::string const& passphrase)
	{
		if (!m_ssl_ctx)
		{
			if (alerts().should_post<torrent_error_alert>())
				alerts().emplace_alert<torrent_error_alert>(get_handle()
					, errors::not_an_ssl_torrent, "");
			return;
		}

		error_code ec;
		m_ssl_ctx->set_password_callback(
				[passphrase](std::size_t, ssl::context::password_purpose purpose)
				{
					return purpose == ssl::context::for_reading ? passphrase : "";
				}
				, ec);
		if (ec)
		{
			if (alerts().should_post<torrent_error_alert>())
				alerts().emplace_alert<torrent_error_alert>(get_handle(), ec, "");
		}
		m_ssl_ctx->use_certificate_file(certificate, ssl::context::pem, ec);
		if (ec)
		{
			if (alerts().should_post<torrent_error_alert>())
				alerts().emplace_alert<torrent_error_alert>(get_handle(), ec, certificate);
		}
#ifndef TORRENT_DISABLE_LOGGING
		if (should_log())
			debug_log("*** use certificate file: %s", ec.message().c_str());
#endif
		m_ssl_ctx->use_private_key_file(private_key, ssl::context::pem, ec);
		if (ec)
		{
			if (alerts().should_post<torrent_error_alert>())
				alerts().emplace_alert<torrent_error_alert>(get_handle(), ec, private_key);
		}
#ifndef TORRENT_DISABLE_LOGGING
		if (should_log())
			debug_log("*** use private key file: %s", ec.message().c_str());
#endif
		m_ssl_ctx->use_tmp_dh_file(dh_params, ec);
		if (ec)
		{
			if (alerts().should_post<torrent_error_alert>())
				alerts().emplace_alert<torrent_error_alert>(get_handle(), ec, dh_params);
		}
#ifndef TORRENT_DISABLE_LOGGING
		if (should_log())
			debug_log("*** use DH file: %s", ec.message().c_str());
#endif
	}

	void torrent::set_ssl_cert_buffer(std::string const& certificate
		, std::string const& private_key
		, std::string const& dh_params)
	{
		if (!m_ssl_ctx) return;

		boost::asio::const_buffer certificate_buf(certificate.c_str(), certificate.size());

		error_code ec;
		m_ssl_ctx->use_certificate(certificate_buf, ssl::context::pem, ec);
		if (ec)
		{
			if (alerts().should_post<torrent_error_alert>())
				alerts().emplace_alert<torrent_error_alert>(get_handle(), ec, "[certificate]");
		}

		boost::asio::const_buffer private_key_buf(private_key.c_str(), private_key.size());
		m_ssl_ctx->use_private_key(private_key_buf, ssl::context::pem, ec);
		if (ec)
		{
			if (alerts().should_post<torrent_error_alert>())
				alerts().emplace_alert<torrent_error_alert>(get_handle(), ec, "[private key]");
		}

		boost::asio::const_buffer dh_params_buf(dh_params.c_str(), dh_params.size());
		m_ssl_ctx->use_tmp_dh(dh_params_buf, ec);
		if (ec)
		{
			if (alerts().should_post<torrent_error_alert>())
				alerts().emplace_alert<torrent_error_alert>(get_handle(), ec, "[dh params]");
		}
	}

#endif

	void torrent::on_exception(std::exception const&)
	{
		set_error(errors::no_memory, torrent_status::error_file_none);
	}

	void torrent::on_error(error_code const& ec)
	{
		set_error(ec, torrent_status::error_file_none);
	}

	void torrent::remove_connection(peer_connection const* p)
	{
		TORRENT_ASSERT(m_iterating_connections == 0);
		auto const i = sorted_find(m_connections, p);
		if (i != m_connections.end())
			m_connections.erase(i);
	}

	void torrent::remove_peer(std::shared_ptr<peer_connection> p) noexcept
	{
		TORRENT_ASSERT(p);
		TORRENT_ASSERT(is_single_thread());
		TORRENT_ASSERT(std::count(m_peers_to_disconnect.begin()
			, m_peers_to_disconnect.end(), p) == 0);

		auto it = m_outgoing_pids.find(p->our_pid());
		if (it != m_outgoing_pids.end())
		{
			m_outgoing_pids.erase(it);
		}

		// only schedule the peer for actual removal if in fact
		// we can be sure peer_connection will be kept alive until
		// the deferred function is called. If a peer_connection
		// has not associated torrent, the session_impl object may
		// remove it at any time, which may be while the non-owning
		// pointer in m_peers_to_disconnect (if added to it) is
		// waiting for the deferred function to be called.
		//
		// one example of this situation is if for example, this
		// function is called from the attach_peer path and fail to
		// do so because of too many connections.
		bool const is_attached = p->associated_torrent().lock().get() == this;
		if (is_attached)
		{
			std::weak_ptr<torrent> weak_t = shared_from_this();
			TORRENT_ASSERT_VAL(m_peers_to_disconnect.capacity() > m_peers_to_disconnect.size()
				, m_peers_to_disconnect.capacity());
			m_peers_to_disconnect.push_back(p);

			using deferred_handler_type = aux::handler<
				torrent
				, decltype(&torrent::on_remove_peers)
				, &torrent::on_remove_peers
				, &torrent::on_error
				, &torrent::on_exception
				, decltype(m_deferred_handler_storage)
				, &torrent::m_deferred_handler_storage
				>;
			static_assert(sizeof(deferred_handler_type) == sizeof(std::shared_ptr<peer_connection>)
				, "deferred handler does not have the expected size");
			m_deferred_disconnect.post_deferred(m_ses.get_context(), deferred_handler_type(shared_from_this()));
		}
		else
		{
			// if the peer was inserted in m_connections but instructed to
			// be removed from this torrent, just remove it from it, see
			// attach_peer logic.
			remove_connection(p.get());
		}

		torrent_peer* pp = p->peer_info_struct();
		if (ready_for_connections())
		{
			TORRENT_ASSERT(p->associated_torrent().lock().get() == nullptr
				|| p->associated_torrent().lock().get() == this);

			if (has_picker())
			{
				if (p->is_seed())
				{
					m_picker->dec_refcount_all(pp);
				}
				else
				{
					auto const& pieces = p->get_bitfield();
					TORRENT_ASSERT(pieces.count() <= pieces.size());
					m_picker->dec_refcount(pieces, pp);
				}
			}
		}

		if (!p->is_choked() && !p->ignore_unchoke_slots())
		{
			--m_num_uploads;
			trigger_unchoke();
		}

		if (pp)
		{
			if (pp->optimistically_unchoked)
			{
				pp->optimistically_unchoked = false;
				m_stats_counters.inc_stats_counter(
					counters::num_peers_up_unchoked_optimistic, -1);
				trigger_optimistic_unchoke();
			}

			TORRENT_ASSERT(pp->prev_amount_upload == 0);
			TORRENT_ASSERT(pp->prev_amount_download == 0);
			pp->prev_amount_download += aux::numeric_cast<std::uint32_t>(p->statistics().total_payload_download() >> 10);
			pp->prev_amount_upload += aux::numeric_cast<std::uint32_t>(p->statistics().total_payload_upload() >> 10);

			// only decrement the seed count if the peer completed attaching to the torrent
			// otherwise the seed count did not get incremented for this peer
			if (is_attached && pp->seed)
			{
				TORRENT_ASSERT(m_num_seeds > 0);
				--m_num_seeds;
			}

			if (pp->connection && m_peer_list)
			{
				torrent_state st = get_peer_list_state();
				m_peer_list->connection_closed(*p, m_ses.session_time(), &st);
				peers_erased(st.erased);
			}
		}

		p->set_peer_info(nullptr);

		update_want_peers();
		update_want_tick();
	}

	void torrent::on_remove_peers() noexcept
	{
		TORRENT_ASSERT(is_single_thread());
		INVARIANT_CHECK;

#if TORRENT_USE_ASSERTS
		auto const num = m_peers_to_disconnect.size();
#endif
		for (auto const& p : m_peers_to_disconnect)
		{
			TORRENT_ASSERT(p);
			TORRENT_ASSERT(p->associated_torrent().lock().get() == this);

			remove_connection(p.get());
			m_ses.close_connection(p.get());
		}
		TORRENT_ASSERT_VAL(m_peers_to_disconnect.size() == num, m_peers_to_disconnect.size() - num);
		m_peers_to_disconnect.clear();

		if (m_graceful_pause_mode && m_connections.empty())
		{
			// we're in graceful pause mode and this was the last peer we
			// disconnected. This will clear the graceful_pause_mode and post the
			// torrent_paused_alert.
			TORRENT_ASSERT(is_paused());

			// this will post torrent_paused alert
			set_paused(true);
		}

		update_want_peers();
		update_want_tick();
	}

	void torrent::remove_web_seed_iter(std::list<web_seed_t>::iterator web)
	{
		if (web->resolving)
		{
			web->removed = true;
		}
		else
		{
#ifndef TORRENT_DISABLE_LOGGING
			debug_log("removing web seed: \"%s\"", web->url.c_str());
#endif

			auto* peer = static_cast<peer_connection*>(web->peer_info.connection);
			if (peer != nullptr)
			{
				// if we have a connection for this web seed, we also need to
				// disconnect it and clear its reference to the peer_info object
				// that's part of the web_seed_t we're about to remove
				TORRENT_ASSERT(peer->m_in_use == 1337);
				peer->disconnect(boost::asio::error::operation_aborted, operation_t::bittorrent);
				peer->set_peer_info(nullptr);
			}
			if (has_picker()) picker().clear_peer(&web->peer_info);

			m_web_seeds.erase(web);
		}

		update_want_tick();
	}

	void torrent::connect_to_url_seed(std::list<web_seed_t>::iterator web)
	{
		TORRENT_ASSERT(is_single_thread());
		INVARIANT_CHECK;

		TORRENT_ASSERT(!web->resolving);
		if (web->resolving) return;

		if (num_peers() >= int(m_max_connections)
			|| m_ses.num_connections() >= settings().get_int(settings_pack::connections_limit))
			return;

		std::string protocol;
		std::string auth;
		std::string hostname;
		int port;
		std::string path;
		error_code ec;
		std::tie(protocol, auth, hostname, port, path)
			= parse_url_components(web->url, ec);

		if (!settings().get_bool(settings_pack::allow_idna) && is_idna(hostname))
		{
#ifndef TORRENT_DISABLE_LOGGING
			if (should_log())
				debug_log("IDNA disallowed in web seeds: %s", web->url.c_str());
#endif
			if (m_ses.alerts().should_post<url_seed_alert>())
			{
				m_ses.alerts().emplace_alert<url_seed_alert>(get_handle()
					, web->url, error_code(errors::banned_by_ip_filter));
			}
			// never try it again
			remove_web_seed_iter(web);
			return;
		}

		if (port == -1)
		{
			port = protocol == "http" ? 80 : 443;
		}

		if (ec)
		{
#ifndef TORRENT_DISABLE_LOGGING
			if (should_log())
				debug_log("failed to parse web seed url: %s", ec.message().c_str());
#endif
			if (m_ses.alerts().should_post<url_seed_alert>())
			{
				m_ses.alerts().emplace_alert<url_seed_alert>(get_handle()
					, web->url, ec);
			}
			// never try it again
			remove_web_seed_iter(web);
			return;
		}

		if (web->peer_info.banned)
		{
#ifndef TORRENT_DISABLE_LOGGING
			debug_log("banned web seed: %s", web->url.c_str());
#endif
			if (m_ses.alerts().should_post<url_seed_alert>())
			{
				m_ses.alerts().emplace_alert<url_seed_alert>(get_handle(), web->url
					, libtorrent::errors::peer_banned);
			}
			// never try it again
			remove_web_seed_iter(web);
			return;
		}

#if TORRENT_USE_SSL
		if (protocol != "http" && protocol != "https")
#else
		if (protocol != "http")
#endif
		{
			if (m_ses.alerts().should_post<url_seed_alert>())
			{
				m_ses.alerts().emplace_alert<url_seed_alert>(get_handle(), web->url, errors::unsupported_url_protocol);
			}
			// never try it again
			remove_web_seed_iter(web);
			return;
		}

		if (hostname.empty())
		{
			if (m_ses.alerts().should_post<url_seed_alert>())
			{
				m_ses.alerts().emplace_alert<url_seed_alert>(get_handle(), web->url
					, errors::invalid_hostname);
			}
			// never try it again
			remove_web_seed_iter(web);
			return;
		}

		if (port == 0)
		{
			if (m_ses.alerts().should_post<url_seed_alert>())
			{
				m_ses.alerts().emplace_alert<url_seed_alert>(get_handle(), web->url
					, errors::invalid_port);
			}
			// never try it again
			remove_web_seed_iter(web);
			return;
		}

		if (m_ses.get_port_filter().access(std::uint16_t(port)) & port_filter::blocked)
		{
			if (m_ses.alerts().should_post<url_seed_alert>())
			{
				m_ses.alerts().emplace_alert<url_seed_alert>(get_handle()
					, web->url, errors::port_blocked);
			}
			// never try it again
			remove_web_seed_iter(web);
			return;
		}

		if (!web->endpoints.empty())
		{
			connect_web_seed(web, web->endpoints.front());
			return;
		}

		aux::proxy_settings const& ps = m_ses.proxy();
		if ((ps.type == settings_pack::http
			|| ps.type == settings_pack::http_pw)
			&& ps.proxy_peer_connections)
		{
#ifndef TORRENT_DISABLE_LOGGING
			debug_log("resolving proxy for web seed: %s", web->url.c_str());
#endif

			std::uint16_t const proxy_port = ps.port;

			// use proxy
			web->resolving = true;
			m_ses.get_resolver().async_resolve(ps.hostname, aux::resolver_interface::abort_on_shutdown
				, [self = shared_from_this(), web, proxy_port](error_code const& e, std::vector<address> const& addrs)
				{ self->wrap(&torrent::on_proxy_name_lookup, e, addrs, web, proxy_port); });
		}
		else if (ps.proxy_hostnames
			&& (ps.type == settings_pack::socks5
				|| ps.type == settings_pack::socks5_pw)
			&& ps.proxy_peer_connections)
		{
			connect_web_seed(web, {address(), std::uint16_t(port)});
		}
		else
		{
#ifndef TORRENT_DISABLE_LOGGING
			debug_log("resolving web seed: \"%s\" %s", hostname.c_str(), web->url.c_str());
#endif

			auto self = shared_from_this();
			web->resolving = true;

			m_ses.get_resolver().async_resolve(hostname, aux::resolver_interface::abort_on_shutdown
				, [self, web, port](error_code const& e, std::vector<address> const& addrs)
				{
					self->wrap(&torrent::on_name_lookup, e, addrs, port, web);
				});
		}
	}

	void torrent::on_proxy_name_lookup(error_code const& e
		, std::vector<address> const& addrs
		, std::list<web_seed_t>::iterator web, int port) try
	{
		TORRENT_ASSERT(is_single_thread());

		INVARIANT_CHECK;

		TORRENT_ASSERT(web->resolving);
#ifndef TORRENT_DISABLE_LOGGING
		debug_log("completed resolve proxy hostname for: %s", web->url.c_str());
		if (e && should_log())
			debug_log("proxy name lookup error: %s", e.message().c_str());
#endif
		web->resolving = false;

		if (web->removed)
		{
#ifndef TORRENT_DISABLE_LOGGING
			debug_log("removed web seed");
#endif
			remove_web_seed_iter(web);
			return;
		}

		if (m_abort) return;

		if (e || addrs.empty())
		{
			if (m_ses.alerts().should_post<url_seed_alert>())
			{
				m_ses.alerts().emplace_alert<url_seed_alert>(get_handle()
					, web->url, e);
			}

			// the name lookup failed for the http host. Don't try
			// this host again
			remove_web_seed_iter(web);
			return;
		}

		if (m_ses.is_aborted()) return;

		if (num_peers() >= int(m_max_connections)
			|| m_ses.num_connections() >= settings().get_int(settings_pack::connections_limit))
			return;

		tcp::endpoint a(addrs[0], std::uint16_t(port));

		std::string hostname;
		error_code ec;
		std::string protocol;
		std::tie(protocol, std::ignore, hostname, port, std::ignore)
			= parse_url_components(web->url, ec);
		if (port == -1) port = protocol == "http" ? 80 : 443;

		if (ec)
		{
			if (m_ses.alerts().should_post<url_seed_alert>())
			{
				m_ses.alerts().emplace_alert<url_seed_alert>(get_handle()
					, web->url, ec);
			}
			remove_web_seed_iter(web);
			return;
		}

		if (m_ip_filter && m_ip_filter->access(a.address()) & ip_filter::blocked)
		{
			if (m_ses.alerts().should_post<peer_blocked_alert>())
				m_ses.alerts().emplace_alert<peer_blocked_alert>(get_handle()
					, a, peer_blocked_alert::ip_filter);
			return;
		}

		auto self = shared_from_this();
		web->resolving = true;
		m_ses.get_resolver().async_resolve(hostname, aux::resolver_interface::abort_on_shutdown
			, [self, web, port](error_code const& err, std::vector<address> const& addr)
			{
				self->wrap(&torrent::on_name_lookup, err, addr, port, web);
			});
	}
	catch (...) { handle_exception(); }

	void torrent::on_name_lookup(error_code const& e
		, std::vector<address> const& addrs
		, int const port
		, std::list<web_seed_t>::iterator web) try
	{
		TORRENT_ASSERT(is_single_thread());

		INVARIANT_CHECK;

		TORRENT_ASSERT(web->resolving);
#ifndef TORRENT_DISABLE_LOGGING
		debug_log("completed resolve: %s", web->url.c_str());
#endif
		web->resolving = false;
		if (web->removed)
		{
#ifndef TORRENT_DISABLE_LOGGING
			debug_log("removed web seed");
#endif
			remove_web_seed_iter(web);
			return;
		}

		if (m_abort) return;

		if (e || addrs.empty())
		{
			if (m_ses.alerts().should_post<url_seed_alert>())
				m_ses.alerts().emplace_alert<url_seed_alert>(get_handle(), web->url, e);
#ifndef TORRENT_DISABLE_LOGGING
			if (should_log())
			{
				debug_log("*** HOSTNAME LOOKUP FAILED: %s: (%d) %s"
					, web->url.c_str(), e.value(), e.message().c_str());
			}
#endif

			// unavailable, retry in `settings_pack::web_seed_name_lookup_retry` seconds
			web->retry = aux::time_now32()
			+ seconds32(settings().get_int(settings_pack::web_seed_name_lookup_retry));
			return;
		}

		for (auto const& addr : addrs)
		{
			// fill in the peer struct's address field
			web->endpoints.emplace_back(addr, std::uint16_t(port));

#ifndef TORRENT_DISABLE_LOGGING
			if (should_log())
				debug_log("  -> %s", print_endpoint(tcp::endpoint(addr, std::uint16_t(port))).c_str());
#endif
		}

		if (num_peers() >= int(m_max_connections)
			|| m_ses.num_connections() >= settings().get_int(settings_pack::connections_limit))
			return;

		connect_web_seed(web, web->endpoints.front());
	}
	catch (...) { handle_exception(); }

	void torrent::connect_web_seed(std::list<web_seed_t>::iterator web, tcp::endpoint a)
	{
		INVARIANT_CHECK;

		TORRENT_ASSERT(is_single_thread());
		if (m_abort) return;

		if (m_ip_filter && m_ip_filter->access(a.address()) & ip_filter::blocked)
		{
			if (m_ses.alerts().should_post<peer_blocked_alert>())
				m_ses.alerts().emplace_alert<peer_blocked_alert>(get_handle()
					, a, peer_blocked_alert::ip_filter);
			return;
		}

		TORRENT_ASSERT(!web->resolving);
		TORRENT_ASSERT(web->peer_info.connection == nullptr);

		if (aux::is_v4(a))
		{
			web->peer_info.addr = a.address().to_v4();
			web->peer_info.port = a.port();
		}

		if (is_paused()) return;
		if (m_ses.is_aborted()) return;
		if (is_upload_only()) return;

		// this web seed may have redirected all files to other URLs, leaving it
		// having no file left, and there's no longer any point in connecting to
		// it.
		if (!web->have_files.empty()
			&& web->have_files.none_set()) return;

		void* userdata = nullptr;
#if TORRENT_USE_SSL
		const bool ssl = string_begins_no_case("https://", web->url.c_str());
		if (ssl)
		{
#ifdef TORRENT_SSL_PEERS
			userdata = m_ssl_ctx.get();
#endif
			if (!userdata) userdata = m_ses.ssl_ctx();
		}
#endif
		aux::socket_type s = instantiate_connection(m_ses.get_context()
			, m_ses.proxy(), userdata, nullptr, true, false);

		if (boost::get<http_stream>(&s))
		{
			// the web seed connection will talk immediately to
			// the proxy, without requiring CONNECT support
			boost::get<http_stream>(s).set_no_connect(true);
		}

		std::string hostname;
		std::string path;
		error_code ec;
		using std::ignore;
		std::tie(ignore, ignore, hostname, ignore, path)
			= parse_url_components(web->url, ec);
		if (ec)
		{
			if (m_ses.alerts().should_post<url_seed_alert>())
				m_ses.alerts().emplace_alert<url_seed_alert>(get_handle(), web->url, ec);
			return;
		}

<<<<<<< HEAD
		bool const is_ip = aux::is_ip_address(hostname);
=======
		if (!settings().get_bool(settings_pack::allow_idna) && is_idna(hostname))
		{
#ifndef TORRENT_DISABLE_LOGGING
			if (should_log())
				debug_log("IDNA disallowed in web seeds: %s", web->url.c_str());
#endif
			if (m_ses.alerts().should_post<url_seed_alert>())
			{
				m_ses.alerts().emplace_alert<url_seed_alert>(get_handle()
					, web->url, error_code(errors::banned_by_ip_filter));
			}
			// never try it again
			remove_web_seed_iter(web);
			return;
		}

		// The SSRF mitigation for web seeds is that any HTTP server on the
		// local network may not use any query string parameters
		if (settings().get_bool(settings_pack::ssrf_mitigation)
			&& is_local(web->peer_info.addr)
			&& path.find('?') != std::string::npos)
		{
#ifndef TORRENT_DISABLE_LOGGING
			if (should_log())
			{
				debug_log("*** SSRF MITIGATION BLOCKED WEB SEED: %s"
					, web->url.c_str());
			}
#endif
			if (m_ses.alerts().should_post<url_seed_alert>())
				m_ses.alerts().emplace_alert<url_seed_alert>(get_handle()
					, web->url, errors::banned_by_ip_filter);
			if (m_ses.alerts().should_post<peer_blocked_alert>())
				m_ses.alerts().emplace_alert<peer_blocked_alert>(get_handle()
					, a, peer_blocked_alert::ssrf_mitigation);
			// never try it again
			remove_web_seed_iter(web);
			return;
		}

		bool const is_ip = is_ip_address(hostname);
>>>>>>> 0ad0f29a
		if (is_ip) a.address(make_address(hostname, ec));
		bool const proxy_hostnames = settings().get_bool(settings_pack::proxy_hostnames)
			&& !is_ip;

		if (proxy_hostnames
			&& (boost::get<socks5_stream>(&s)
#if TORRENT_USE_SSL
				|| boost::get<ssl_stream<socks5_stream>>(&s)
#endif
				))
		{
			// we're using a socks proxy and we're resolving
			// hostnames through it
			socks5_stream& str =
#if TORRENT_USE_SSL
				ssl ? boost::get<ssl_stream<socks5_stream>>(s).next_layer() :
#endif
			boost::get<socks5_stream>(s);

			str.set_dst_name(hostname);
		}

		setup_ssl_hostname(s, hostname, ec);
		if (ec)
		{
			if (m_ses.alerts().should_post<url_seed_alert>())
				m_ses.alerts().emplace_alert<url_seed_alert>(get_handle(), web->url, ec);
			return;
		}

		peer_connection_args pack{
			&m_ses
			, &settings()
			, &m_ses.stats_counters()
			, &m_ses.disk_thread()
			, &m_ses.get_context()
			, shared_from_this()
			, std::move(s)
			, a
			, &web->peer_info
			, aux::generate_peer_id(settings())
		};

		std::shared_ptr<peer_connection> c;
		if (web->type == web_seed_entry::url_seed)
		{
			c = std::make_shared<web_peer_connection>(pack, *web);
		}
		else if (web->type == web_seed_entry::http_seed)
		{
			c = std::make_shared<http_seed_connection>(pack, *web);
		}
		if (!c) return;

#if TORRENT_USE_ASSERTS
		c->m_in_constructor = false;
#endif

#ifndef TORRENT_DISABLE_EXTENSIONS
		for (auto const& ext : m_extensions)
		{
			std::shared_ptr<peer_plugin>
				pp(ext->new_connection(peer_connection_handle(c->self())));
			if (pp) c->add_extension(pp);
		}
#endif

		TORRENT_ASSERT(!c->m_in_constructor);
		// add the newly connected peer to this torrent's peer list
		TORRENT_ASSERT(m_iterating_connections == 0);

		// we don't want to have to allocate memory to disconnect this peer, so
		// make sure there's enough memory allocated in the deferred_disconnect
		// list up-front
		m_peers_to_disconnect.reserve(m_connections.size() + 1);

		sorted_insert(m_connections, c.get());
		update_want_peers();
		update_want_tick();
		m_ses.insert_peer(c);

		if (web->peer_info.seed)
		{
			TORRENT_ASSERT(m_num_seeds < 0xffff);
			++m_num_seeds;
		}

		TORRENT_ASSERT(!web->peer_info.connection);
		web->peer_info.connection = c.get();
#if TORRENT_USE_ASSERTS
		web->peer_info.in_use = true;
#endif

		c->add_stat(std::int64_t(web->peer_info.prev_amount_download) << 10
			, std::int64_t(web->peer_info.prev_amount_upload) << 10);
		web->peer_info.prev_amount_download = 0;
		web->peer_info.prev_amount_upload = 0;
#ifndef TORRENT_DISABLE_LOGGING
		if (should_log())
		{
			debug_log("web seed connection started: [%s] %s"
				, print_endpoint(a).c_str(), web->url.c_str());
		}
#endif

		c->start();

		if (c->is_disconnecting()) return;

#ifndef TORRENT_DISABLE_LOGGING
		debug_log("START queue peer [%p] (%d)", static_cast<void*>(c.get())
			, num_peers());
#endif
	}

	hash_request torrent::pick_hashes(peer_connection* peer)
	{
		need_hash_picker();
		if (!m_hash_picker) return {};
		return m_hash_picker->pick_hashes(peer->get_bitfield());
	}

	std::vector<sha256_hash> torrent::get_hashes(hash_request const& req) const
	{
		TORRENT_ASSERT(m_torrent_file->is_valid());
		if (!m_torrent_file->is_valid()) return {};
		TORRENT_ASSERT(validate_hash_request(req, m_torrent_file->files()));

		auto const& f = m_merkle_trees[req.file];

		return f.get_hashes(req.base, req.index, req.count, req.proof_layers);
	}

	bool torrent::add_hashes(hash_request const& req, span<sha256_hash> hashes)
	{
		need_hash_picker();
		if (!m_hash_picker) return true;
		add_hashes_result result = m_hash_picker->add_hashes(req, hashes);
		TORRENT_ASSERT(!(!result.hash_failed.empty() && result.valid));
		for (auto& p : result.hash_failed)
		{
			if (torrent_file().info_hashes().has_v1() && have_piece(p.first))
			{
				set_error(errors::torrent_inconsistent_hashes, torrent_status::error_file_none);
				pause();
				return result.valid;
			}

			TORRENT_ASSERT(!have_piece(p.first));

			// the piece may not have been downloaded in this session
			// it should be open for downloading so nothing needs to be done here
			if (!m_picker || !m_picker->is_downloading(p.first)) continue;
			piece_failed(p.first, std::move(p.second));
		}
		for (piece_index_t p : result.hash_passed)
		{
			if (torrent_file().info_hashes().has_v1() && !have_piece(p))
			{
				set_error(errors::torrent_inconsistent_hashes, torrent_status::error_file_none);
				pause();
				return result.valid;
			}

			if (m_picker && m_picker->is_downloading(p) && m_picker->is_piece_finished(p)
				&& !m_picker->is_hashing(p))
			{
				piece_passed(p);
			}
		}
		return result.valid;
	}

	void torrent::hashes_rejected(hash_request const& req)
	{
		if (!m_hash_picker) return;
		m_hash_picker->hashes_rejected(req);
		// we need to poke all of the v2 peers in case there are no other
		// outstanding hash requests
		for (auto peer : m_connections)
		{
			if (peer->type() != connection_type::bittorrent) continue;
			auto* const btpeer = static_cast<bt_peer_connection*>(peer);
			btpeer->maybe_send_hash_request();
		}
	}

	void torrent::verify_block_hashes(piece_index_t index)
	{
		need_hash_picker();
		if (!m_hash_picker) return;
#ifndef TORRENT_DISABLE_LOGGING
		if (should_log())
		{
			debug_log("Piece %d hash failure, requesting block hashes", int(index));
		}
#endif
		m_hash_picker->verify_block_hashes(index);
	}

	std::shared_ptr<const torrent_info> torrent::get_torrent_copy()
	{
		if (!m_torrent_file->is_valid()) return {};
		return m_torrent_file;
	}

	std::vector<std::vector<sha256_hash>> torrent::get_piece_layers() const
	{
		std::vector<std::vector<sha256_hash>> ret;
		for (auto const& tree : m_merkle_trees)
			ret.emplace_back(tree.get_piece_layer());
		return ret;
	}

	void torrent::enable_all_trackers()
	{
		for (aux::announce_entry& ae : m_trackers)
			for (aux::announce_endpoint& aep : ae.endpoints)
				aep.enabled = true;
	}

	void torrent::write_resume_data(resume_data_flags_t const flags, add_torrent_params& ret) const
	{
		ret.version = LIBTORRENT_VERSION_NUM;
		ret.storage_mode = storage_mode();
		ret.total_uploaded = m_total_uploaded;
		ret.total_downloaded = m_total_downloaded;

		// cast to seconds in case that internal values doesn't have ratio<1>
		ret.active_time = static_cast<int>(total_seconds(active_time()));
		ret.finished_time = static_cast<int>(total_seconds(finished_time()));
		ret.seeding_time = static_cast<int>(total_seconds(seeding_time()));
		ret.last_seen_complete = m_last_seen_complete;
		ret.last_upload = std::time_t(total_seconds(m_last_upload.time_since_epoch()));
		ret.last_download = std::time_t(total_seconds(m_last_download.time_since_epoch()));

		ret.num_complete = m_complete;
		ret.num_incomplete = m_incomplete;
		ret.num_downloaded = m_downloaded;

		ret.flags = this->flags();

		ret.added_time = m_added_time;
		ret.completed_time = m_completed_time;

		ret.save_path = m_save_path;

		ret.info_hashes = torrent_file().info_hashes();
		if (m_name) ret.name = *m_name;

#if TORRENT_ABI_VERSION < 3
		ret.info_hash = ret.info_hashes.get_best();
#endif

		if (valid_metadata() && (flags & torrent_handle::save_info_dict))
		{
			ret.ti = m_torrent_file;
		}

		// if this torrent is a seed, we won't have a piece picker
		// if we don't have anything, we may also not have a picker
		// in either case; there will be no half-finished pieces.
		if (has_picker())
		{
			int const num_blocks_per_piece = torrent_file().piece_length() / block_size();

			std::vector<piece_picker::downloading_piece> const q
				= m_picker->get_download_queue();

			// info for each unfinished piece
			for (auto const& dp : q)
			{
				if (dp.finished == 0 && dp.writing == 0)
					continue;

				bitfield bitmask;
				bitmask.resize(num_blocks_per_piece, false);

				auto const info = m_picker->blocks_for_piece(dp);
				for (int i = 0; i < int(info.size()); ++i)
				{
					if (info[i].state == piece_picker::block_info::state_finished
						|| info[i].state == piece_picker::block_info::state_writing)
						bitmask.set_bit(i);
				}
				ret.unfinished_pieces.emplace(dp.index, std::move(bitmask));
			}
		}

		// save trackers
		for (auto const& tr : m_trackers)
		{
			ret.trackers.push_back(tr.url);
			ret.tracker_tiers.push_back(tr.tier);
		}

		// save web seeds
		for (auto const& ws : m_web_seeds)
		{
			if (ws.removed || ws.ephemeral) continue;
			if (ws.type == web_seed_entry::url_seed)
				ret.url_seeds.push_back(ws.url);
			else if (ws.type == web_seed_entry::http_seed)
				ret.http_seeds.push_back(ws.url);
		}

		// write have bitmask
		// the pieces string has one byte per piece. Each
		// byte is a bitmask representing different properties
		// for the piece
		// bit 0: set if we have the piece
		// bit 1: set if we have verified the piece (in seed mode)
		bool const is_checking = state() == torrent_status::checking_files;

		// if we are checking, only save the have_pieces bitfield up to the piece
		// we have actually checked. This allows us to resume the checking when we
		// load this torrent up again. If we have not completed checking nor is
		// currently checking, don't save any pieces from the have_pieces
		// bitfield.
		piece_index_t const max_piece
			= is_checking ? m_num_checked_pieces
			: m_files_checked ? m_torrent_file->end_piece()
			: piece_index_t(0);

		TORRENT_ASSERT(ret.have_pieces.empty());
		if (max_piece > piece_index_t(0))
		{
			if (is_seed())
			{
				ret.have_pieces.resize(static_cast<int>(max_piece), true);
			}
			else if (has_picker())
			{
				ret.have_pieces.resize(static_cast<int>(max_piece), false);
				for (auto const i : ret.have_pieces.range())
					if (m_picker->have_piece(i)) ret.have_pieces.set_bit(i);
			}

			if (m_seed_mode)
				ret.verified_pieces = m_verified;
		}

		// write renamed files
		if (valid_metadata()
			&& &m_torrent_file->files() != &m_torrent_file->orig_files()
			&& m_torrent_file->files().num_files() == m_torrent_file->orig_files().num_files())
		{
			file_storage const& fs = m_torrent_file->files();
			file_storage const& orig_fs = m_torrent_file->orig_files();
			for (auto const i : fs.file_range())
			{
				if (fs.file_path(i) != orig_fs.file_path(i))
					ret.renamed_files[i] = fs.file_path(i);
			}
		}

		// write local peers
		std::vector<torrent_peer const*> deferred_peers;
		if (m_peer_list)
		{
			for (auto p : *m_peer_list)
			{
#if TORRENT_USE_I2P
				if (p->is_i2p_addr) continue;
#endif
				if (p->banned)
				{
					ret.banned_peers.push_back(p->ip());
					continue;
				}

				// we cannot save remote connection
				// since we don't know their listen port
				// unless they gave us their listen port
				// through the extension handshake
				// so, if the peer is not connectable (i.e. we
				// don't know its listen port) or if it has
				// been banned, don't save it.
				if (!p->connectable) continue;

				// don't save peers that don't work
				if (int(p->failcount) > 0) continue;

				// don't save peers that appear to send corrupt data
				if (int(p->trust_points) < 0) continue;

				if (p->last_connected == 0)
				{
					// we haven't connected to this peer. It might still
					// be useful to save it, but only save it if we
					// don't have enough peers that we actually did connect to
					if (int(deferred_peers.size()) < 100)
						deferred_peers.push_back(p);
					continue;
				}

				ret.peers.push_back(p->ip());
			}
		}

		// if we didn't save 100 peers, fill in with second choice peers
		if (int(ret.peers.size()) < 100)
		{
			aux::random_shuffle(deferred_peers);
			for (auto const p : deferred_peers)
			{
				ret.peers.push_back(p->ip());
				if (int(ret.peers.size()) >= 100) break;
			}
		}

		ret.upload_limit = upload_limit();
		ret.download_limit = download_limit();
		ret.max_connections = max_connections();
		ret.max_uploads = max_uploads();

		// piece priorities and file priorities are mutually exclusive. If there
		// are file priorities set, don't save piece priorities.
		// when in seed mode (i.e. the client promises that we have all files)
		// it does not make sense to save file priorities.
		if (!m_file_priority.empty() && !m_seed_mode)
		{
			// write file priorities
			ret.file_priorities = m_file_priority;
		}

		if (valid_metadata() && has_picker())
		{
			// write piece priorities
			// but only if they are not set to the default
			bool default_prio = true;
			for (auto const i : m_torrent_file->piece_range())
			{
				if (m_picker->piece_priority(i) == default_priority) continue;
				default_prio = false;
				break;
			}

			if (!default_prio)
			{
				ret.piece_priorities.clear();
				ret.piece_priorities.reserve(static_cast<std::size_t>(m_torrent_file->num_pieces()));

				for (auto const i : m_torrent_file->piece_range())
					ret.piece_priorities.push_back(m_picker->piece_priority(i));
			}
		}

		if (m_torrent_file->info_hashes().has_v2())
		{
			ret.merkle_trees.clear();
			ret.merkle_trees.reserve(m_merkle_trees.size());
			for (auto const& t : m_merkle_trees)
			{
				// use stuctured binding in C++17
				aux::vector<bool> mask;
				std::vector<sha256_hash> sparse_tree;
				std::tie(sparse_tree, mask) = t.build_sparse_vector();
				ret.merkle_trees.emplace_back(std::move(sparse_tree));
				ret.merkle_tree_mask.emplace_back(std::move(mask));
			}

			if (has_hash_picker())
			{
				auto const& leafs = get_hash_picker().verified_leafs();
				ret.verified_leaf_hashes.clear();
				ret.verified_leaf_hashes.reserve(leafs.size());
				for (auto const& l : leafs)
					ret.verified_leaf_hashes.emplace_back(l);
			}
			else if (!m_have_all)
			{
				ret.verified_leaf_hashes.reserve(m_torrent_file->files().num_files());
				for (file_index_t f(0); f != m_torrent_file->files().end_file(); ++f)
				{
					if (m_torrent_file->files().pad_file_at(f))
					{
						ret.verified_leaf_hashes.emplace_back();
						continue;
					}
					ret.verified_leaf_hashes.emplace_back(m_torrent_file->files().file_num_blocks(f), false);
				}
			}
		}
	}

#if TORRENT_ABI_VERSION == 1
	void torrent::get_full_peer_list(std::vector<peer_list_entry>* v) const
	{
		v->clear();
		if (!m_peer_list) return;

		v->reserve(aux::numeric_cast<std::size_t>(m_peer_list->num_peers()));
		for (auto p : *m_peer_list)
		{
			peer_list_entry e;
			e.ip = p->ip();
			e.flags = p->banned ? peer_list_entry::banned : 0;
			e.failcount = p->failcount;
			e.source = p->source;
			v->push_back(e);
		}
	}
#endif

	void torrent::get_peer_info(std::vector<peer_info>* v)
	{
		v->clear();
		for (auto const peer : *this)
		{
			TORRENT_ASSERT(peer->m_in_use == 1337);

			// incoming peers that haven't finished the handshake should
			// not be included in this list
			if (peer->associated_torrent().expired()) continue;

			v->emplace_back();
			peer_info& p = v->back();

			peer->get_peer_info(p);
		}
	}

	void torrent::get_download_queue(std::vector<partial_piece_info>* queue) const
	{
		TORRENT_ASSERT(is_single_thread());
		queue->clear();
		std::vector<block_info>& blk = m_ses.block_info_storage();
		blk.clear();

		if (!valid_metadata() || !has_picker()) return;
		piece_picker const& p = picker();
		std::vector<piece_picker::downloading_piece> q
			= p.get_download_queue();
		if (q.empty()) return;

		const int blocks_per_piece = m_picker->blocks_in_piece(piece_index_t(0));
		blk.resize(q.size() * aux::numeric_cast<std::size_t>(blocks_per_piece));

		int counter = 0;
		for (auto i = q.begin(); i != q.end(); ++i, ++counter)
		{
			partial_piece_info pi;
			pi.blocks_in_piece = p.blocks_in_piece(i->index);
			pi.finished = int(i->finished);
			pi.writing = int(i->writing);
			pi.requested = int(i->requested);
#if TORRENT_ABI_VERSION == 1
			pi.piece_state = partial_piece_info::none;
#endif
			TORRENT_ASSERT(counter * blocks_per_piece + pi.blocks_in_piece <= int(blk.size()));
			pi.blocks = &blk[std::size_t(counter * blocks_per_piece)];
			int const piece_size = torrent_file().piece_size(i->index);
			int idx = -1;
			for (auto const& info : m_picker->blocks_for_piece(*i))
			{
				++idx;
				block_info& bi = pi.blocks[idx];
				bi.state = info.state;
				bi.block_size = idx < pi.blocks_in_piece - 1
					? aux::numeric_cast<std::uint32_t>(block_size())
					: aux::numeric_cast<std::uint32_t>(piece_size - (idx * block_size()));
				bool const complete = bi.state == block_info::writing
					|| bi.state == block_info::finished;
				if (info.peer == nullptr)
				{
					bi.set_peer(tcp::endpoint());
					bi.bytes_progress = complete ? bi.block_size : 0;
				}
				else
				{
					torrent_peer* tp = info.peer;
					TORRENT_ASSERT(tp->in_use);
					if (tp->connection)
					{
						auto* peer = static_cast<peer_connection*>(tp->connection);
						TORRENT_ASSERT(peer->m_in_use);
						bi.set_peer(peer->remote());
						if (bi.state == block_info::requested)
						{
							auto pbp = peer->downloading_piece_progress();
							if (pbp.piece_index == i->index && pbp.block_index == idx)
							{
								bi.bytes_progress = aux::numeric_cast<std::uint32_t>(pbp.bytes_downloaded);
								TORRENT_ASSERT(bi.bytes_progress <= bi.block_size);
							}
							else
							{
								bi.bytes_progress = 0;
							}
						}
						else
						{
							bi.bytes_progress = complete ? bi.block_size : 0;
						}
					}
					else
					{
						bi.set_peer(tp->ip());
						bi.bytes_progress = complete ? bi.block_size : 0;
					}
				}

				pi.blocks[idx].num_peers = info.num_peers;
			}
			pi.piece_index = i->index;
			queue->push_back(pi);
		}

	}

#if defined TORRENT_SSL_PEERS
	struct hostname_visitor
	{
		explicit hostname_visitor(std::string const& h) : hostname_(h) {}
		template <typename T>
		void operator()(T&) {}
		template <typename T>
		void operator()(ssl_stream<T>& s) { s.set_host_name(hostname_); }
		std::string const& hostname_;
	};

	struct ssl_handle_visitor
	{
		template <typename T>
		ssl::stream_handle_type operator()(T&)
		{ return nullptr; }

		template <typename T>
		ssl::stream_handle_type operator()(ssl_stream<T>& s)
		{ return s.handle(); }
	};
#endif

	bool torrent::connect_to_peer(torrent_peer* peerinfo, bool const ignore_limit)
	{
		TORRENT_ASSERT(is_single_thread());
		INVARIANT_CHECK;
		TORRENT_UNUSED(ignore_limit);

		TORRENT_ASSERT(peerinfo);
		TORRENT_ASSERT(peerinfo->connection == nullptr);

		if (m_abort) return false;

		peerinfo->last_connected = m_ses.session_time();
#if TORRENT_USE_ASSERTS
		if (!settings().get_bool(settings_pack::allow_multiple_connections_per_ip))
		{
			// this asserts that we don't have duplicates in the peer_list's peer list
			peer_iterator i_ = std::find_if(m_connections.begin(), m_connections.end()
				, [peerinfo] (peer_connection const* p)
				{ return !p->is_disconnecting() && p->remote() == peerinfo->ip(); });
#if TORRENT_USE_I2P
			TORRENT_ASSERT(i_ == m_connections.end()
				|| (*i_)->type() != connection_type::bittorrent
				|| peerinfo->is_i2p_addr);
#else
			TORRENT_ASSERT(i_ == m_connections.end()
				|| (*i_)->type() != connection_type::bittorrent);
#endif
		}
#endif // TORRENT_USE_ASSERTS

		TORRENT_ASSERT(want_peers() || ignore_limit);
		TORRENT_ASSERT(m_ses.num_connections()
			< settings().get_int(settings_pack::connections_limit) || ignore_limit);

		tcp::endpoint a(peerinfo->ip());
		TORRENT_ASSERT(!m_apply_ip_filter
			|| !m_ip_filter
			|| (m_ip_filter->access(peerinfo->address()) & ip_filter::blocked) == 0);

		// this is where we determine if we open a regular TCP connection
		// or a uTP connection. If the utp_socket_manager pointer is not passed in
		// we'll instantiate a TCP connection
		aux::utp_socket_manager* sm = nullptr;

#if TORRENT_USE_I2P
		if (peerinfo->is_i2p_addr)
		{
			if (m_ses.i2p_proxy().hostname.empty())
			{
				// we have an i2p torrent, but we're not connected to an i2p
				// SAM proxy.
				if (alerts().should_post<i2p_alert>())
					alerts().emplace_alert<i2p_alert>(errors::no_i2p_router);
				return false;
			}
		}
		else
#endif
		{
			if (settings().get_bool(settings_pack::enable_outgoing_utp)
				&& (!settings().get_bool(settings_pack::enable_outgoing_tcp)
					|| peerinfo->supports_utp
					|| peerinfo->confirmed_supports_utp))
			{
				sm = m_ses.utp_socket_manager();
			}

			// don't make a TCP connection if it's disabled
			if (sm == nullptr && !settings().get_bool(settings_pack::enable_outgoing_tcp))
			{
#ifndef TORRENT_DISABLE_LOGGING
				if (should_log())
				{
					debug_log("discarding peer \"%s\": TCP connections disabled "
						"[ supports-utp: %d ]", peerinfo->to_string().c_str()
						, peerinfo->supports_utp);
				}
#endif
				return false;
			}
		}

		// TODO: come up with a better way of doing this, instead of an
		// immediately invoked lambda expression.
		aux::socket_type s = [&] {

#if TORRENT_USE_I2P
		if (peerinfo->is_i2p_addr)
		{
			// It's not entirely obvious why this peer connection is not marked as
			// one. The main feature of a peer connection is that whether or not we
			// proxy it is configurable. When we use i2p, we want to always prox
			// everything via i2p.
			aux::socket_type ret = instantiate_connection(m_ses.get_context()
				, m_ses.i2p_proxy(), nullptr, nullptr, false, false);
			boost::get<i2p_stream>(ret).set_destination(static_cast<i2p_peer*>(peerinfo)->dest());
			boost::get<i2p_stream>(ret).set_command(i2p_stream::cmd_connect);
			boost::get<i2p_stream>(ret).set_session_id(m_ses.i2p_session());
			return ret;
		}
		else
#endif
		{
			void* userdata = nullptr;
#ifdef TORRENT_SSL_PEERS
			if (is_ssl_torrent())
			{
				userdata = m_ssl_ctx.get();
				// if we're creating a uTP socket, since this is SSL now, make sure
				// to pass in the corresponding utp socket manager
				if (sm) sm = m_ses.ssl_utp_socket_manager();
			}
#endif

			aux::socket_type ret = instantiate_connection(m_ses.get_context()
				, m_ses.proxy(), userdata, sm, true, false);

#if defined TORRENT_SSL_PEERS
			if (is_ssl_torrent())
			{
				// for ssl sockets, set the hostname
				std::string const host_name = aux::to_hex(
					m_torrent_file->info_hashes().get(peerinfo->protocol()));

				boost::apply_visitor(hostname_visitor{host_name}, ret);
			}
#endif
			return ret;
		}
		}();

		peer_id const our_pid = aux::generate_peer_id(settings());
		peer_connection_args pack{
			&m_ses
			, &settings()
			, &m_ses.stats_counters()
			, &m_ses.disk_thread()
			, &m_ses.get_context()
			, shared_from_this()
			, std::move(s)
			, a
			, peerinfo
			, our_pid
		};

		auto c = std::make_shared<bt_peer_connection>(pack);

#if TORRENT_USE_ASSERTS
		c->m_in_constructor = false;
#endif

		c->add_stat(std::int64_t(peerinfo->prev_amount_download) << 10
			, std::int64_t(peerinfo->prev_amount_upload) << 10);
		peerinfo->prev_amount_download = 0;
		peerinfo->prev_amount_upload = 0;

#ifndef TORRENT_DISABLE_EXTENSIONS
		for (auto const& ext : m_extensions)
		{
			std::shared_ptr<peer_plugin> pp(ext->new_connection(
					peer_connection_handle(c->self())));
			if (pp) c->add_extension(pp);
		}
#endif

		// add the newly connected peer to this torrent's peer list
		TORRENT_ASSERT(m_iterating_connections == 0);

		// we don't want to have to allocate memory to disconnect this peer, so
		// make sure there's enough memory allocated in the deferred_disconnect
		// list up-front
		m_peers_to_disconnect.reserve(m_connections.size() + 1);

		sorted_insert(m_connections, c.get());
		TORRENT_TRY
		{
			m_outgoing_pids.insert(our_pid);
			m_ses.insert_peer(c);
			need_peer_list();
			m_peer_list->set_connection(peerinfo, c.get());
			if (peerinfo->seed)
			{
				TORRENT_ASSERT(m_num_seeds < 0xffff);
				++m_num_seeds;
			}
			update_want_peers();
			update_want_tick();
			c->start();

			if (c->is_disconnecting()) return false;
		}
		TORRENT_CATCH (std::exception const&)
		{
			TORRENT_ASSERT(m_iterating_connections == 0);
			c->disconnect(errors::no_error, operation_t::bittorrent, peer_connection_interface::failure);
			return false;
		}

#ifndef TORRENT_DISABLE_SHARE_MODE
		if (m_share_mode)
			recalc_share_mode();
#endif

		return peerinfo->connection != nullptr;
	}

	void torrent::initialize_merkle_trees()
	{
		if (!info_hash().has_v2()) return;

		bool valid = m_torrent_file->v2_piece_hashes_verified();

		file_storage const& fs = m_torrent_file->orig_files();
		m_merkle_trees.reserve(fs.num_files());
		for (file_index_t i : fs.file_range())
		{
			if (fs.pad_file_at(i) || fs.file_size(i) == 0)
			{
				m_merkle_trees.emplace_back();
				continue;
			}
			m_merkle_trees.emplace_back(fs.file_num_blocks(i)
				, fs.piece_length() / default_block_size, fs.root_ptr(i));
			auto const piece_layer = m_torrent_file->piece_layer(i);
			if (piece_layer.empty())
			{
				valid = false;
				continue;
			}

			if (!m_merkle_trees[i].load_piece_layer(piece_layer))
			{
				set_error(errors::torrent_invalid_piece_layer
					, torrent_status::error_file_metadata);
				valid = false;
				m_merkle_trees[i] = aux::merkle_tree();
			}
		}

		m_v2_piece_layers_validated = valid;

		m_torrent_file->free_piece_layers();
	}

	bool torrent::set_metadata(span<char const> metadata_buf)
	{
		TORRENT_ASSERT(is_single_thread());
		INVARIANT_CHECK;

		if (m_torrent_file->is_valid()) return false;

		if (m_torrent_file->info_hashes().has_v1())
		{
			sha1_hash const info_hash = hasher(metadata_buf).final();
			if (info_hash != m_torrent_file->info_hashes().v1)
			{
				// check if the v1 hash is a truncated v2 hash
				sha256_hash const info_hash2 = hasher256(metadata_buf).final();
				if (sha1_hash(info_hash2.data()) != m_torrent_file->info_hashes().v1)
				{
					if (alerts().should_post<metadata_failed_alert>())
					{
						alerts().emplace_alert<metadata_failed_alert>(get_handle()
							, errors::mismatching_info_hash);
					}
					return false;
				}
			}
		}
		if (m_torrent_file->info_hashes().has_v2())
		{
			// we don't have to worry about computing the v2 hash twice because
			// if the v1 hash was a truncated v2 hash then the torrent_file should
			// not have a v2 hash and we shouldn't get here
			sha256_hash const info_hash = hasher256(metadata_buf).final();
			if (info_hash != m_torrent_file->info_hashes().v2)
			{
				if (alerts().should_post<metadata_failed_alert>())
				{
					alerts().emplace_alert<metadata_failed_alert>(get_handle()
						, errors::mismatching_info_hash);
				}
				return false;
			}
		}

		// the torrent's info hash might change
		// e.g. it could be a hybrid torrent which we only had one of the hashes for
		// so remove the existing entry
		info_hash_t const old_ih = m_torrent_file->info_hashes();

		error_code ec;
		bdecode_node const metadata = bdecode(metadata_buf, ec);
		if (ec || !m_torrent_file->parse_info_section(metadata, ec
			, settings().get_int(settings_pack::max_piece_count)))
		{
			update_gauge();
			// this means the metadata is correct, since we
			// verified it against the info-hash, but we
			// failed to parse it. Pause the torrent
			if (alerts().should_post<metadata_failed_alert>())
			{
				alerts().emplace_alert<metadata_failed_alert>(get_handle(), ec);
			}
			set_error(errors::invalid_swarm_metadata, torrent_status::error_file_none);
			pause();
			return false;
		}

		// now, we might already have this torrent in the session.
		m_torrent_file->info_hashes().for_each([&](sha1_hash const& ih, protocol_version)
		{
			auto t = m_ses.find_torrent(info_hash_t(ih)).lock();
			if (t && t != shared_from_this())
			{
				// TODO: if the existing torrent doesn't have metadata, insert
				// the metadata we just downloaded into it.

				set_error(errors::duplicate_torrent, torrent_status::error_file_metadata);
				abort();
			}
		});

		if (m_abort) return false;

		m_info_hash = m_torrent_file->info_hashes();

		m_ses.update_torrent_info_hash(shared_from_this(), old_ih);

		initialize_merkle_trees();

		update_gauge();
		update_want_tick();

		if (m_ses.alerts().should_post<metadata_received_alert>())
		{
			m_ses.alerts().emplace_alert<metadata_received_alert>(
				get_handle());
		}

		// we have to initialize the torrent before we start
		// disconnecting redundant peers, otherwise we'll think
		// we're a seed, because we have all 0 pieces
		init();

		inc_stats_counter(counters::num_total_pieces_added
			, m_torrent_file->num_pieces());

		// disconnect redundant peers
		for (auto p : m_connections)
			p->disconnect_if_redundant();

		set_need_save_resume();

		return true;
	}

	namespace {

	bool connecting_time_compare(peer_connection const* lhs, peer_connection const* rhs)
	{
		bool const lhs_connecting = lhs->is_connecting() && !lhs->is_disconnecting();
		bool const rhs_connecting = rhs->is_connecting() && !rhs->is_disconnecting();
		if (lhs_connecting != rhs_connecting) return (int(lhs_connecting) < int(rhs_connecting));

		// a lower value of connected_time means it's been waiting
		// longer. This is a less-than comparison, so if lhs has
		// waited longer than rhs, we should return false.
		return lhs->connected_time() > rhs->connected_time();
	}

	} // anonymous namespace

	bool torrent::attach_peer(peer_connection* p) try
	{
//		INVARIANT_CHECK;

#ifdef TORRENT_SSL_PEERS
		if (is_ssl_torrent())
		{
			// if this is an SSL torrent, don't allow non SSL peers on it
			aux::socket_type& s = p->get_socket();

			auto stream_handle = boost::apply_visitor(ssl_handle_visitor{}, s);

			if (!stream_handle)
			{
				// don't allow non SSL peers on SSL torrents
				p->disconnect(errors::requires_ssl_connection, operation_t::bittorrent);
				return false;
			}

			if (!m_ssl_ctx)
			{
				// we don't have a valid cert, don't accept any connection!
				p->disconnect(errors::invalid_ssl_cert, operation_t::ssl_handshake);
				return false;
			}

			if (!ssl::has_context(stream_handle, ssl::get_handle(*m_ssl_ctx)))
			{
				// if the SSL context associated with this connection is
				// not the one belonging to this torrent, the SSL handshake
				// connected to one torrent, and the BitTorrent protocol
				// to a different one. This is probably an attempt to circumvent
				// access control. Don't allow it.
				p->disconnect(errors::invalid_ssl_cert, operation_t::bittorrent);
				return false;
			}
		}
#else // TORRENT_SSL_PEERS
		if (is_ssl_torrent())
		{
			// Don't accidentally allow seeding of SSL torrents, just
			// because libtorrent wasn't built with SSL support
			p->disconnect(errors::requires_ssl_connection, operation_t::ssl_handshake);
			return false;
		}
#endif // TORRENT_SSL_PEERS

		TORRENT_ASSERT(p != nullptr);
		TORRENT_ASSERT(!p->is_outgoing());

		m_has_incoming = true;

		if (m_apply_ip_filter
			&& m_ip_filter
			&& m_ip_filter->access(p->remote().address()) & ip_filter::blocked)
		{
			if (m_ses.alerts().should_post<peer_blocked_alert>())
				m_ses.alerts().emplace_alert<peer_blocked_alert>(get_handle()
					, p->remote(), peer_blocked_alert::ip_filter);
			p->disconnect(errors::banned_by_ip_filter, operation_t::bittorrent);
			return false;
		}

		if (!is_downloading_state(m_state) && valid_metadata())
		{
			p->disconnect(errors::torrent_not_ready, operation_t::bittorrent);
			return false;
		}

		if (!m_ses.has_connection(p))
		{
			p->disconnect(errors::peer_not_constructed, operation_t::bittorrent);
			return false;
		}

		if (m_ses.is_aborted())
		{
			p->disconnect(errors::session_closing, operation_t::bittorrent);
			return false;
		}

		int connection_limit_factor = 0;
		for (int i = 0; i < p->num_classes(); ++i)
		{
			peer_class_t pc = p->class_at(i);
			if (m_ses.peer_classes().at(pc) == nullptr) continue;
			int f = m_ses.peer_classes().at(pc)->connection_limit_factor;
			if (connection_limit_factor < f) connection_limit_factor = f;
		}
		if (connection_limit_factor == 0) connection_limit_factor = 100;

		std::int64_t const limit = std::int64_t(m_max_connections) * 100 / connection_limit_factor;

		bool maybe_replace_peer = false;

		if (m_connections.end_index() >= limit)
		{
			// if more than 10% of the connections are outgoing
			// connection attempts that haven't completed yet,
			// disconnect one of them and let this incoming
			// connection through.
			if (m_num_connecting > m_max_connections / 10)
			{
				// find one of the connecting peers and disconnect it
				// find any peer that's connecting (i.e. a half-open TCP connection)
				// that's also not disconnecting
				// disconnect the peer that's been waiting to establish a connection
				// the longest
				auto i = std::max_element(begin(), end(), &connecting_time_compare);

				if (i == end() || !(*i)->is_connecting() || (*i)->is_disconnecting())
				{
					// this seems odd, but we might as well handle it
					p->disconnect(errors::too_many_connections, operation_t::bittorrent);
					return false;
				}
				(*i)->disconnect(errors::too_many_connections, operation_t::bittorrent);

				// if this peer was let in via connections slack,
				// it has done its duty of causing the disconnection
				// of another peer
				p->peer_disconnected_other();
			}
			else
			{
				maybe_replace_peer = true;
			}
		}

#ifndef TORRENT_DISABLE_EXTENSIONS
		for (auto& ext : m_extensions)
		{
			std::shared_ptr<peer_plugin> pp(ext->new_connection(
					peer_connection_handle(p->self())));
			if (pp) p->add_extension(pp);
		}
#endif
		torrent_state st = get_peer_list_state();
		need_peer_list();
		if (!m_peer_list->new_connection(*p, m_ses.session_time(), &st))
		{
			peers_erased(st.erased);
#ifndef TORRENT_DISABLE_LOGGING
			if (should_log())
			{
				debug_log("CLOSING CONNECTION \"%s\" peer list full "
					"connections: %d limit: %d"
					, print_endpoint(p->remote()).c_str()
					, num_peers()
					, m_max_connections);
			}
#endif
			p->disconnect(errors::too_many_connections, operation_t::bittorrent);
			return false;
		}
		peers_erased(st.erased);

		m_peers_to_disconnect.reserve(m_connections.size() + 1);
		m_connections.reserve(m_connections.size() + 1);

#if TORRENT_USE_ASSERTS
		error_code ec;
		TORRENT_ASSERT(p->remote() == p->get_socket().remote_endpoint(ec) || ec);
#endif

		TORRENT_ASSERT(p->peer_info_struct() != nullptr);

		// we need to do this after we've added the peer to the peer_list
		// since that's when the peer is assigned its peer_info object,
		// which holds the rank
		if (maybe_replace_peer)
		{
			// now, find the lowest rank peer and disconnect that
			// if it's lower rank than the incoming connection
			peer_connection* peer = find_lowest_ranking_peer();

			// TODO: 2 if peer is a really good peer, maybe we shouldn't disconnect it
			// perhaps this logic should be disabled if we have too many idle peers
			// (with some definition of idle)
			if (peer != nullptr && peer->peer_rank() < p->peer_rank())
			{
#ifndef TORRENT_DISABLE_LOGGING
				if (should_log())
				{
					debug_log("CLOSING CONNECTION \"%s\" peer list full (low peer rank) "
						"connections: %d limit: %d"
						, print_endpoint(peer->remote()).c_str()
						, num_peers()
						, m_max_connections);
				}
#endif
				peer->disconnect(errors::too_many_connections, operation_t::bittorrent);
				p->peer_disconnected_other();
			}
			else
			{
#ifndef TORRENT_DISABLE_LOGGING
				if (should_log())
				{
					debug_log("CLOSING CONNECTION \"%s\" peer list full (low peer rank) "
						"connections: %d limit: %d"
						, print_endpoint(p->remote()).c_str()
						, num_peers()
						, m_max_connections);
				}
#endif
				p->disconnect(errors::too_many_connections, operation_t::bittorrent);
				// we have to do this here because from the peer's point of view
				// it wasn't really attached to the torrent, but we do need
				// to let peer_list know we're removing it
				remove_peer(p->self());
				return false;
			}
		}

#if TORRENT_USE_INVARIANT_CHECKS
		if (m_peer_list) m_peer_list->check_invariant();
#endif

#ifndef TORRENT_DISABLE_SHARE_MODE
		if (m_share_mode)
			recalc_share_mode();
#endif

		// once we add the peer to our m_connections list, we can't throw an
		// exception. That will end up violating an invariant between the session,
		// torrent and peers
		TORRENT_ASSERT(sorted_find(m_connections, p) == m_connections.end());
		TORRENT_ASSERT(m_iterating_connections == 0);
		sorted_insert(m_connections, p);
		update_want_peers();
		update_want_tick();

		if (p->peer_info_struct() && p->peer_info_struct()->seed)
		{
			TORRENT_ASSERT(m_num_seeds < 0xffff);
			++m_num_seeds;
		}

#ifndef TORRENT_DISABLE_LOGGING
		if (should_log()) try
		{
			debug_log("ATTACHED CONNECTION \"%s\" connections: %d limit: %d num-peers: %d"
				, print_endpoint(p->remote()).c_str(), num_peers()
				, m_max_connections
				, num_peers());
		}
		catch (std::exception const&) {}
#endif

		return true;
	}
	catch (...)
	{
		p->disconnect(errors::torrent_not_ready, operation_t::bittorrent);
		// from the peer's point of view it was never really added to the torrent.
		// So we need to clean it up here before propagating the error
		remove_peer(p->self());
		return false;
	}

	bool torrent::want_tick() const
	{
		if (m_abort) return false;

		if (!m_connections.empty()) return true;

		// we might want to connect web seeds
		if (!is_finished() && !m_web_seeds.empty() && m_files_checked)
			return true;

		if (m_stat.low_pass_upload_rate() > 0 || m_stat.low_pass_download_rate() > 0)
			return true;

		// if we don't get ticks we won't become inactive
		if (!m_paused && !m_inactive) return true;

		return false;
	}

	void torrent::update_want_tick()
	{
		update_list(aux::session_interface::torrent_want_tick, want_tick());
	}

	// this function adjusts which lists this torrent is part of (checking,
	// seeding or downloading)
	void torrent::update_state_list()
	{
		bool is_checking = false;
		bool is_downloading = false;
		bool is_seeding = false;

		if (is_auto_managed() && !has_error())
		{
			if (m_state == torrent_status::checking_files)
			{
				is_checking = true;
			}
			else if (m_state == torrent_status::downloading_metadata
				|| m_state == torrent_status::downloading
				|| m_state == torrent_status::finished
				|| m_state == torrent_status::seeding)
			{
				// torrents that are started (not paused) and
				// inactive are not part of any list. They will not be touched because
				// they are inactive
				if (is_finished())
					is_seeding = true;
				else
					is_downloading = true;
			}
		}

		update_list(aux::session_interface::torrent_downloading_auto_managed
			, is_downloading);
		update_list(aux::session_interface::torrent_seeding_auto_managed
			, is_seeding);
		update_list(aux::session_interface::torrent_checking_auto_managed
			, is_checking);
	}

	// returns true if this torrent is interested in connecting to more peers
	bool torrent::want_peers() const
	{
		// if all our connection slots are taken, we can't connect to more
		if (num_peers() >= int(m_max_connections)) return false;

		// if we're paused, obviously we're not connecting to peers
		if (is_paused() || m_abort || m_graceful_pause_mode) return false;

		if ((m_state == torrent_status::checking_files
			|| m_state == torrent_status::checking_resume_data)
			&& valid_metadata())
			return false;

		// if we don't know of any more potential peers to connect to, there's
		// no point in trying
		if (!m_peer_list || m_peer_list->num_connect_candidates() == 0)
			return false;

		// if the user disabled outgoing connections for seeding torrents,
		// don't make any
		if (!settings().get_bool(settings_pack::seeding_outgoing_connections)
			&& (m_state == torrent_status::seeding
				|| m_state == torrent_status::finished))
			return false;

		if (!settings().get_bool(settings_pack::enable_outgoing_tcp)
			&& !settings().get_bool(settings_pack::enable_outgoing_utp))
			return false;

		return true;
	}

	bool torrent::want_peers_download() const
	{
		return (m_state == torrent_status::downloading
			|| m_state == torrent_status::downloading_metadata)
			&& want_peers();
	}

	bool torrent::want_peers_finished() const
	{
		return (m_state == torrent_status::finished
			|| m_state == torrent_status::seeding)
			&& want_peers();
	}

	void torrent::update_want_peers()
	{
		update_list(aux::session_interface::torrent_want_peers_download, want_peers_download());
		update_list(aux::session_interface::torrent_want_peers_finished, want_peers_finished());
	}

	void torrent::update_want_scrape()
	{
		update_list(aux::session_interface::torrent_want_scrape
			, m_paused && m_auto_managed && !m_abort);
	}

	namespace {

#ifndef TORRENT_DISABLE_LOGGING
	char const* list_name(torrent_list_index_t const idx)
	{
#define TORRENT_LIST_NAME(n) case static_cast<int>(aux::session_interface:: n): return #n
		switch (static_cast<int>(idx))
		{
			TORRENT_LIST_NAME(torrent_state_updates);
			TORRENT_LIST_NAME(torrent_want_tick);
			TORRENT_LIST_NAME(torrent_want_peers_download);
			TORRENT_LIST_NAME(torrent_want_peers_finished);
			TORRENT_LIST_NAME(torrent_want_scrape);
			TORRENT_LIST_NAME(torrent_downloading_auto_managed);
			TORRENT_LIST_NAME(torrent_seeding_auto_managed);
			TORRENT_LIST_NAME(torrent_checking_auto_managed);
			default: TORRENT_ASSERT_FAIL_VAL(idx);
		}
#undef TORRENT_LIST_NAME
		return "";
	}
#endif // TORRENT_DISABLE_LOGGING

	} // anonymous namespace

	void torrent::update_list(torrent_list_index_t const list, bool in)
	{
		link& l = m_links[list];
		aux::vector<torrent*>& v = m_ses.torrent_list(list);

		if (in)
		{
			if (l.in_list()) return;
			l.insert(v, this);
		}
		else
		{
			if (!l.in_list()) return;
			l.unlink(v, list);
		}

#ifndef TORRENT_DISABLE_LOGGING
		if (should_log())
			debug_log("*** UPDATE LIST [ %s : %d ]", list_name(list), int(in));
#endif
	}

	void torrent::disconnect_all(error_code const& ec, operation_t op)
	{
		TORRENT_ASSERT(m_iterating_connections == 0);
		for (auto const& p : m_connections)
		{
			TORRENT_INCREMENT(m_iterating_connections);
			TORRENT_ASSERT(p->associated_torrent().lock().get() == this);
			p->disconnect(ec, op);
		}

		update_want_peers();
		update_want_tick();
	}

	namespace {

	// this returns true if lhs is a better disconnect candidate than rhs
	bool compare_disconnect_peer(peer_connection const* lhs, peer_connection const* rhs)
	{
		// prefer to disconnect peers that are already disconnecting
		if (lhs->is_disconnecting() != rhs->is_disconnecting())
			return lhs->is_disconnecting();

		// prefer to disconnect peers we're not interested in
		if (lhs->is_interesting() != rhs->is_interesting())
			return rhs->is_interesting();

		// prefer to disconnect peers that are not seeds
		if (lhs->is_seed() != rhs->is_seed())
			return rhs->is_seed();

		// prefer to disconnect peers that are on parole
		if (lhs->on_parole() != rhs->on_parole())
			return lhs->on_parole();

		// prefer to disconnect peers that send data at a lower rate
		std::int64_t lhs_transferred = lhs->statistics().total_payload_download();
		std::int64_t rhs_transferred = rhs->statistics().total_payload_download();

		time_point const now = aux::time_now();
		std::int64_t const lhs_time_connected = total_seconds(now - lhs->connected_time());
		std::int64_t const rhs_time_connected = total_seconds(now - rhs->connected_time());

		lhs_transferred /= lhs_time_connected + 1;
		rhs_transferred /= (rhs_time_connected + 1);
		if (lhs_transferred != rhs_transferred)
			return lhs_transferred < rhs_transferred;

		// prefer to disconnect peers that chokes us
		if (lhs->is_choked() != rhs->is_choked())
			return lhs->is_choked();

		return lhs->last_received() < rhs->last_received();
	}

	} // anonymous namespace

	int torrent::disconnect_peers(int const num, error_code const& ec)
	{
		INVARIANT_CHECK;

#if TORRENT_USE_ASSERTS
		// make sure we don't have any dangling pointers
		for (auto p : m_connections)
		{
			TORRENT_INCREMENT(m_iterating_connections);
			TORRENT_ASSERT(m_ses.has_peer(p));
		}
#endif
		aux::vector<peer_connection*> to_disconnect;
		to_disconnect.resize(num);
		auto end = std::partial_sort_copy(m_connections.begin(), m_connections.end()
			, to_disconnect.begin(), to_disconnect.end(), compare_disconnect_peer);
		for (auto p : aux::range(to_disconnect.begin(), end))
		{
			TORRENT_ASSERT(p->associated_torrent().lock().get() == this);
			p->disconnect(ec, operation_t::bittorrent);
		}
		return static_cast<int>(end - to_disconnect.begin());
	}

	// called when torrent is finished (all interesting
	// pieces have been downloaded)
	void torrent::finished()
	{
		update_want_tick();
		update_state_list();

		INVARIANT_CHECK;

		TORRENT_ASSERT(is_finished());

		set_state(torrent_status::finished);
		set_queue_position(no_pos);

		m_became_finished = aux::time_now32();

		// we have to call completed() before we start
		// disconnecting peers, since there's an assert
		// to make sure we're cleared the piece picker
		if (is_seed()) completed();

		send_upload_only();
		state_updated();

		if (m_completed_time == 0)
			m_completed_time = time(nullptr);

		// disconnect all seeds
		if (settings().get_bool(settings_pack::close_redundant_connections))
		{
			// TODO: 1 should disconnect all peers that have the pieces we have
			// not just seeds. It would be pretty expensive to check all pieces
			// for all peers though
			std::vector<peer_connection*> seeds;
			for (auto const p : m_connections)
			{
				TORRENT_INCREMENT(m_iterating_connections);
				TORRENT_ASSERT(p->associated_torrent().lock().get() == this);
				if (p->upload_only())
				{
#ifndef TORRENT_DISABLE_LOGGING
					p->peer_log(peer_log_alert::info, "SEED", "CLOSING CONNECTION");
#endif
					seeds.push_back(p);
				}
			}
			for (auto& p : seeds)
				p->disconnect(errors::torrent_finished, operation_t::bittorrent
					, peer_connection_interface::normal);
		}

		if (m_abort) return;

		update_want_peers();

		if (m_storage)
		{
			// we need to keep the object alive during this operation
			m_ses.disk_thread().async_release_files(m_storage
				, std::bind(&torrent::on_cache_flushed, shared_from_this(), false));
			m_ses.deferred_submit_jobs();
		}

		// this torrent just completed downloads, which means it will fall
		// under a different limit with the auto-manager. Make sure we
		// update auto-manage torrents in that case
		if (m_auto_managed)
			m_ses.trigger_auto_manage();
	}

	// this is called when we were finished, but some files were
	// marked for downloading, and we are no longer finished
	void torrent::resume_download()
	{
		// the invariant doesn't hold here, because it expects the torrent
		// to be in downloading state (which it will be set to shortly)
//		INVARIANT_CHECK;

		TORRENT_ASSERT(m_state != torrent_status::checking_resume_data
			&& m_state != torrent_status::checking_files);

		// we're downloading now, which means we're no longer in seed mode
		if (m_seed_mode)
			leave_seed_mode(seed_mode_t::check_files);

		TORRENT_ASSERT(!is_finished());
		set_state(torrent_status::downloading);
		set_queue_position(last_pos);

		m_completed_time = 0;

#ifndef TORRENT_DISABLE_LOGGING
		debug_log("*** RESUME_DOWNLOAD");
#endif
		send_upload_only();
		update_want_tick();
		update_state_list();
	}

	void torrent::maybe_done_flushing()
	{
		if (!has_picker()) return;

		if (m_picker->is_seeding())
		{
			// no need for the piece picker anymore
			// when we're suggesting read cache pieces, we
			// still need the piece picker, to keep track
			// of availability counts for pieces
			if (settings().get_int(settings_pack::suggest_mode)
				!= settings_pack::suggest_read_cache)
			{
				m_picker.reset();
				m_hash_picker.reset();
				m_file_progress.clear();
			}
			m_have_all = true;
		}
		update_gauge();
	}

	// called when torrent is complete. i.e. all pieces downloaded
	// not necessarily flushed to disk
	void torrent::completed()
	{
		maybe_done_flushing();

		set_state(torrent_status::seeding);
		m_became_seed = aux::time_now32();

		if (!m_announcing) return;

		time_point32 const now = aux::time_now32();
		for (auto& t : m_trackers)
		{
			for (auto& aep : t.endpoints)
			{
				if (!aep.enabled) continue;
				for (auto& a : aep.info_hashes)
				{
					if (a.complete_sent) continue;
					a.next_announce = now;
					a.min_announce = now;
				}
			}
		}
		announce_with_tracker();
	}

	int torrent::deprioritize_tracker(int index)
	{
		INVARIANT_CHECK;

		TORRENT_ASSERT(index >= 0);
		TORRENT_ASSERT(index < int(m_trackers.size()));
		if (index >= int(m_trackers.size())) return -1;

		while (index < int(m_trackers.size()) - 1 && m_trackers[index].tier == m_trackers[index + 1].tier)
		{
			using std::swap;
			swap(m_trackers[index], m_trackers[index + 1]);
			if (m_last_working_tracker == index) ++m_last_working_tracker;
			else if (m_last_working_tracker == index + 1) --m_last_working_tracker;
			++index;
		}
		return index;
	}

	void torrent::files_checked()
	{
		TORRENT_ASSERT(is_single_thread());
		TORRENT_ASSERT(m_torrent_file->is_valid());

		if (m_abort)
		{
#ifndef TORRENT_DISABLE_LOGGING
			debug_log("files_checked(), paused");
#endif
			return;
		}

		// calling pause will also trigger the auto managed
		// recalculation
		// if we just got here by downloading the metadata,
		// just keep going, no need to disconnect all peers just
		// to restart the torrent in a second
		if (m_auto_managed)
		{
			// if this is an auto managed torrent, force a recalculation
			// of which torrents to have active
			m_ses.trigger_auto_manage();
		}

		if (!is_seed())
		{
#ifndef TORRENT_DISABLE_SUPERSEEDING
			// turn off super seeding if we're not a seed
			if (m_super_seeding)
			{
				m_super_seeding = false;
				set_need_save_resume();
				state_updated();
			}
#endif

			if (m_state != torrent_status::finished && is_finished())
				finished();
		}
		else
		{
			// we just added this torrent as a seed, or force-rechecked it, and we
			// have all of it. Assume that we sent the event=completed when we
			// finished downloading it, and don't send any more.
			m_complete_sent = true;
			for (auto& t : m_trackers)
			{
				for (auto& aep : t.endpoints)
				{
					for (auto& a : aep.info_hashes)
						a.complete_sent = true;
				}
			}

			if (m_state != torrent_status::finished
				&& m_state != torrent_status::seeding)
				finished();
		}

		// we might be finished already, in which case we should
		// not switch to downloading mode. If all files are
		// filtered, we're finished when we start.
		if (m_state != torrent_status::finished
			&& m_state != torrent_status::seeding
			&& !m_seed_mode)
		{
			set_state(torrent_status::downloading);
		}

		INVARIANT_CHECK;

		if (m_ses.alerts().should_post<torrent_checked_alert>())
		{
			m_ses.alerts().emplace_alert<torrent_checked_alert>(
				get_handle());
		}

#ifndef TORRENT_DISABLE_EXTENSIONS
		for (auto& ext : m_extensions)
		{
			ext->on_files_checked();
		}
#endif

		bool const notify_initialized = !m_connections_initialized;
		m_connections_initialized = true;
		m_files_checked = true;

		update_want_tick();

		for (auto pc : m_connections)
		{
			TORRENT_INCREMENT(m_iterating_connections);
			// all peer connections have to initialize themselves now that the metadata
			// is available
			if (notify_initialized)
			{
				if (pc->is_disconnecting()) continue;
				pc->on_metadata_impl();
				if (pc->is_disconnecting()) continue;
				pc->init();
			}

#ifndef TORRENT_DISABLE_LOGGING
			pc->peer_log(peer_log_alert::info, "ON_FILES_CHECKED");
#endif
			if (pc->is_interesting() && !pc->has_peer_choked())
			{
				if (request_a_block(*this, *pc))
				{
					inc_stats_counter(counters::unchoke_piece_picks);
					pc->send_block_requests();
				}
			}
		}

		start_announcing();

		maybe_connect_web_seeds();
	}

	aux::alert_manager& torrent::alerts() const
	{
		TORRENT_ASSERT(is_single_thread());
		return m_ses.alerts();
	}

	bool torrent::is_seed() const
	{
		if (!valid_metadata()) return false;
		if (m_seed_mode) return true;
		if (m_have_all) return true;
		if (m_picker && m_picker->num_passed() == m_picker->num_pieces()) return true;
		return m_state == torrent_status::seeding;
	}

	bool torrent::is_finished() const
	{
		if (is_seed()) return true;
		return valid_metadata() && has_picker() && m_picker->is_finished();
	}

	bool torrent::is_inactive() const
	{
		if (!settings().get_bool(settings_pack::dont_count_slow_torrents))
			return false;
		return m_inactive;
	}

	std::string torrent::save_path() const
	{
		return m_save_path;
	}

	void torrent::rename_file(file_index_t const index, std::string name)
	{
		INVARIANT_CHECK;

		file_storage const& fs = m_torrent_file->files();
		TORRENT_ASSERT(index >= file_index_t(0));
		TORRENT_ASSERT(index < fs.end_file());
		TORRENT_UNUSED(fs);

		// storage may be nullptr during shutdown
		if (!m_storage)
		{
			if (alerts().should_post<file_rename_failed_alert>())
				alerts().emplace_alert<file_rename_failed_alert>(get_handle()
					, index, errors::session_is_closing);
			return;
		}

		m_ses.disk_thread().async_rename_file(m_storage, index, std::move(name)
			, std::bind(&torrent::on_file_renamed, shared_from_this(), _1, _2, _3));
		m_ses.deferred_submit_jobs();
	}

	void torrent::move_storage(std::string const& save_path, move_flags_t const flags)
	{
		TORRENT_ASSERT(is_single_thread());
		INVARIANT_CHECK;

		if (m_abort)
		{
			if (alerts().should_post<storage_moved_failed_alert>())
				alerts().emplace_alert<storage_moved_failed_alert>(get_handle()
					, boost::asio::error::operation_aborted
					, "", operation_t::unknown);
			return;
		}

		// if we don't have metadata yet, we don't know anything about the file
		// structure and we have to assume we don't have any file.
		if (!valid_metadata())
		{
			if (alerts().should_post<storage_moved_alert>())
				alerts().emplace_alert<storage_moved_alert>(get_handle(), save_path, m_save_path);
#if TORRENT_USE_UNC_PATHS
			std::string path = canonicalize_path(save_path);
#else
			std::string const& path = save_path;
#endif
			m_save_path = complete(path);
			return;
		}

		// storage may be nullptr during shutdown
		if (m_storage)
		{
#if TORRENT_USE_UNC_PATHS
			std::string path = canonicalize_path(save_path);
#else
			std::string path = save_path;
#endif
			m_ses.disk_thread().async_move_storage(m_storage, std::move(path), flags
				, std::bind(&torrent::on_storage_moved, shared_from_this(), _1, _2, _3));
			m_moving_storage = true;
			m_ses.deferred_submit_jobs();
		}
		else
		{
			if (alerts().should_post<storage_moved_alert>())
				alerts().emplace_alert<storage_moved_alert>(get_handle(), save_path, m_save_path);

#if TORRENT_USE_UNC_PATHS
			m_save_path = canonicalize_path(save_path);
#else

			m_save_path = save_path;
#endif
			set_need_save_resume();
		}
	}

	void torrent::on_storage_moved(status_t const status, std::string const& path
		, storage_error const& error) try
	{
		TORRENT_ASSERT(is_single_thread());

		m_moving_storage = false;
		if (status == status_t::no_error
			|| status == status_t::need_full_check)
		{
			if (alerts().should_post<storage_moved_alert>())
				alerts().emplace_alert<storage_moved_alert>(get_handle(), path, m_save_path);
			m_save_path = path;
			set_need_save_resume();
			if (status == status_t::need_full_check)
				force_recheck();
		}
		else
		{
			if (alerts().should_post<storage_moved_failed_alert>())
				alerts().emplace_alert<storage_moved_failed_alert>(get_handle(), error.ec
					, resolve_filename(error.file()), error.operation);
		}
	}
	catch (...) { handle_exception(); }

	torrent_handle torrent::get_handle()
	{
		TORRENT_ASSERT(is_single_thread());
		return torrent_handle(shared_from_this());
	}

	aux::session_settings const& torrent::settings() const
	{
		TORRENT_ASSERT(is_single_thread());
		return m_ses.settings();
	}

#if TORRENT_USE_INVARIANT_CHECKS
	void torrent::check_invariant() const
	{
		TORRENT_ASSERT(m_connections.size() >= m_outgoing_pids.size());

		// the piece picker and the file progress states are supposed to be
		// created in sync
		TORRENT_ASSERT(has_picker() == !m_file_progress.empty());
		TORRENT_ASSERT(current_stats_state() == int(m_current_gauge_state + counters::num_checking_torrents)
			|| m_current_gauge_state == no_gauge_state);

		TORRENT_ASSERT(m_sequence_number == no_pos
			|| m_ses.verify_queue_position(this, m_sequence_number));

#ifndef TORRENT_DISABLE_STREAMING
		for (auto const& i : m_time_critical_pieces)
		{
			TORRENT_ASSERT(!is_seed());
			TORRENT_ASSERT(!has_picker() || !m_picker->have_piece(i.piece));
		}
#endif

		switch (current_stats_state())
		{
			case counters::num_error_torrents: TORRENT_ASSERT(has_error()); break;
			case counters::num_checking_torrents:
#if TORRENT_ABI_VERSION == 1
				TORRENT_ASSERT(state() == torrent_status::checking_files
					|| state() == torrent_status::queued_for_checking);
#else
				TORRENT_ASSERT(state() == torrent_status::checking_files);
#endif
				break;
			case counters::num_seeding_torrents: TORRENT_ASSERT(is_seed()); break;
			case counters::num_upload_only_torrents: TORRENT_ASSERT(is_upload_only()); break;
			case counters::num_stopped_torrents: TORRENT_ASSERT(!is_auto_managed()
				&& (m_paused || m_graceful_pause_mode));
				break;
			case counters::num_queued_seeding_torrents:
				TORRENT_ASSERT((m_paused || m_graceful_pause_mode) && is_seed()); break;
		}

		if (m_torrent_file)
		{
			TORRENT_ASSERT(m_info_hash.v1 == m_torrent_file->info_hashes().v1);
			TORRENT_ASSERT(m_info_hash.v2 == m_torrent_file->info_hashes().v2);
		}

		for (torrent_list_index_t i{}; i != m_links.end_index(); ++i)
		{
			if (!m_links[i].in_list()) continue;
			int const index = m_links[i].index;

			TORRENT_ASSERT(index >= 0);
			TORRENT_ASSERT(index < int(m_ses.torrent_list(i).size()));
		}

		TORRENT_ASSERT(want_peers_download() == m_links[aux::session_interface::torrent_want_peers_download].in_list());
		TORRENT_ASSERT(want_peers_finished() == m_links[aux::session_interface::torrent_want_peers_finished].in_list());
		TORRENT_ASSERT(want_tick() == m_links[aux::session_interface::torrent_want_tick].in_list());
		TORRENT_ASSERT((m_paused && m_auto_managed && !m_abort) == m_links[aux::session_interface::torrent_want_scrape].in_list());

		bool is_checking = false;
		bool is_downloading = false;
		bool is_seeding = false;

		if (is_auto_managed() && !has_error())
		{
			if (m_state == torrent_status::checking_files)
			{
				is_checking = true;
			}
			else if (m_state == torrent_status::downloading_metadata
				|| m_state == torrent_status::downloading
				|| m_state == torrent_status::finished
				|| m_state == torrent_status::seeding)
			{
				if (is_finished())
					is_seeding = true;
				else
					is_downloading = true;
			}
		}

		TORRENT_ASSERT(m_links[aux::session_interface::torrent_checking_auto_managed].in_list()
			== is_checking);
		TORRENT_ASSERT(m_links[aux::session_interface::torrent_downloading_auto_managed].in_list()
			== is_downloading);
		TORRENT_ASSERT(m_links[aux::session_interface::torrent_seeding_auto_managed].in_list()
			== is_seeding);

		if (m_seed_mode)
		{
			TORRENT_ASSERT(is_seed());
		}

		TORRENT_ASSERT(is_single_thread());
		// this fires during disconnecting peers
		if (is_paused()) TORRENT_ASSERT(num_peers() == 0 || m_graceful_pause_mode);

		int seeds = 0;
		int num_uploads = 0;
		int num_connecting = 0;
		int num_connecting_seeds = 0;
		std::map<piece_block, int> num_requests;
		for (peer_connection const* peer : *this)
		{
			peer_connection const& p = *peer;

			if (p.is_connecting()) ++num_connecting;

			if (p.is_connecting() && p.peer_info_struct()->seed)
				++num_connecting_seeds;

			if (p.peer_info_struct() && p.peer_info_struct()->seed)
				++seeds;

			for (auto const& j : p.request_queue())
			{
				if (!j.not_wanted && !j.timed_out) ++num_requests[j.block];
			}

			for (auto const& j : p.download_queue())
			{
				if (!j.not_wanted && !j.timed_out) ++num_requests[j.block];
			}

			if (!p.is_choked() && !p.ignore_unchoke_slots()) ++num_uploads;
			torrent* associated_torrent = p.associated_torrent().lock().get();
			if (associated_torrent != this && associated_torrent != nullptr)
				TORRENT_ASSERT_FAIL();
		}
		TORRENT_ASSERT_VAL(num_uploads == int(m_num_uploads), int(m_num_uploads) - num_uploads);
		TORRENT_ASSERT_VAL(seeds == int(m_num_seeds), int(m_num_seeds) - seeds);
		TORRENT_ASSERT_VAL(num_connecting == int(m_num_connecting), int(m_num_connecting) - num_connecting);
		TORRENT_ASSERT_VAL(num_connecting_seeds == int(m_num_connecting_seeds)
			, int(m_num_connecting_seeds) - num_connecting_seeds);
		TORRENT_ASSERT_VAL(int(m_num_uploads) <= num_peers(), m_num_uploads - num_peers());
		TORRENT_ASSERT_VAL(int(m_num_seeds) <= num_peers(), m_num_seeds - num_peers());
		TORRENT_ASSERT_VAL(int(m_num_connecting) <= num_peers(), int(m_num_connecting) - num_peers());
		TORRENT_ASSERT_VAL(int(m_num_connecting_seeds) <= num_peers(), int(m_num_connecting_seeds) - num_peers());
		TORRENT_ASSERT_VAL(int(m_num_connecting) + int(m_num_seeds) >= int(m_num_connecting_seeds)
			, int(m_num_connecting_seeds) - (int(m_num_connecting) + int(m_num_seeds)));
		TORRENT_ASSERT_VAL(int(m_num_connecting) + int(m_num_seeds) - int(m_num_connecting_seeds) <= num_peers()
			, num_peers() - (int(m_num_connecting) + int(m_num_seeds) - int(m_num_connecting_seeds)));

		if (has_picker())
		{
			for (std::map<piece_block, int>::iterator i = num_requests.begin()
				, end(num_requests.end()); i != end; ++i)
			{
				piece_block b = i->first;
				int count = i->second;
				int picker_count = m_picker->num_peers(b);
				// if we're no longer downloading the piece
				// (for instance, it may be fully downloaded and waiting
				// for the hash check to return), the piece picker always
				// returns 0 requests, regardless of how many peers may still
				// have the block in their queue
				if (!m_picker->is_downloaded(b) && m_picker->is_downloading(b.piece_index))
				{
					if (picker_count != count)
					{
						std::fprintf(stderr, "picker count discrepancy: "
							"picker: %d != peerlist: %d\n", picker_count, count);

						for (const_peer_iterator j = this->begin(); j != this->end(); ++j)
						{
							peer_connection const& p = *(*j);
							std::fprintf(stderr, "peer: %s\n", print_endpoint(p.remote()).c_str());
							for (auto const& k : p.request_queue())
							{
								std::fprintf(stderr, "  rq: (%d, %d) %s %s %s\n"
									, static_cast<int>(k.block.piece_index)
									, k.block.block_index, k.not_wanted ? "not-wanted" : ""
									, k.timed_out ? "timed-out" : "", k.busy ? "busy": "");
							}
							for (auto const& k : p.download_queue())
							{
								std::fprintf(stderr, "  dq: (%d, %d) %s %s %s\n"
									, static_cast<int>(k.block.piece_index)
									, k.block.block_index, k.not_wanted ? "not-wanted" : ""
									, k.timed_out ? "timed-out" : "", k.busy ? "busy": "");
							}
						}
						TORRENT_ASSERT_FAIL();
					}
				}
			}
		}

		if (valid_metadata())
		{
			TORRENT_ASSERT(m_abort || m_error || !m_picker || m_picker->num_pieces() == m_torrent_file->num_pieces());
		}
		else
		{
			TORRENT_ASSERT(m_abort || m_error || !m_picker || m_picker->num_pieces() == 0);
		}

#ifdef TORRENT_EXPENSIVE_INVARIANT_CHECKS
		// make sure we haven't modified the peer object
		// in a way that breaks the sort order
		if (m_peer_list && m_peer_list->begin() != m_peer_list->end())
		{
			auto i = m_peer_list->begin();
			auto p = i++;
			auto end(m_peer_list->end());
			peer_address_compare cmp;
			for (; i != end; ++i, ++p)
			{
				TORRENT_ASSERT(!cmp(*i, *p));
			}
		}
#endif

/*
		if (m_picker && !m_abort)
		{
			// make sure that pieces that have completed the download
			// of all their blocks are in the disk io thread's queue
			// to be checked.
			std::vector<piece_picker::downloading_piece> dl_queue
				= m_picker->get_download_queue();
			for (std::vector<piece_picker::downloading_piece>::const_iterator i =
				dl_queue.begin(); i != dl_queue.end(); ++i)
			{
				const int blocks_per_piece = m_picker->blocks_in_piece(i->index);

				bool complete = true;
				for (int j = 0; j < blocks_per_piece; ++j)
				{
					if (i->info[j].state == piece_picker::block_info::state_finished)
						continue;
					complete = false;
					break;
				}
				TORRENT_ASSERT(complete);
			}
		}
*/
		if (m_files_checked && valid_metadata())
		{
			TORRENT_ASSERT(block_size() > 0);
		}
	}
#endif

	void torrent::set_sequential_download(bool const sd)
	{
		TORRENT_ASSERT(is_single_thread());
		if (m_sequential_download == sd) return;
		m_sequential_download = sd;
#ifndef TORRENT_DISABLE_LOGGING
		debug_log("*** set-sequential-download: %d", sd);
#endif

		set_need_save_resume();

		state_updated();
	}

	void torrent::queue_up()
	{
		// finished torrents may not change their queue positions, as it's set to
		// -1
		if (m_abort || is_finished()) return;

		set_queue_position(queue_position() == queue_position_t{0}
			? queue_position() : prev(queue_position()));
	}

	void torrent::queue_down()
	{
		set_queue_position(next(queue_position()));
	}

	void torrent::set_queue_position(queue_position_t const p)
	{
		TORRENT_ASSERT(is_single_thread());

		// finished torrents may not change their queue positions, as it's set to
		// -1
		if ((m_abort || is_finished()) && p != no_pos) return;

		TORRENT_ASSERT((p == no_pos) == is_finished()
			|| (!m_auto_managed && p == no_pos)
			|| (m_abort && p == no_pos)
			|| (!m_added && p == no_pos));
		if (p == m_sequence_number) return;

		TORRENT_ASSERT(p >= no_pos);

		state_updated();

		m_ses.set_queue_position(this, p);
	}

	void torrent::set_max_uploads(int limit, bool const state_update)
	{
		TORRENT_ASSERT(is_single_thread());
		// TODO: perhaps 0 should actially mean 0
		if (limit <= 0) limit = (1 << 24) - 1;
		if (int(m_max_uploads) != limit && state_update) state_updated();
		m_max_uploads = aux::numeric_cast<std::uint32_t>(limit);
#ifndef TORRENT_DISABLE_LOGGING
		if (should_log() && state_update)
			debug_log("*** set-max-uploads: %d", m_max_uploads);
#endif

		if (state_update)
			set_need_save_resume();
	}

	void torrent::set_max_connections(int limit, bool const state_update)
	{
		TORRENT_ASSERT(is_single_thread());
		// TODO: perhaps 0 should actially mean 0
		if (limit <= 0) limit = (1 << 24) - 1;
		if (int(m_max_connections) != limit && state_update) state_updated();
		m_max_connections = aux::numeric_cast<std::uint32_t>(limit);
		update_want_peers();

#ifndef TORRENT_DISABLE_LOGGING
		if (should_log() && state_update)
			debug_log("*** set-max-connections: %d", m_max_connections);
#endif

		if (num_peers() > int(m_max_connections))
		{
			disconnect_peers(num_peers() - m_max_connections
				, errors::too_many_connections);
		}

		if (state_update)
			set_need_save_resume();
	}

	void torrent::set_upload_limit(int const limit)
	{
		set_limit_impl(limit, peer_connection::upload_channel);
		set_need_save_resume();
#ifndef TORRENT_DISABLE_LOGGING
		debug_log("*** set-upload-limit: %d", limit);
#endif
	}

	void torrent::set_download_limit(int const limit)
	{
		set_limit_impl(limit, peer_connection::download_channel);
		set_need_save_resume();
#ifndef TORRENT_DISABLE_LOGGING
		debug_log("*** set-download-limit: %d", limit);
#endif
	}

	void torrent::set_limit_impl(int limit, int const channel, bool const state_update)
	{
		TORRENT_ASSERT(is_single_thread());
		if (limit <= 0 || limit == aux::bandwidth_channel::inf) limit = 0;

		if (m_peer_class == peer_class_t{0})
		{
			if (limit == 0) return;
			setup_peer_class();
		}

		struct peer_class* tpc = m_ses.peer_classes().at(m_peer_class);
		TORRENT_ASSERT(tpc);
		if (tpc->channel[channel].throttle() != limit && state_update)
			state_updated();
		tpc->channel[channel].throttle(limit);
	}

	void torrent::setup_peer_class()
	{
		TORRENT_ASSERT(m_peer_class == peer_class_t{0});
		m_peer_class = m_ses.peer_classes().new_peer_class(name());
		add_class(m_ses.peer_classes(), m_peer_class);
	}

	int torrent::limit_impl(int const channel) const
	{
		TORRENT_ASSERT(is_single_thread());

		if (m_peer_class == peer_class_t{0}) return -1;
		int limit = m_ses.peer_classes().at(m_peer_class)->channel[channel].throttle();
		if (limit == std::numeric_limits<int>::max()) limit = -1;
		return limit;
	}

	int torrent::upload_limit() const
	{
		return limit_impl(peer_connection::upload_channel);
	}

	int torrent::download_limit() const
	{
		return limit_impl(peer_connection::download_channel);
	}

	bool torrent::delete_files(remove_flags_t const options)
	{
		TORRENT_ASSERT(is_single_thread());

#ifndef TORRENT_DISABLE_LOGGING
		log_to_all_peers("deleting files");
#endif

		disconnect_all(errors::torrent_removed, operation_t::bittorrent);
		stop_announcing();

		// storage may be nullptr during shutdown
		if (m_storage)
		{
			TORRENT_ASSERT(m_storage);
			m_ses.disk_thread().async_delete_files(m_storage, options
				, std::bind(&torrent::on_files_deleted, shared_from_this(), _1));
			m_deleted = true;
			m_ses.deferred_submit_jobs();
			return true;
		}
		return false;
	}

	void torrent::clear_error()
	{
		TORRENT_ASSERT(is_single_thread());
		if (!m_error) return;
		bool const checking_files = should_check_files();
		m_ses.trigger_auto_manage();
		m_error.clear();
		m_error_file = torrent_status::error_file_none;

		update_gauge();
		state_updated();
		update_want_peers();
		update_state_list();

		// if the error happened during initialization, try again now
		if (!m_torrent_initialized && valid_metadata()) init();
		if (!checking_files && should_check_files())
			start_checking();
	}
	std::string torrent::resolve_filename(file_index_t const file) const
	{
		if (file == torrent_status::error_file_none) return "";
		if (file == torrent_status::error_file_ssl_ctx) return "SSL Context";
		if (file == torrent_status::error_file_exception) return "exception";
		if (file == torrent_status::error_file_partfile) return "partfile";
		if (file == torrent_status::error_file_metadata) return "metadata";

		if (m_storage && file >= file_index_t(0))
		{
			file_storage const& st = m_torrent_file->files();
			return st.file_path(file, m_save_path);
		}
		else
		{
			return m_save_path;
		}
	}

	void torrent::set_error(error_code const& ec, file_index_t const error_file)
	{
		TORRENT_ASSERT(is_single_thread());
		m_error = ec;
		m_error_file = error_file;

		update_gauge();

		if (alerts().should_post<torrent_error_alert>())
			alerts().emplace_alert<torrent_error_alert>(get_handle(), ec
				, resolve_filename(error_file));

#ifndef TORRENT_DISABLE_LOGGING
		if (ec)
		{
			char buf[1024];
			std::snprintf(buf, sizeof(buf), "error %s: %s", ec.message().c_str()
				, resolve_filename(error_file).c_str());
			log_to_all_peers(buf);
		}
#endif

		state_updated();
		update_state_list();
	}

	void torrent::auto_managed(bool a)
	{
		TORRENT_ASSERT(is_single_thread());
		INVARIANT_CHECK;

		if (m_auto_managed == a) return;
		bool const checking_files = should_check_files();
		m_auto_managed = a;
		update_gauge();
		update_want_scrape();
		update_state_list();

		state_updated();

		// we need to save this new state as well
		set_need_save_resume();

		// recalculate which torrents should be
		// paused
		m_ses.trigger_auto_manage();

		if (!checking_files && should_check_files())
		{
			start_checking();
		}
	}

	namespace {

	std::uint16_t clamped_subtract_u16(int const a, int const b)
	{
		if (a < b) return 0;
		return std::uint16_t(a - b);
	}

	} // anonymous namespace

	// this is called every time the session timer takes a step back. Since the
	// session time is meant to fit in 16 bits, it only covers a range of
	// about 18 hours. This means every few hours the whole epoch of this
	// clock is shifted forward. All timestamp in this clock must then be
	// shifted backwards to remain the same. Anything that's shifted back
	// beyond the new epoch is clamped to 0 (to represent the oldest timestamp
	// currently representable by the session_time)
	void torrent::step_session_time(int const seconds)
	{
		if (m_peer_list)
		{
			for (auto pe : *m_peer_list)
			{
				pe->last_optimistically_unchoked
					= clamped_subtract_u16(pe->last_optimistically_unchoked, seconds);
				pe->last_connected = clamped_subtract_u16(pe->last_connected, seconds);
			}
		}
	}

	// the higher seed rank, the more important to seed
	int torrent::seed_rank(aux::session_settings const& s) const
	{
		TORRENT_ASSERT(is_single_thread());
		enum flags
		{
			seed_ratio_not_met = 0x40000000,
			no_seeds           = 0x20000000,
			recently_started   = 0x10000000,
			prio_mask          = 0x0fffffff
		};

		if (!is_finished()) return 0;

		int scale = 1000;
		if (!is_seed()) scale = 500;

		int ret = 0;

		seconds32 const act_time = active_time();
		seconds32 const fin_time = finished_time();
		seconds32 const download_time = act_time - fin_time;

		// if we haven't yet met the seed limits, set the seed_ratio_not_met
		// flag. That will make this seed prioritized
		// downloaded may be 0 if the torrent is 0-sized
		std::int64_t const downloaded = std::max(m_total_downloaded, m_torrent_file->total_size());
		if (fin_time < seconds(s.get_int(settings_pack::seed_time_limit))
			&& (download_time.count() > 1
				&& fin_time * 100 / download_time < s.get_int(settings_pack::seed_time_ratio_limit))
			&& downloaded > 0
			&& m_total_uploaded * 100 / downloaded < s.get_int(settings_pack::share_ratio_limit))
			ret |= seed_ratio_not_met;

		// if this torrent is running, and it was started less
		// than 30 minutes ago, give it priority, to avoid oscillation
		if (!is_paused() && act_time < minutes(30))
			ret |= recently_started;

		// if we have any scrape data, use it to calculate
		// seed rank
		int seeds = 0;
		int downloaders = 0;

		if (m_complete != 0xffffff) seeds = m_complete;
		else seeds = m_peer_list ? m_peer_list->num_seeds() : 0;

		if (m_incomplete != 0xffffff) downloaders = m_incomplete;
		else downloaders = m_peer_list ? m_peer_list->num_peers() - m_peer_list->num_seeds() : 0;

		if (seeds == 0)
		{
			ret |= no_seeds;
			ret |= downloaders & prio_mask;
		}
		else
		{
			ret |= ((1 + downloaders) * scale / seeds) & prio_mask;
		}

		return ret;
	}

	// this is an async operation triggered by the client
	// TODO: add a flag to ignore stats, and only care about resume data for
	// content. For unchanged files, don't trigger a load of the metadata
	// just to save an empty resume data file
	void torrent::save_resume_data(resume_data_flags_t const flags)
	{
		TORRENT_ASSERT(is_single_thread());
		INVARIANT_CHECK;

		if (m_abort)
		{
			alerts().emplace_alert<save_resume_data_failed_alert>(get_handle()
				, errors::torrent_removed);
			return;
		}

		if ((flags & torrent_handle::only_if_modified) && !m_need_save_resume_data)
		{
			alerts().emplace_alert<save_resume_data_failed_alert>(get_handle()
				, errors::resume_data_not_modified);
			return;
		}

		m_need_save_resume_data = false;
		state_updated();

		if ((flags & torrent_handle::flush_disk_cache) && m_storage)
		{
			m_ses.disk_thread().async_release_files(m_storage);
			m_ses.deferred_submit_jobs();
		}

		state_updated();

		add_torrent_params atp;
		write_resume_data(flags, atp);
		alerts().emplace_alert<save_resume_data_alert>(std::move(atp), get_handle());
	}

	bool torrent::should_check_files() const
	{
		TORRENT_ASSERT(is_single_thread());
		return m_state == torrent_status::checking_files
			&& !m_paused
			&& !has_error()
			&& !m_abort
			&& !m_session_paused;
	}

	void torrent::flush_cache()
	{
		TORRENT_ASSERT(is_single_thread());

		// storage may be nullptr during shutdown
		if (!m_storage)
		{
			TORRENT_ASSERT(m_abort);
			return;
		}
		m_ses.disk_thread().async_release_files(m_storage
			, std::bind(&torrent::on_cache_flushed, shared_from_this(), true));
		m_ses.deferred_submit_jobs();
	}

	void torrent::on_cache_flushed(bool const manually_triggered) try
	{
		TORRENT_ASSERT(is_single_thread());

		if (m_ses.is_aborted()) return;

		if (manually_triggered || alerts().should_post<cache_flushed_alert>())
			alerts().emplace_alert<cache_flushed_alert>(get_handle());
	}
	catch (...) { handle_exception(); }

	void torrent::on_torrent_aborted()
	{
		TORRENT_ASSERT(is_single_thread());

		// there should be no more disk activity for this torrent now, we can
		// release the disk io handle
		m_storage.reset();
	}

	bool torrent::is_paused() const
	{
		return m_paused || m_session_paused;
	}

	void torrent::pause(pause_flags_t const flags)
	{
		TORRENT_ASSERT(is_single_thread());
		INVARIANT_CHECK;

		if (!m_paused)
		{
			// we need to save this new state
			set_need_save_resume();
		}

		set_paused(true, flags | torrent_handle::clear_disk_cache);
	}

	void torrent::do_pause(pause_flags_t const flags)
	{
		TORRENT_ASSERT(is_single_thread());
		if (!is_paused()) return;

		// this torrent may be about to consider itself inactive. If so, we want
		// to prevent it from doing so, since it's being paused unconditionally
		// now. An illustrative example of this is a torrent that completes
		// downloading when active_seeds = 0. It completes, it gets paused and it
		// should not come back to life again.
		if (m_pending_active_change)
		{
			m_inactivity_timer.cancel();
		}

#ifndef TORRENT_DISABLE_EXTENSIONS
		for (auto& ext : m_extensions)
		{
			if (ext->on_pause()) return;
		}
#endif

		m_connect_boost_counter
			= static_cast<std::uint8_t>(settings().get_int(settings_pack::torrent_connect_boost));
		m_inactive = false;

		update_state_list();
		update_want_tick();

		const time_point now = aux::time_now();

		m_active_time +=
			duration_cast<seconds32>(now - m_started);

		if (is_seed()) m_seeding_time +=
			duration_cast<seconds32>(now - m_became_seed);

		if (is_finished()) m_finished_time +=
			duration_cast<seconds32>(now - m_became_finished);

		m_announce_to_dht = false;
		m_announce_to_trackers = false;
		m_announce_to_lsd = false;

		state_updated();
		update_want_peers();
		update_want_scrape();
		update_gauge();
		update_state_list();

#ifndef TORRENT_DISABLE_LOGGING
		log_to_all_peers("pausing");
#endif

		// when checking and being paused in graceful pause mode, we
		// post the paused alert when the last outstanding disk job completes
		if (m_state == torrent_status::checking_files)
		{
			if (m_checking_piece == m_num_checked_pieces)
			{
				if (alerts().should_post<torrent_paused_alert>())
					alerts().emplace_alert<torrent_paused_alert>(get_handle());
			}
			disconnect_all(errors::torrent_paused, operation_t::bittorrent);
			return;
		}

		if (!m_graceful_pause_mode)
		{
			// this will make the storage close all
			// files and flush all cached data
			if (m_storage && (flags & torrent_handle::clear_disk_cache))
			{
				// the torrent_paused alert will be posted from on_torrent_paused
				m_ses.disk_thread().async_stop_torrent(m_storage
					, [self = shared_from_this()] { self->on_torrent_paused(); });
				m_ses.deferred_submit_jobs();
			}
			else
			{
				if (alerts().should_post<torrent_paused_alert>())
					alerts().emplace_alert<torrent_paused_alert>(get_handle());
			}

			disconnect_all(errors::torrent_paused, operation_t::bittorrent);
		}
		else
		{
			// disconnect all peers with no outstanding data to receive
			// and choke all remaining peers to prevent responding to new
			// requests
			for (auto p : m_connections)
			{
				TORRENT_INCREMENT(m_iterating_connections);
				TORRENT_ASSERT(p->associated_torrent().lock().get() == this);

				if (p->is_disconnecting()) continue;

				if (p->outstanding_bytes() > 0)
				{
#ifndef TORRENT_DISABLE_LOGGING
					p->peer_log(peer_log_alert::info, "CHOKING_PEER", "torrent graceful paused");
#endif
					// remove any un-sent requests from the queue
					p->clear_request_queue();
					// don't accept new requests from the peer
					p->choke_this_peer();
					continue;
				}

				// since we're currently in graceful pause mode, the last peer to
				// disconnect (assuming all peers end up begin disconnected here)
				// will post the torrent_paused_alert
#ifndef TORRENT_DISABLE_LOGGING
				p->peer_log(peer_log_alert::info, "CLOSING_CONNECTION", "torrent_paused");
#endif
				p->disconnect(errors::torrent_paused, operation_t::bittorrent);
			}
		}

		stop_announcing();
	}

#ifndef TORRENT_DISABLE_LOGGING
	void torrent::log_to_all_peers(char const* message)
	{
		TORRENT_ASSERT(is_single_thread());

		bool const log_peers = !m_connections.empty()
			&& m_connections.front()->should_log(peer_log_alert::info);

		if (log_peers)
		{
			for (auto const p : m_connections)
			{
				TORRENT_INCREMENT(m_iterating_connections);
				p->peer_log(peer_log_alert::info, "TORRENT", "%s", message);
			}
		}

		debug_log("%s", message);
	}
#endif

	// add or remove a url that will be attempted for
	// finding the file(s) in this torrent.
	web_seed_t* torrent::add_web_seed(std::string const& url
		, web_seed_entry::type_t const type
		, std::string const& auth
		, web_seed_entry::headers_t const& extra_headers
		, web_seed_flag_t const flags)
	{
		web_seed_t ent(url, type, auth, extra_headers);
		ent.ephemeral = bool(flags & ephemeral);

		// don't add duplicates
		auto const it = std::find(m_web_seeds.begin(), m_web_seeds.end(), ent);
		if (it != m_web_seeds.end()) return &*it;
		m_web_seeds.push_back(ent);
		set_need_save_resume();
		update_want_tick();
		return &m_web_seeds.back();
	}

	void torrent::set_session_paused(bool const b)
	{
		if (m_session_paused == b) return;
		bool const paused_before = is_paused();
		m_session_paused = b;

		if (paused_before == is_paused()) return;

		if (b) do_pause();
		else do_resume();
	}

	void torrent::set_paused(bool const b, pause_flags_t flags)
	{
		TORRENT_ASSERT(is_single_thread());

		// if there are no peers, there is no point in a graceful pause mode. In
		// fact, the promise to post the torrent_paused_alert exactly once is
		// maintained by the last peer to be disconnected in graceful pause mode,
		// if there are no peers, we must not enter graceful pause mode, and post
		// the torrent_paused_alert immediately instead.
		if (num_peers() == 0)
			flags &= ~torrent_handle::graceful_pause;

		if (m_paused == b)
		{
			// there is one special case here. If we are
			// currently in graceful pause mode, and we just turned into regular
			// paused mode, we need to actually pause the torrent properly
			if (m_paused == true
				&& m_graceful_pause_mode == true
				&& !(flags & torrent_handle::graceful_pause))
			{
				m_graceful_pause_mode = false;
				update_gauge();
				do_pause();
			}
			return;
		}

		bool const paused_before = is_paused();

		m_paused = b;

		// the session may still be paused, in which case
		// the effective state of the torrent did not change
		if (paused_before == is_paused()) return;

		m_graceful_pause_mode = bool(flags & torrent_handle::graceful_pause);

		if (b) do_pause(flags & torrent_handle::clear_disk_cache);
		else do_resume();
	}

	void torrent::resume()
	{
		TORRENT_ASSERT(is_single_thread());
		INVARIANT_CHECK;

		if (!m_paused
			&& m_announce_to_dht
			&& m_announce_to_trackers
			&& m_announce_to_lsd) return;

		m_announce_to_dht = true;
		m_announce_to_trackers = true;
		m_announce_to_lsd = true;
		m_paused = false;
		if (!m_session_paused) m_graceful_pause_mode = false;

		update_gauge();

		// we need to save this new state
		set_need_save_resume();

		do_resume();
	}

	void torrent::do_resume()
	{
		TORRENT_ASSERT(is_single_thread());
		if (is_paused())
		{
			update_want_tick();
			return;
		}

#ifndef TORRENT_DISABLE_EXTENSIONS
		for (auto& ext : m_extensions)
		{
			if (ext->on_resume()) return;
		}
#endif

		if (alerts().should_post<torrent_resumed_alert>())
			alerts().emplace_alert<torrent_resumed_alert>(get_handle());

		m_started = aux::time_now32();
		if (is_seed()) m_became_seed = m_started;
		if (is_finished()) m_became_finished = m_started;

		clear_error();

		if (m_state == torrent_status::checking_files
			&& m_auto_managed)
		{
			m_ses.trigger_auto_manage();
		}

		if (should_check_files()) start_checking();

		state_updated();
		update_want_peers();
		update_want_tick();
		update_want_scrape();
		update_gauge();

		if (m_state == torrent_status::checking_files) return;

		start_announcing();

		do_connect_boost();
	}

	namespace
	{
		struct timer_state
		{
			explicit timer_state(aux::listen_socket_handle s)
				: socket(std::move(s)) {}

			aux::listen_socket_handle socket;

			struct state_t
			{
				int tier = INT_MAX;
				bool found_working = false;
				bool done = false;
			};
			aux::array<state_t, num_protocols, protocol_version> state;
		};
	}

	void torrent::update_tracker_timer(time_point32 const now)
	{
		TORRENT_ASSERT(is_single_thread());
		if (!m_announcing)
		{
#ifndef TORRENT_DISABLE_LOGGING
			debug_log("*** update tracker timer: not announcing");
#endif
			return;
		}

#ifdef __clang__
#pragma clang diagnostic push
#pragma clang diagnostic ignored "-Wmissing-braces"
#endif
		aux::array<bool const, num_protocols, protocol_version> const supports_protocol{
		{
			m_info_hash.has_v1(),
			m_info_hash.has_v2()
		}};
#ifdef __clang__
#pragma clang diagnostic pop
#endif

		time_point32 next_announce = time_point32::max();

		std::vector<timer_state> listen_socket_states;

#ifndef TORRENT_DISABLE_LOGGING
		int idx = -1;
		if (should_log())
		{
			debug_log("*** update_tracker_timer: "
				"[ announce_to_all_tiers: %d announce_to_all_trackers: %d num_trackers: %d ]"
				, settings().get_bool(settings_pack::announce_to_all_tiers)
				, settings().get_bool(settings_pack::announce_to_all_trackers)
				, int(m_trackers.size()));
		}
#endif
		for (auto const& t : m_trackers)
		{
#ifndef TORRENT_DISABLE_LOGGING
			++idx;
#endif
			for (auto const& aep : t.endpoints)
			{
				auto aep_state_iter = std::find_if(listen_socket_states.begin(), listen_socket_states.end()
					, [&](timer_state const& s) { return s.socket == aep.socket; });
				if (aep_state_iter == listen_socket_states.end())
				{
					listen_socket_states.emplace_back(aep.socket);
					aep_state_iter = listen_socket_states.end() - 1;
				}
				timer_state& ep_state = *aep_state_iter;

				if (!aep.enabled) continue;
				for (protocol_version const ih : all_versions)
				{
					if (!supports_protocol[ih]) continue;

					auto& state = ep_state.state[ih];
					auto& a = aep.info_hashes[ih];

					if (state.done) continue;

#ifndef TORRENT_DISABLE_LOGGING
					if (should_log())
					{
						debug_log("*** tracker: (%d) [ep: %s ] \"%s\" ["
							" found: %d i->tier: %d tier: %d"
							" working: %d fails: %d limit: %d upd: %d ]"
							, idx, print_endpoint(aep.local_endpoint).c_str(), t.url.c_str()
							, state.found_working, t.tier, state.tier, a.is_working()
							, a.fails, t.fail_limit, a.updating);
					}
#endif

					if (settings().get_bool(settings_pack::announce_to_all_tiers)
						&& state.found_working
						&& t.tier <= state.tier
						&& state.tier != INT_MAX)
						continue;

					if (t.tier > state.tier && !settings().get_bool(settings_pack::announce_to_all_tiers)) break;
					if (a.is_working()) { state.tier = t.tier; state.found_working = false; }
					if (a.fails >= t.fail_limit && t.fail_limit != 0) continue;
					if (a.updating)
					{
						state.found_working = true;
					}
					else
					{
						time_point32 const next_tracker_announce = std::max(a.next_announce, a.min_announce);
						if (next_tracker_announce < next_announce
							&& (!state.found_working || a.is_working()))
							next_announce = next_tracker_announce;
					}
					if (a.is_working()) state.found_working = true;
					if (state.found_working
						&& !settings().get_bool(settings_pack::announce_to_all_trackers)
						&& !settings().get_bool(settings_pack::announce_to_all_tiers))
						state.done = true;
				}
			}

			if (std::all_of(listen_socket_states.begin(), listen_socket_states.end()
				, [supports_protocol](timer_state const& s) {
					for (protocol_version const ih : all_versions)
					{
						if (supports_protocol[ih] && !s.state[ih].done)
							return false;
					}
					return true;
				}))
				break;
		}

		if (next_announce <= now) next_announce = now;

#ifndef TORRENT_DISABLE_LOGGING
		debug_log("*** update tracker timer: next_announce < now %d"
			" m_waiting_tracker: %d next_announce_in: %d"
			, next_announce <= now, m_waiting_tracker
			, int(total_seconds(next_announce - now)));
#endif

		// don't re-issue the timer if it's the same expiration time as last time
		// if m_waiting_tracker is 0, expires_at() is undefined
		if (m_waiting_tracker && m_tracker_timer.expiry() == next_announce) return;

		m_tracker_timer.expires_at(next_announce);
		ADD_OUTSTANDING_ASYNC("tracker::on_tracker_announce");
		++m_waiting_tracker;
		m_tracker_timer.async_wait([self = shared_from_this()](error_code const& e)
			{ self->wrap(&torrent::on_tracker_announce, e); });
	}

	void torrent::start_announcing()
	{
		TORRENT_ASSERT(is_single_thread());
		TORRENT_ASSERT(state() != torrent_status::checking_files);
		if (is_paused())
		{
#ifndef TORRENT_DISABLE_LOGGING
			debug_log("start_announcing(), paused");
#endif
			return;
		}
		// if we don't have metadata, we need to announce
		// before checking files, to get peers to
		// request the metadata from
		if (!m_files_checked && valid_metadata())
		{
#ifndef TORRENT_DISABLE_LOGGING
			debug_log("start_announcing(), files not checked (with valid metadata)");
#endif
			return;
		}
		if (m_announcing) return;

		m_announcing = true;

#ifndef TORRENT_DISABLE_DHT
		if ((!m_peer_list || m_peer_list->num_peers() < 50) && m_ses.dht())
		{
			// we don't have any peers, prioritize
			// announcing this torrent with the DHT
			m_ses.prioritize_dht(shared_from_this());
		}
#endif

		if (!m_trackers.empty())
		{
			// tell the tracker that we're back
			for (auto& t : m_trackers) t.reset();
		}

		// reset the stats, since from the tracker's
		// point of view, this is a new session
		m_total_failed_bytes = 0;
		m_total_redundant_bytes = 0;
		m_stat.clear();

		update_want_tick();

		announce_with_tracker();

		lsd_announce();
	}

	void torrent::stop_announcing()
	{
		TORRENT_ASSERT(is_single_thread());
		if (!m_announcing) return;

		m_tracker_timer.cancel();

		m_announcing = false;

		time_point32 const now = aux::time_now32();
		for (auto& t : m_trackers)
		{
			for (auto& aep : t.endpoints)
			{
				for (auto& a : aep.info_hashes)
				{
					a.next_announce = now;
					a.min_announce = now;
				}
			}
		}
		announce_with_tracker(event_t::stopped);
	}

	seconds32 torrent::finished_time() const
	{
		if(!is_finished() || is_paused())
			return m_finished_time;

		return m_finished_time + duration_cast<seconds32>(
			aux::time_now() - m_became_finished);
	}

	seconds32 torrent::active_time() const
	{
		if(is_paused())
			return m_active_time;

		// m_active_time does not account for the current "session", just the
		// time before we last started this torrent. To get the current time, we
		// need to add the time since we started it
		return m_active_time + duration_cast<seconds32>(
			aux::time_now() - m_started);
	}

	seconds32 torrent::seeding_time() const
	{
		if(!is_seed() || is_paused())
			return m_seeding_time;
		// m_seeding_time does not account for the current "session", just the
		// time before we last started this torrent. To get the current time, we
		// need to add the time since we started it
		return m_seeding_time + duration_cast<seconds32>(
			aux::time_now() - m_became_seed);
	}

	seconds32 torrent::upload_mode_time() const
	{
		if(!m_upload_mode)
			return seconds32(0);

		return aux::time_now32() - m_upload_mode_time;
	}

	void torrent::second_tick(int const tick_interval_ms)
	{
		TORRENT_ASSERT(want_tick());
		TORRENT_ASSERT(is_single_thread());
		INVARIANT_CHECK;

		auto self = shared_from_this();

#ifndef TORRENT_DISABLE_EXTENSIONS
		for (auto const& ext : m_extensions)
		{
			ext->tick();
		}

		if (m_abort) return;
#endif

		// if we're in upload only mode and we're auto-managed
		// leave upload mode every 10 minutes hoping that the error
		// condition has been fixed
		if (m_upload_mode && m_auto_managed && upload_mode_time() >=
			seconds(settings().get_int(settings_pack::optimistic_disk_retry)))
		{
			set_upload_mode(false);
		}

		if (is_paused() && !m_graceful_pause_mode)
		{
			// let the stats fade out to 0
			// check the rate before ticking the stats so that the last update is sent
			// with the rate equal to zero
			if (m_stat.low_pass_upload_rate() > 0 || m_stat.low_pass_download_rate() > 0)
				state_updated();
			m_stat.second_tick(tick_interval_ms);

			// the low pass transfer rate may just have dropped to 0
			update_want_tick();

			return;
		}

		if (settings().get_bool(settings_pack::rate_limit_ip_overhead))
		{
			int const up_limit = upload_limit();
			int const down_limit = download_limit();

			if (down_limit > 0
				&& m_stat.download_ip_overhead() >= down_limit
				&& alerts().should_post<performance_alert>())
			{
				alerts().emplace_alert<performance_alert>(get_handle()
					, performance_alert::download_limit_too_low);
			}

			if (up_limit > 0
				&& m_stat.upload_ip_overhead() >= up_limit
				&& alerts().should_post<performance_alert>())
			{
				alerts().emplace_alert<performance_alert>(get_handle()
					, performance_alert::upload_limit_too_low);
			}
		}

#ifndef TORRENT_DISABLE_STREAMING
		// ---- TIME CRITICAL PIECES ----

#if TORRENT_DEBUG_STREAMING > 0
		std::vector<partial_piece_info> queue;
		get_download_queue(&queue);

		std::vector<peer_info> peer_list;
		get_peer_info(peer_list);

		std::sort(queue.begin(), queue.end(), [](partial_piece_info const& lhs, partial_piece_info const& rhs)
			{ return lhs.piece_index < rhs.piece_index;; });

		std::printf("average piece download time: %.2f s (+/- %.2f s)\n"
			, m_average_piece_time / 1000.f
			, m_piece_time_deviation / 1000.f);
		for (auto& i : queue)
		{
			extern void print_piece(libtorrent::partial_piece_info* pp
				, std::vector<libtorrent::peer_info> const& peers
				, std::vector<time_critical_piece> const& time_critical);

			print_piece(&i, peer_list, m_time_critical_pieces);
		}
#endif // TORRENT_DEBUG_STREAMING

		if (!m_time_critical_pieces.empty() && !upload_mode())
		{
			request_time_critical_pieces();
		}
#endif // TORRENT_DISABLE_STREAMING

		// ---- WEB SEEDS ----

		maybe_connect_web_seeds();

		m_swarm_last_seen_complete = m_last_seen_complete;
		for (auto p : m_connections)
		{
			TORRENT_INCREMENT(m_iterating_connections);

			// look for the peer that saw a seed most recently
			m_swarm_last_seen_complete = std::max(p->last_seen_complete(), m_swarm_last_seen_complete);

			// updates the peer connection's ul/dl bandwidth
			// resource requests
			p->second_tick(tick_interval_ms);
		}
#if TORRENT_ABI_VERSION <= 2
		if (m_ses.alerts().should_post<stats_alert>())
			m_ses.alerts().emplace_alert<stats_alert>(get_handle(), tick_interval_ms, m_stat);
#endif

		m_total_uploaded += m_stat.last_payload_uploaded();
		m_total_downloaded += m_stat.last_payload_downloaded();
		m_stat.second_tick(tick_interval_ms);

		// these counters are saved in the resume data, since they updated
		// we need to save the resume data too
		m_need_save_resume_data = true;

		// if the rate is 0, there's no update because of network transfers
		if (m_stat.low_pass_upload_rate() > 0 || m_stat.low_pass_download_rate() > 0)
			state_updated();

		// this section determines whether the torrent is active or not. When it
		// changes state, it may also trigger the auto-manage logic to reconsider
		// which torrents should be queued and started. There is a low pass
		// filter in order to avoid flapping (auto_manage_startup).
		bool is_inactive = is_inactive_internal();

		if (settings().get_bool(settings_pack::dont_count_slow_torrents))
		{
			if (is_inactive != m_inactive && !m_pending_active_change)
			{
				int const delay = settings().get_int(settings_pack::auto_manage_startup);
				m_inactivity_timer.expires_after(seconds(delay));
				m_inactivity_timer.async_wait([self](error_code const& ec) {
					self->wrap(&torrent::on_inactivity_tick, ec); });
				m_pending_active_change = true;
			}
			else if (is_inactive == m_inactive
				&& m_pending_active_change)
			{
				m_inactivity_timer.cancel();
			}
		}

		// want_tick depends on whether the low pass transfer rates are non-zero
		// or not. They may just have turned zero in this last tick.
		update_want_tick();
	}

	bool torrent::is_inactive_internal() const
	{
		if (is_finished())
			return m_stat.upload_payload_rate()
				< settings().get_int(settings_pack::inactive_up_rate);
		else
			return m_stat.download_payload_rate()
				< settings().get_int(settings_pack::inactive_down_rate);
	}

	void torrent::on_inactivity_tick(error_code const& ec) try
	{
		m_pending_active_change = false;

		if (ec) return;

		bool const is_inactive = is_inactive_internal();
		if (is_inactive == m_inactive) return;

		m_inactive = is_inactive;

		update_state_list();
		update_want_tick();

		if (settings().get_bool(settings_pack::dont_count_slow_torrents))
			m_ses.trigger_auto_manage();
	}
	catch (...) { handle_exception(); }

	namespace {
		int zero_or(int const val, int const def_val)
		{ return (val <= 0) ? def_val : val; }
	}

	void torrent::maybe_connect_web_seeds()
	{
		if (m_abort) return;

		// if we have everything we want we don't need to connect to any web-seed
		if (m_web_seeds.empty()
			|| is_finished()
			|| !m_files_checked
			|| num_peers() >= int(m_max_connections)
			|| m_ses.num_connections() >= settings().get_int(settings_pack::connections_limit))
		{
			return;
		}

		// when set to unlimited, use 100 as the limit
		int limit = zero_or(settings().get_int(settings_pack::max_web_seed_connections)
			, 100);

		auto const now = aux::time_now32();

		// keep trying web-seeds if there are any
		// first find out which web seeds we are connected to
		for (auto i = m_web_seeds.begin(); i != m_web_seeds.end() && limit > 0;)
		{
			auto const w = i++;
			if (w->removed || w->retry > now || !w->interesting)
				continue;

			--limit;
			if (w->peer_info.connection || w->resolving)
				continue;

			connect_to_url_seed(w);
		}
	}

#ifndef TORRENT_DISABLE_SHARE_MODE
	void torrent::recalc_share_mode()
	{
		TORRENT_ASSERT(share_mode());
		if (is_seed()) return;

		int const pieces_in_torrent = m_torrent_file->num_pieces();
		int num_seeds = 0;
		int num_peers = 0;
		int num_downloaders = 0;
		int missing_pieces = 0;
		int num_interested = 0;
		for (auto const p : m_connections)
		{
			TORRENT_INCREMENT(m_iterating_connections);
			if (p->is_connecting()) continue;
			if (p->is_disconnecting()) continue;
			++num_peers;
			if (p->is_seed())
			{
				++num_seeds;
				continue;
			}

			if (p->share_mode()) continue;
			if (p->upload_only()) continue;

			if (p->is_peer_interested()) ++num_interested;

			++num_downloaders;
			missing_pieces += pieces_in_torrent - p->num_have_pieces();
		}

		if (num_peers == 0) return;

		if (num_seeds * 100 / num_peers > 50
			&& (num_peers * 100 / m_max_connections > 90
				|| num_peers > 20))
		{
			// we are connected to more than 50% seeds (and we're beyond
			// 90% of the max number of connections). That will
			// limit our ability to upload. We need more downloaders.
			// disconnect some seeds so that we don't have more than 50%
			int const to_disconnect = num_seeds - num_peers / 2;
			aux::vector<peer_connection*> seeds;
			seeds.reserve(num_seeds);
			std::copy_if(m_connections.begin(), m_connections.end(), std::back_inserter(seeds)
				, [](peer_connection const* p) { return p->is_seed(); });

			aux::random_shuffle(seeds);
			TORRENT_ASSERT(to_disconnect <= seeds.end_index());
			for (auto const& p : span<peer_connection*>(seeds).first(to_disconnect))
				p->disconnect(errors::upload_upload_connection, operation_t::bittorrent);
		}

		if (num_downloaders == 0) return;

		// assume that the seeds are about as fast as us. During the time
		// we can download one piece, and upload one piece, each seed
		// can upload two pieces.
		missing_pieces -= 2 * num_seeds;

		if (missing_pieces <= 0) return;

		// missing_pieces represents our opportunity to download pieces
		// and share them more than once each

		// now, download at least one piece, otherwise download one more
		// piece if our downloaded (and downloading) pieces is less than 50%
		// of the uploaded bytes
		int const num_downloaded_pieces = std::max(m_picker->have().num_pieces
			, m_picker->want().num_pieces);

		if (std::int64_t(num_downloaded_pieces) * m_torrent_file->piece_length()
			* settings().get_int(settings_pack::share_mode_target) > m_total_uploaded
			&& num_downloaded_pieces > 0)
			return;

		// don't have more pieces downloading in parallel than 5% of the total
		// number of pieces we have downloaded
		if (m_picker->get_download_queue_size() > num_downloaded_pieces / 20)
			return;

		// one more important property is that there are enough pieces
		// that more than one peer wants to download
		// make sure that there are enough downloaders for the rarest
		// piece. Go through all pieces, figure out which one is the rarest
		// and how many peers that has that piece

		aux::vector<piece_index_t> rarest_pieces;

		int const num_pieces = m_torrent_file->num_pieces();
		int rarest_rarity = INT_MAX;
		for (piece_index_t i(0); i < piece_index_t(num_pieces); ++i)
		{
			piece_picker::piece_stats_t ps = m_picker->piece_stats(i);
			if (ps.peer_count == 0) continue;
			if (ps.priority == 0 && (ps.have || ps.downloading))
			{
				m_picker->set_piece_priority(i, default_priority);
				continue;
			}
			// don't count pieces we already have or are trying to download
			if (ps.priority > 0 || ps.have) continue;
			if (ps.peer_count > rarest_rarity) continue;
			if (ps.peer_count == rarest_rarity)
			{
				rarest_pieces.push_back(i);
				continue;
			}

			rarest_pieces.clear();
			rarest_rarity = ps.peer_count;
			rarest_pieces.push_back(i);
		}

		update_gauge();
		update_want_peers();

		// now, rarest_pieces is a list of all pieces that are the rarest ones.
		// and rarest_rarity is the number of peers that have the rarest pieces

		// if there's only a single peer that doesn't have the rarest piece
		// it's impossible for us to download one piece and upload it
		// twice. i.e. we cannot get a positive share ratio
		if (num_peers - rarest_rarity
			< settings().get_int(settings_pack::share_mode_target))
			return;

		// now, pick one of the rarest pieces to download
		int const pick = int(random(aux::numeric_cast<std::uint32_t>(rarest_pieces.end_index() - 1)));
		bool const was_finished = is_finished();
		m_picker->set_piece_priority(rarest_pieces[pick], default_priority);
		update_gauge();
		update_peer_interest(was_finished);
		update_want_peers();
	}
#endif // TORRENT_DISABLE_SHARE_MODE

	void torrent::sent_bytes(int const bytes_payload, int const bytes_protocol)
	{
		m_stat.sent_bytes(bytes_payload, bytes_protocol);
		m_ses.sent_bytes(bytes_payload, bytes_protocol);
	}

	void torrent::received_bytes(int const bytes_payload, int const bytes_protocol)
	{
		m_stat.received_bytes(bytes_payload, bytes_protocol);
		m_ses.received_bytes(bytes_payload, bytes_protocol);
	}

	void torrent::trancieve_ip_packet(int const bytes, bool const ipv6)
	{
		m_stat.trancieve_ip_packet(bytes, ipv6);
		m_ses.trancieve_ip_packet(bytes, ipv6);
	}

	void torrent::sent_syn(bool const ipv6)
	{
		m_stat.sent_syn(ipv6);
		m_ses.sent_syn(ipv6);
	}

	void torrent::received_synack(bool const ipv6)
	{
		m_stat.received_synack(ipv6);
		m_ses.received_synack(ipv6);
	}

#ifndef TORRENT_DISABLE_STREAMING

#if TORRENT_DEBUG_STREAMING > 0
	char const* esc(char const* code)
	{
		// this is a silly optimization
		// to avoid copying of strings
		int const num_strings = 200;
		static char buf[num_strings][20];
		static int round_robin = 0;
		char* ret = buf[round_robin];
		++round_robin;
		if (round_robin >= num_strings) round_robin = 0;
		ret[0] = '\033';
		ret[1] = '[';
		int i = 2;
		int j = 0;
		while (code[j]) ret[i++] = code[j++];
		ret[i++] = 'm';
		ret[i++] = 0;
		return ret;
	}

	int peer_index(libtorrent::tcp::endpoint addr
		, std::vector<libtorrent::peer_info> const& peers)
	{
		std::vector<peer_info>::const_iterator i = std::find_if(peers.begin()
			, peers.end(), std::bind(&peer_info::ip, _1) == addr);
		if (i == peers.end()) return -1;

		return i - peers.begin();
	}

	void print_piece(libtorrent::partial_piece_info* pp
		, std::vector<libtorrent::peer_info> const& peers
		, std::vector<time_critical_piece> const& time_critical)
	{
		time_point const now = clock_type::now();

		float deadline = 0.f;
		float last_request = 0.f;
		int timed_out = -1;

		int piece = pp->piece_index;
		std::vector<time_critical_piece>::const_iterator i
			= std::find_if(time_critical.begin(), time_critical.end()
				, std::bind(&time_critical_piece::piece, _1) == piece);
		if (i != time_critical.end())
		{
			deadline = total_milliseconds(i->deadline - now) / 1000.f;
			if (i->last_requested == min_time())
				last_request = -1;
			else
				last_request = total_milliseconds(now - i->last_requested) / 1000.f;
			timed_out = i->timed_out;
		}

		int num_blocks = pp->blocks_in_piece;

		std::printf("%5d: [", piece);
		for (int j = 0; j < num_blocks; ++j)
		{
			int index = pp ? peer_index(pp->blocks[j].peer(), peers) % 36 : -1;
			char chr = '+';
			if (index >= 0)
				chr = (index < 10)?'0' + index:'A' + index - 10;

			char const* color = "";
			char const* multi_req = "";

			if (pp->blocks[j].num_peers > 1)
				multi_req = esc("1");

			if (pp->blocks[j].bytes_progress > 0
				&& pp->blocks[j].state == block_info::requested)
			{
				color = esc("33;7");
				chr = '0' + (pp->blocks[j].bytes_progress * 10 / pp->blocks[j].block_size);
			}
			else if (pp->blocks[j].state == block_info::finished) color = esc("32;7");
			else if (pp->blocks[j].state == block_info::writing) color = esc("36;7");
			else if (pp->blocks[j].state == block_info::requested) color = esc("0");
			else { color = esc("0"); chr = ' '; }

			std::printf("%s%s%c%s", color, multi_req, chr, esc("0"));
		}
		std::printf("%s]", esc("0"));
		if (deadline != 0.f)
			std::printf(" deadline: %f last-req: %f timed_out: %d\n"
				, deadline, last_request, timed_out);
		else
			std::printf("\n");
	}
#endif // TORRENT_DEBUG_STREAMING

	namespace {

	struct busy_block_t
	{
		int peers;
		int index;
		bool operator<(busy_block_t const& rhs) const { return peers < rhs.peers; }
	};

	void pick_busy_blocks(piece_picker const* picker
		, piece_index_t const piece
		, int const blocks_in_piece
		, int const timed_out
		, std::vector<piece_block>& interesting_blocks
		, piece_picker::downloading_piece const& pi)
	{
		// if there aren't any free blocks in the piece, and the piece is
		// old enough, we may switch into busy mode for this piece. In this
		// case busy_blocks and busy_count are set to contain the eligible
		// busy blocks we may pick
		// first, figure out which blocks are eligible for picking
		// in "busy-mode"
		TORRENT_ALLOCA(busy_blocks, busy_block_t, blocks_in_piece);
		int busy_count = 0;

		// pick busy blocks from the piece
		int idx = -1;
		for (auto const& info : picker->blocks_for_piece(pi))
		{
			++idx;
			// only consider blocks that have been requested
			// and we're still waiting for them
			if (info.state != piece_picker::block_info::state_requested)
				continue;

			piece_block b(piece, idx);

			// only allow a single additional request per block, in order
			// to spread it out evenly across all stalled blocks
			if (int(info.num_peers) > timed_out)
				continue;

			busy_blocks[busy_count].peers = info.num_peers;
			busy_blocks[busy_count].index = idx;
			++busy_count;

#if TORRENT_DEBUG_STREAMING > 1
			std::printf(" [%d (%d)]", b.block_index, info.num_peers);
#endif
		}
#if TORRENT_DEBUG_STREAMING > 1
		std::printf("\n");
#endif

		busy_blocks = busy_blocks.first(busy_count);

		// then sort blocks by the number of peers with requests
		// to the blocks (request the blocks with the fewest peers
		// first)
		std::sort(busy_blocks.begin(), busy_blocks.end());

		// then insert them into the interesting_blocks vector
		for (auto const& block : busy_blocks)
			interesting_blocks.emplace_back(piece, block.index);
	}

	void pick_time_critical_block(std::vector<peer_connection*>& peers
		, std::vector<peer_connection*>& ignore_peers
		, std::set<peer_connection*>& peers_with_requests
		, piece_picker::downloading_piece const& pi
		, time_critical_piece* i
		, piece_picker const* picker
		, int const blocks_in_piece
		, int const timed_out)
	{
		std::vector<piece_block> interesting_blocks;
		std::vector<piece_block> backup1;
		std::vector<piece_block> backup2;
		std::vector<piece_index_t> ignore;

		time_point const now = aux::time_now();

		// loop until every block has been requested from this piece (i->piece)
		do
		{
			// if this peer's download time exceeds 2 seconds, we're done.
			// We don't want to build unreasonably long request queues
			if (!peers.empty() && peers[0]->download_queue_time() > milliseconds(2000))
			{
#if TORRENT_DEBUG_STREAMING > 1
				std::printf("queue time: %d ms, done\n"
					, int(total_milliseconds(peers[0]->download_queue_time())));
#endif
				break;
			}

			// pick the peer with the lowest download_queue_time that has i->piece
			auto p = std::find_if(peers.begin(), peers.end()
				, std::bind(&peer_connection::has_piece, _1, i->piece));

			// obviously we'll have to skip it if we don't have a peer that has
			// this piece
			if (p == peers.end())
			{
#if TORRENT_DEBUG_STREAMING > 1
				std::printf("out of peers, done\n");
#endif
				break;
			}
			peer_connection& c = **p;

			interesting_blocks.clear();
			backup1.clear();
			backup2.clear();

			// specifically request blocks with no affinity towards fast or slow
			// pieces. If we would, the picked block might end up in one of
			// the backup lists
			picker->add_blocks(i->piece, c.get_bitfield(), interesting_blocks
				, backup1, backup2, blocks_in_piece, 0, c.peer_info_struct()
				, ignore, {});

			interesting_blocks.insert(interesting_blocks.end()
				, backup1.begin(), backup1.end());
			interesting_blocks.insert(interesting_blocks.end()
				, backup2.begin(), backup2.end());

			bool busy_mode = false;

			if (interesting_blocks.empty())
			{
				busy_mode = true;

#if TORRENT_DEBUG_STREAMING > 1
				std::printf("interesting_blocks.empty()\n");
#endif

				// there aren't any free blocks to pick, and the piece isn't
				// old enough to pick busy blocks yet. break to continue to
				// the next piece.
				if (timed_out == 0)
				{
#if TORRENT_DEBUG_STREAMING > 1
					std::printf("not timed out, moving on to next piece\n");
#endif
					break;
				}

#if TORRENT_DEBUG_STREAMING > 1
				std::printf("pick busy blocks\n");
#endif

				pick_busy_blocks(picker, i->piece, blocks_in_piece, timed_out
					, interesting_blocks, pi);
			}

			// we can't pick anything from this piece, we're done with it.
			// move on to the next one
			if (interesting_blocks.empty()) break;

			piece_block const b = interesting_blocks.front();

			// in busy mode we need to make sure we don't do silly
			// things like requesting the same block twice from the
			// same peer
			std::vector<pending_block> const& dq = c.download_queue();

			bool const already_requested = std::find_if(dq.begin(), dq.end()
				, aux::has_block(b)) != dq.end();

			if (already_requested)
			{
				// if the piece is stalled, we may end up picking a block
				// that we've already requested from this peer. If so, we should
				// simply disregard this peer from this piece, since this peer
				// is likely to be causing the stall. We should request it
				// from the next peer in the list
				// the peer will be put back in the set for the next piece
				ignore_peers.push_back(*p);
				peers.erase(p);
#if TORRENT_DEBUG_STREAMING > 1
				std::printf("piece already requested by peer, try next peer\n");
#endif
				// try next peer
				continue;
			}

			std::vector<pending_block> const& rq = c.request_queue();

			bool const already_in_queue = std::find_if(rq.begin(), rq.end()
				, aux::has_block(b)) != rq.end();

			if (already_in_queue)
			{
				if (!c.make_time_critical(b))
				{
#if TORRENT_DEBUG_STREAMING > 1
					std::printf("piece already time-critical and in queue for peer, trying next peer\n");
#endif
					ignore_peers.push_back(*p);
					peers.erase(p);
					continue;
				}
				i->last_requested = now;

#if TORRENT_DEBUG_STREAMING > 1
				std::printf("piece already in queue for peer, making time-critical\n");
#endif

				// we inserted a new block in the request queue, this
				// makes us actually send it later
				peers_with_requests.insert(peers_with_requests.begin(), &c);
			}
			else
			{
				if (!c.add_request(b, peer_connection::time_critical
					| (busy_mode ? peer_connection::busy : request_flags_t{})))
				{
#if TORRENT_DEBUG_STREAMING > 1
					std::printf("failed to request block [%d, %d]\n"
						, b.piece_index, b.block_index);
#endif
					ignore_peers.push_back(*p);
					peers.erase(p);
					continue;
				}

#if TORRENT_DEBUG_STREAMING > 1
				std::printf("requested block [%d, %d]\n"
					, b.piece_index, b.block_index);
#endif
				peers_with_requests.insert(peers_with_requests.begin(), &c);
			}

			if (!busy_mode) i->last_requested = now;

			if (i->first_requested == min_time()) i->first_requested = now;

			if (!c.can_request_time_critical())
			{
#if TORRENT_DEBUG_STREAMING > 1
				std::printf("peer cannot pick time critical pieces\n");
#endif
				peers.erase(p);
				// try next peer
				continue;
			}

			// resort p, since it will have a higher download_queue_time now
			while (p != peers.end()-1 && (*p)->download_queue_time()
				> (*(p+1))->download_queue_time())
			{
				std::iter_swap(p, p+1);
				++p;
			}
		} while (!interesting_blocks.empty());
	}

	} // anonymous namespace

	void torrent::request_time_critical_pieces()
	{
		TORRENT_ASSERT(is_single_thread());
		TORRENT_ASSERT(!upload_mode());

		// build a list of peers and sort it by download_queue_time
		// we use this sorted list to determine which peer we should
		// request a block from. The earlier a peer is in the list,
		// the sooner we will fully download the block we request.
		aux::vector<peer_connection*> peers;
		peers.reserve(num_peers());

		// some peers are marked as not being able to request time critical
		// blocks from. For instance, peers that have choked us, peers that are
		// on parole (i.e. they are believed to have sent us bad data), peers
		// that are being disconnected, in upload mode etc.
		std::remove_copy_if(m_connections.begin(), m_connections.end()
			, std::back_inserter(peers), [] (peer_connection* p)
			{ return !p->can_request_time_critical(); });

		// sort by the time we believe it will take this peer to send us all
		// blocks we've requested from it. The shorter time, the better candidate
		// it is to request a time critical block from.
		std::sort(peers.begin(), peers.end()
			, [] (peer_connection const* lhs, peer_connection const* rhs)
			{ return lhs->download_queue_time(16*1024) < rhs->download_queue_time(16*1024); });

		// remove the bottom 10% of peers from the candidate set.
		// this is just to remove outliers that might stall downloads
		int const new_size = (peers.end_index() * 9 + 9) / 10;
		TORRENT_ASSERT(new_size <= peers.end_index());
		peers.resize(new_size);

		// remember all the peers we issued requests to, so we can commit them
		// at the end of this function. Instead of sending the requests right
		// away, we batch them up and send them in a single write to the TCP
		// socket, increasing the chance that they will all be sent in the same
		// packet.
		std::set<peer_connection*> peers_with_requests;

		// peers that should be temporarily ignored for a specific piece
		// in order to give priority to other peers. They should be used for
		// subsequent pieces, so they are stored in this vector until the
		// piece is done
		std::vector<peer_connection*> ignore_peers;

		time_point const now = clock_type::now();

		// now, iterate over all time critical pieces, in order of importance, and
		// request them from the peers, in order of responsiveness. i.e. request
		// the most time critical pieces from the fastest peers.
		bool first_piece{true};
		for (auto& i : m_time_critical_pieces)
		{
#if TORRENT_DEBUG_STREAMING > 1
			std::printf("considering %d\n", i->piece);
#endif

			if (peers.empty())
			{
#if TORRENT_DEBUG_STREAMING > 1
				std::printf("out of peers, done\n");
#endif
				break;
			}

			// the +1000 is to compensate for the fact that we only call this
			// function once per second, so if we need to request it 500 ms from
			// now, we should request it right away
			if (!first_piece && i.deadline > now
				+ milliseconds(m_average_piece_time + m_piece_time_deviation * 4 + 1000))
			{
				// don't request pieces whose deadline is too far in the future
				// this is one of the termination conditions. We don't want to
				// send requests for all pieces in the torrent right away
#if TORRENT_DEBUG_STREAMING > 0
				std::printf("reached deadline horizon [%f + %f * 4 + 1]\n"
					, m_average_piece_time / 1000.f
					, m_piece_time_deviation / 1000.f);
#endif
				break;
			}
			first_piece = false;

			piece_picker::downloading_piece pi;
			m_picker->piece_info(i.piece, pi);

			// the number of "times" this piece has timed out.
			int timed_out = 0;

			int const blocks_in_piece = m_picker->blocks_in_piece(i.piece);

#if TORRENT_DEBUG_STREAMING > 0
			i.timed_out = timed_out;
#endif
			int const free_to_request = blocks_in_piece
				- pi.finished - pi.writing - pi.requested;

			if (free_to_request == 0)
			{
				if (i.last_requested == min_time())
					i.last_requested = now;

				// if it's been more than half of the typical download time
				// of a piece since we requested the last block, allow
				// one more request per block
				if (m_average_piece_time > 0)
					timed_out = int(total_milliseconds(now - i.last_requested)
						/ std::max(int(m_average_piece_time + m_piece_time_deviation / 2), 1));

#if TORRENT_DEBUG_STREAMING > 0
				i.timed_out = timed_out;
#endif
				// every block in this piece is already requested
				// there's no need to consider this piece, unless it
				// appears to be stalled.
				if (pi.requested == 0 || timed_out == 0)
				{
#if TORRENT_DEBUG_STREAMING > 1
					std::printf("skipping %d (full) [req: %d timed_out: %d ]\n"
						, i.piece, pi.requested
						, timed_out);
#endif

					// if requested is 0, it means all blocks have been received, and
					// we're just waiting for it to flush them to disk.
					// if last_requested is recent enough, we should give it some
					// more time
					// skip to the next piece
					continue;
				}

				// it's been too long since we requested the last block from
				// this piece. Allow re-requesting blocks from this piece
#if TORRENT_DEBUG_STREAMING > 1
				std::printf("timed out [average-piece-time: %d ms ]\n"
					, m_average_piece_time);
#endif
			}

			// pick all blocks for this piece. the peers list is kept up to date
			// and sorted. when we issue a request to a peer, its download queue
			// time will increase and it may need to be bumped in the peers list,
			// since it's ordered by download queue time
			pick_time_critical_block(peers, ignore_peers
				, peers_with_requests
				, pi, &i, m_picker.get()
				, blocks_in_piece, timed_out);

			// put back the peers we ignored into the peer list for the next piece
			if (!ignore_peers.empty())
			{
				peers.insert(peers.begin(), ignore_peers.begin(), ignore_peers.end());
				ignore_peers.clear();

				// TODO: instead of resorting the whole list, insert the peers
				// directly into the right place
				std::sort(peers.begin(), peers.end()
					, [] (peer_connection const* lhs, peer_connection const* rhs)
					{ return lhs->download_queue_time(16*1024) < rhs->download_queue_time(16*1024); });
			}

			// if this peer's download time exceeds 2 seconds, we're done.
			// We don't want to build unreasonably long request queues
			if (!peers.empty() && peers[0]->download_queue_time() > milliseconds(2000))
				break;
		}

		// commit all the time critical requests
		for (auto p : peers_with_requests)
		{
			p->send_block_requests();
		}
	}
#endif // TORRENT_DISABLE_STREAMING

	std::set<std::string> torrent::web_seeds(web_seed_entry::type_t const type) const
	{
		TORRENT_ASSERT(is_single_thread());
		std::set<std::string> ret;
		for (auto const& s : m_web_seeds)
		{
			if (s.peer_info.banned) continue;
			if (s.removed) continue;
			if (s.type != type) continue;
			ret.insert(s.url);
		}
		return ret;
	}

	void torrent::remove_web_seed(std::string const& url, web_seed_entry::type_t const type)
	{
		auto const i = std::find_if(m_web_seeds.begin(), m_web_seeds.end()
			, [&] (web_seed_t const& w) { return w.url == url && w.type == type; });

		if (i != m_web_seeds.end())
		{
			remove_web_seed_iter(i);
			set_need_save_resume();
		}
	}

	void torrent::disconnect_web_seed(peer_connection* p)
	{
		auto const i = std::find_if(m_web_seeds.begin(), m_web_seeds.end()
			, [p] (web_seed_t const& ws) { return ws.peer_info.connection == p; });

		// this happens if the web server responded with a redirect
		// or with something incorrect, so that we removed the web seed
		// immediately, before we disconnected
		if (i == m_web_seeds.end()) return;

		TORRENT_ASSERT(i->resolving == false);

		TORRENT_ASSERT(i->peer_info.connection);
		i->peer_info.connection = nullptr;
	}

	void torrent::remove_web_seed_conn(peer_connection* p, error_code const& ec
		, operation_t const op, disconnect_severity_t const error)
	{
		auto const i = std::find_if(m_web_seeds.begin(), m_web_seeds.end()
			, [p] (web_seed_t const& ws) { return ws.peer_info.connection == p; });

		TORRENT_ASSERT(i != m_web_seeds.end());
		if (i == m_web_seeds.end()) return;

		auto* peer = static_cast<peer_connection*>(i->peer_info.connection);
		if (peer != nullptr)
		{
			// if we have a connection for this web seed, we also need to
			// disconnect it and clear its reference to the peer_info object
			// that's part of the web_seed_t we're about to remove
			TORRENT_ASSERT(peer->m_in_use == 1337);
			peer->disconnect(ec, op, error);
			peer->set_peer_info(nullptr);
		}
		remove_web_seed_iter(i);
	}

	void torrent::retry_web_seed(peer_connection* p, boost::optional<seconds32> const retry)
	{
		TORRENT_ASSERT(is_single_thread());
		auto const i = std::find_if(m_web_seeds.begin(), m_web_seeds.end()
			, [p] (web_seed_t const& ws) { return ws.peer_info.connection == p; });

		TORRENT_ASSERT(i != m_web_seeds.end());
		if (i == m_web_seeds.end()) return;
		if (i->removed) return;
		i->retry = aux::time_now32() + value_or(retry, seconds32(
			settings().get_int(settings_pack::urlseed_wait_retry)));
	}

	torrent_state torrent::get_peer_list_state()
	{
		torrent_state ret;
		ret.is_paused = is_paused();
		ret.is_finished = is_finished();
		ret.allow_multiple_connections_per_ip = settings().get_bool(settings_pack::allow_multiple_connections_per_ip);
		ret.max_peerlist_size = is_paused()
			? settings().get_int(settings_pack::max_paused_peerlist_size)
			: settings().get_int(settings_pack::max_peerlist_size);
		ret.min_reconnect_time = settings().get_int(settings_pack::min_reconnect_time);

		ret.ip = m_ses.external_address();
		ret.port = m_ses.listen_port();
		ret.max_failcount = settings().get_int(settings_pack::max_failcount);
		return ret;
	}

	bool torrent::try_connect_peer()
	{
		TORRENT_ASSERT(is_single_thread());
		TORRENT_ASSERT(want_peers());

		torrent_state st = get_peer_list_state();
		need_peer_list();
		torrent_peer* p = m_peer_list->connect_one_peer(m_ses.session_time(), &st);
		peers_erased(st.erased);
		inc_stats_counter(counters::connection_attempt_loops, st.loop_counter);

		if (p == nullptr)
		{
			m_stats_counters.inc_stats_counter(counters::no_peer_connection_attempts);
			update_want_peers();
			return false;
		}

		if (!connect_to_peer(p))
		{
			m_stats_counters.inc_stats_counter(counters::missed_connection_attempts);
			m_peer_list->inc_failcount(p);
			update_want_peers();
			return false;
		}
		update_want_peers();

		return true;
	}

	torrent_peer* torrent::add_peer(tcp::endpoint const& adr
		, peer_source_flags_t const source, pex_flags_t flags)
	{
		TORRENT_ASSERT(is_single_thread());

		TORRENT_ASSERT(info_hash().has_v2() || !(flags & pex_lt_v2));

#ifndef TORRENT_DISABLE_DHT
		if (source != peer_info::resume_data)
		{
			// try to send a DHT ping to this peer
			// as well, to figure out if it supports
			// DHT (uTorrent and BitComet don't
			// advertise support)
			session().add_dht_node({adr.address(), adr.port()});
		}
#endif

		if (m_apply_ip_filter
			&& m_ip_filter
			&& m_ip_filter->access(adr.address()) & ip_filter::blocked)
		{
			if (alerts().should_post<peer_blocked_alert>())
				alerts().emplace_alert<peer_blocked_alert>(get_handle()
					, adr, peer_blocked_alert::ip_filter);

#ifndef TORRENT_DISABLE_EXTENSIONS
			notify_extension_add_peer(adr, source, torrent_plugin::filtered);
#endif
			return nullptr;
		}

		if (m_ses.get_port_filter().access(adr.port()) & port_filter::blocked)
		{
			if (alerts().should_post<peer_blocked_alert>())
				alerts().emplace_alert<peer_blocked_alert>(get_handle()
					, adr, peer_blocked_alert::port_filter);
#ifndef TORRENT_DISABLE_EXTENSIONS
			notify_extension_add_peer(adr, source, torrent_plugin::filtered);
#endif
			return nullptr;
		}

#if TORRENT_USE_I2P
		// if this is an i2p torrent, and we don't allow mixed mode
		// no regular peers should ever be added!
		if (!settings().get_bool(settings_pack::allow_i2p_mixed) && is_i2p())
		{
			if (alerts().should_post<peer_blocked_alert>())
				alerts().emplace_alert<peer_blocked_alert>(get_handle()
					, adr, peer_blocked_alert::i2p_mixed);
			return nullptr;
		}
#endif

		if (settings().get_bool(settings_pack::no_connect_privileged_ports) && adr.port() < 1024)
		{
			if (alerts().should_post<peer_blocked_alert>())
				alerts().emplace_alert<peer_blocked_alert>(get_handle()
					, adr, peer_blocked_alert::privileged_ports);
#ifndef TORRENT_DISABLE_EXTENSIONS
			notify_extension_add_peer(adr, source, torrent_plugin::filtered);
#endif
			return nullptr;
		}

		if (!torrent_file().info_hashes().has_v1())
			flags |= pex_lt_v2;

		need_peer_list();
		torrent_state st = get_peer_list_state();
		torrent_peer* p = m_peer_list->add_peer(adr, source, flags, &st);
		peers_erased(st.erased);

		if (p)
		{
			state_updated();
#ifndef TORRENT_DISABLE_EXTENSIONS
			notify_extension_add_peer(adr, source
				, st.first_time_seen
					? torrent_plugin::first_time
					: add_peer_flags_t{});
#endif
		}
		else
		{
#ifndef TORRENT_DISABLE_EXTENSIONS
			notify_extension_add_peer(adr, source, torrent_plugin::filtered);
#endif
		}
		update_want_peers();
		state_updated();
		return p;
	}

	bool torrent::ban_peer(torrent_peer* tp)
	{
		if (!settings().get_bool(settings_pack::ban_web_seeds) && tp->web_seed)
			return false;

		need_peer_list();
		if (!m_peer_list->ban_peer(tp)) return false;
		update_want_peers();

		inc_stats_counter(counters::num_banned_peers);
		return true;
	}

	void torrent::set_seed(torrent_peer* p, bool const s)
	{
		if (p->seed != s)
		{
			if (s)
			{
				TORRENT_ASSERT(m_num_seeds < 0xffff);
				++m_num_seeds;
			}
			else
			{
				TORRENT_ASSERT(m_num_seeds > 0);
				--m_num_seeds;
			}
		}

		need_peer_list();
		m_peer_list->set_seed(p, s);
		update_auto_sequential();
	}

	void torrent::clear_failcount(torrent_peer* p)
	{
		need_peer_list();
		m_peer_list->set_failcount(p, 0);
		update_want_peers();
	}

	std::pair<peer_list::iterator, peer_list::iterator> torrent::find_peers(address const& a)
	{
		need_peer_list();
		return m_peer_list->find_peers(a);
	}

	void torrent::update_peer_port(int const port, torrent_peer* p
		, peer_source_flags_t const src)
	{
		need_peer_list();
		torrent_state st = get_peer_list_state();
		m_peer_list->update_peer_port(port, p, src, &st);
		peers_erased(st.erased);
		update_want_peers();
	}

	// verify piece is used when checking resume data or when the user
	// adds a piece
	void torrent::verify_piece(piece_index_t const piece)
	{
		TORRENT_ASSERT(m_storage);
		TORRENT_ASSERT(!m_picker->is_hashing(piece));

		disk_job_flags_t flags;
		if (torrent_file().info_hashes().has_v1())
			flags |= disk_interface::v1_hash;
		aux::vector<sha256_hash> hashes;
		if (torrent_file().info_hashes().has_v2())
		{
			hashes.resize(torrent_file().orig_files().blocks_in_piece2(piece));
		}

		if (settings().get_bool(settings_pack::disable_hash_checks))
		{
			// short-circuit the hash check if it's disabled
			m_picker->started_hash_job(piece);
			on_piece_verified(std::move(hashes), piece, sha1_hash(), storage_error{});
			return;
		}

		span<sha256_hash> v2_span(hashes);
		m_ses.disk_thread().async_hash(m_storage, piece, v2_span, flags
			, [self = shared_from_this(), hashes = std::move(hashes)]
			(piece_index_t p, sha1_hash const& h, storage_error const& error) mutable
			{ self->on_piece_verified(std::move(hashes), p, h, error); });
		m_picker->started_hash_job(piece);
		m_ses.deferred_submit_jobs();
	}

	aux::announce_entry* torrent::find_tracker(std::string const& url)
	{
		auto i = std::find_if(m_trackers.begin(), m_trackers.end()
			, [&url](aux::announce_entry const& ae) { return ae.url == url; });
		if (i == m_trackers.end()) return nullptr;
		return &*i;
	}

	void torrent::ip_filter_updated()
	{
		if (!m_apply_ip_filter) return;
		if (!m_peer_list) return;
		if (!m_ip_filter) return;

		torrent_state st = get_peer_list_state();
		std::vector<address> banned;
		m_peer_list->apply_ip_filter(*m_ip_filter, &st, banned);

		if (alerts().should_post<peer_blocked_alert>())
		{
			for (auto const& addr : banned)
				alerts().emplace_alert<peer_blocked_alert>(get_handle()
					, tcp::endpoint(addr, 0)
					, peer_blocked_alert::ip_filter);
		}

		peers_erased(st.erased);
	}

	void torrent::port_filter_updated()
	{
		if (!m_apply_ip_filter) return;
		if (!m_peer_list) return;

		torrent_state st = get_peer_list_state();
		std::vector<address> banned;
		m_peer_list->apply_port_filter(m_ses.get_port_filter(), &st, banned);

		if (alerts().should_post<peer_blocked_alert>())
		{
			for (auto const& addr : banned)
				alerts().emplace_alert<peer_blocked_alert>(get_handle()
					, tcp::endpoint(addr, 0)
					, peer_blocked_alert::port_filter);
		}

		peers_erased(st.erased);
	}

	// this is called when torrent_peers are removed from the peer_list
	// (peer-list). It removes any references we may have to those torrent_peers,
	// so we don't leave then dangling
	void torrent::peers_erased(std::vector<torrent_peer*> const& peers)
	{
		if (!has_picker()) return;

		for (auto const p : peers)
		{
			m_picker->clear_peer(p);
		}
#if TORRENT_USE_INVARIANT_CHECKS
		m_picker->check_peers();
#endif
	}

#if TORRENT_ABI_VERSION == 1
#if !TORRENT_NO_FPU
	void torrent::file_progress_float(aux::vector<float, file_index_t>& fp)
	{
		TORRENT_ASSERT(is_single_thread());
		if (!valid_metadata())
		{
			fp.clear();
			return;
		}

		fp.resize(m_torrent_file->num_files(), 1.f);
		if (is_seed()) return;

		aux::vector<std::int64_t, file_index_t> progress;
		file_progress(progress, {});
		file_storage const& fs = m_torrent_file->files();
		for (auto const i : fs.file_range())
		{
			std::int64_t file_size = m_torrent_file->files().file_size(i);
			if (file_size == 0) fp[i] = 1.f;
			else fp[i] = float(progress[i]) / float(file_size);
		}
	}
#endif
#endif // TORRENT_ABI_VERSION

	void torrent::file_progress(aux::vector<std::int64_t, file_index_t>& fp, file_progress_flags_t const flags)
	{
		TORRENT_ASSERT(is_single_thread());
		if (!valid_metadata())
		{
			fp.clear();
			return;
		}

		// if we're a seed, we don't have an m_file_progress anyway
		// since we don't need one. We know we have all files
		// just fill in the full file sizes as a shortcut
		if (is_seed())
		{
			fp.resize(m_torrent_file->num_files());
			file_storage const& fs = m_torrent_file->files();
			for (auto const i : fs.file_range())
				fp[i] = fs.file_size(i);
			return;
		}

		if (num_have() == 0 || m_file_progress.empty())
		{
			// if we don't have any pieces, just return zeroes
			fp.clear();
			fp.resize(m_torrent_file->num_files(), 0);
		}
		else
		{
			m_file_progress.export_progress(fp);
		}

		if (flags & torrent_handle::piece_granularity)
			return;

		TORRENT_ASSERT(has_picker());

		std::vector<piece_picker::downloading_piece> q = m_picker->get_download_queue();

		file_storage const& fs = m_torrent_file->files();
		for (auto const& dp : q)
		{
			std::int64_t offset = std::int64_t(static_cast<int>(dp.index))
				* m_torrent_file->piece_length();
			file_index_t file = fs.file_index_at_offset(offset);
			int idx = -1;
			for (auto const& info : m_picker->blocks_for_piece(dp))
			{
				++idx;
				TORRENT_ASSERT(file < fs.end_file());
				TORRENT_ASSERT(offset == std::int64_t(static_cast<int>(dp.index))
					* m_torrent_file->piece_length()
					+ idx * block_size());
				TORRENT_ASSERT(offset < m_torrent_file->total_size());
				while (offset >= fs.file_offset(file) + fs.file_size(file))
				{
					++file;
				}
				TORRENT_ASSERT(file < fs.end_file());

				std::int64_t block = block_size();

				if (info.state == piece_picker::block_info::state_none)
				{
					offset += block;
					continue;
				}

				if (info.state == piece_picker::block_info::state_requested)
				{
					block = 0;
					torrent_peer* p = info.peer;
					if (p != nullptr && p->connection)
					{
						auto* peer = static_cast<peer_connection*>(p->connection);
						auto pbp = peer->downloading_piece_progress();
						if (pbp.piece_index == dp.index && pbp.block_index == idx)
							block = pbp.bytes_downloaded;
						TORRENT_ASSERT(block <= block_size());
					}

					if (block == 0)
					{
						offset += block_size();
						continue;
					}
				}

				if (offset + block > fs.file_offset(file) + fs.file_size(file))
				{
					std::int64_t left_over = block_size() - block;
					// split the block on multiple files
					while (block > 0)
					{
						TORRENT_ASSERT(offset <= fs.file_offset(file) + fs.file_size(file));
						std::int64_t const slice = std::min(fs.file_offset(file) + fs.file_size(file) - offset
							, block);
						fp[file] += slice;
						offset += slice;
						block -= slice;
						TORRENT_ASSERT(offset <= fs.file_offset(file) + fs.file_size(file));
						if (offset == fs.file_offset(file) + fs.file_size(file))
						{
							++file;
							if (file == fs.end_file())
							{
								offset += block;
								break;
							}
						}
					}
					offset += left_over;
					TORRENT_ASSERT(offset == std::int64_t(static_cast<int>(dp.index))
						* m_torrent_file->piece_length()
						+ (idx + 1) * block_size());
				}
				else
				{
					fp[file] += block;
					offset += block_size();
				}
				TORRENT_ASSERT(file <= fs.end_file());
			}
		}
	}

	void torrent::new_external_ip()
	{
		if (m_peer_list) m_peer_list->clear_peer_prio();
	}

	void torrent::stop_when_ready(bool const b)
	{
		m_stop_when_ready = b;

		// to avoid race condition, if we're already in a downloading state,
		// trigger the stop-when-ready logic immediately.
		if (m_stop_when_ready && is_downloading_state(m_state))
		{
#ifndef TORRENT_DISABLE_LOGGING
			debug_log("stop_when_ready triggered");
#endif
			auto_managed(false);
			pause();
			m_stop_when_ready = false;
		}
	}

	void torrent::set_state(torrent_status::state_t const s)
	{
		TORRENT_ASSERT(is_single_thread());
		TORRENT_ASSERT(s != 0); // this state isn't used anymore

#if TORRENT_USE_ASSERTS

		if (s == torrent_status::seeding)
		{
			TORRENT_ASSERT(is_seed());
			TORRENT_ASSERT(is_finished());
		}
		if (s == torrent_status::finished)
			TORRENT_ASSERT(is_finished());
		if (s == torrent_status::downloading && m_state == torrent_status::finished)
			TORRENT_ASSERT(!is_finished());
#endif

		if (int(m_state) == s) return;

		if (m_ses.alerts().should_post<state_changed_alert>())
		{
			m_ses.alerts().emplace_alert<state_changed_alert>(get_handle()
				, s, static_cast<torrent_status::state_t>(m_state));
		}

		if (s == torrent_status::finished
			&& alerts().should_post<torrent_finished_alert>())
		{
			alerts().emplace_alert<torrent_finished_alert>(
				get_handle());
		}

		if (m_stop_when_ready
			&& !is_downloading_state(m_state)
			&& is_downloading_state(s))
		{
#ifndef TORRENT_DISABLE_LOGGING
			debug_log("stop_when_ready triggered");
#endif
			// stop_when_ready is set, and we're transitioning from a downloading
			// state to a non-downloading state. pause the torrent. Note that
			// "downloading" is defined broadly to include any state where we
			// either upload or download (for the purpose of this flag).
			auto_managed(false);
			pause();
			m_stop_when_ready = false;
		}

		m_state = s;

#ifndef TORRENT_DISABLE_LOGGING
		debug_log("set_state() %d", m_state);
#endif

		update_gauge();
		update_want_peers();
		update_want_tick();
		update_state_list();

		state_updated();

#ifndef TORRENT_DISABLE_EXTENSIONS
		for (auto& ext : m_extensions)
		{
			ext->on_state(state());
		}
#endif
	}

#ifndef TORRENT_DISABLE_EXTENSIONS
	void torrent::notify_extension_add_peer(tcp::endpoint const& ip
		, peer_source_flags_t const src, add_peer_flags_t const flags)
	{
		for (auto& ext : m_extensions)
		{
			ext->on_add_peer(ip, src, flags);
		}
	}
#endif

	void torrent::state_updated()
	{
		// if this fails, this function is probably called
		// from within the torrent constructor, which it
		// shouldn't be. Whichever function ends up calling
		// this should probably be moved to torrent::start()
		TORRENT_ASSERT(shared_from_this());

		// we can't call state_updated() while the session
		// is building the status update alert
		TORRENT_ASSERT(!m_ses.is_posting_torrent_updates());

		// we're not subscribing to this torrent, don't add it
		if (!m_state_subscription) return;

		aux::vector<torrent*>& list = m_ses.torrent_list(aux::session_interface::torrent_state_updates);

		// if it has already been updated this round, no need to
		// add it to the list twice
		if (m_links[aux::session_interface::torrent_state_updates].in_list())
		{
#ifdef TORRENT_EXPENSIVE_INVARIANT_CHECKS
			TORRENT_ASSERT(find(list.begin(), list.end(), this) != list.end());
#endif
			return;
		}

#ifdef TORRENT_EXPENSIVE_INVARIANT_CHECKS
		TORRENT_ASSERT(find(list.begin(), list.end(), this) == list.end());
#endif

		m_links[aux::session_interface::torrent_state_updates].insert(list, this);
	}

	void torrent::status(torrent_status* st, status_flags_t const flags)
	{
		INVARIANT_CHECK;

		time_point32 const now = aux::time_now32();

		st->handle = get_handle();
		st->info_hashes = info_hash();
#if TORRENT_ABI_VERSION < 3
		st->info_hash = info_hash().get_best();
#endif
#if TORRENT_ABI_VERSION == 1
		st->is_loaded = true;
#endif

		if (flags & torrent_handle::query_name)
			st->name = name();

		if (flags & torrent_handle::query_save_path)
			st->save_path = save_path();

		if (flags & torrent_handle::query_torrent_file)
			st->torrent_file = m_torrent_file;

		st->has_incoming = m_has_incoming;
		st->errc = m_error;
		st->error_file = m_error_file;

#if TORRENT_ABI_VERSION == 1
		if (m_error) st->error = convert_from_native(m_error.message())
			+ ": " + resolve_filename(m_error_file);
		st->seed_mode = m_seed_mode;
#endif
		st->moving_storage = m_moving_storage;

		st->announcing_to_trackers = m_announce_to_trackers;
		st->announcing_to_lsd = m_announce_to_lsd;
		st->announcing_to_dht = m_announce_to_dht;
#if TORRENT_ABI_VERSION == 1
		st->stop_when_ready = m_stop_when_ready;
#endif

		st->added_time = m_added_time;
		st->completed_time = m_completed_time;

#if TORRENT_ABI_VERSION == 1
		st->last_scrape = static_cast<int>(total_seconds(aux::time_now32() - m_last_scrape));
#endif

#if TORRENT_ABI_VERSION == 1
#ifndef TORRENT_DISABLE_SHARE_MODE
		st->share_mode = m_share_mode;
#else
		st->share_mode = false;
#endif
		st->upload_mode = m_upload_mode;
#endif
		st->up_bandwidth_queue = 0;
		st->down_bandwidth_queue = 0;
#if TORRENT_ABI_VERSION == 1
		st->priority = priority();
#endif

		st->num_peers = num_peers() - m_num_connecting;

		st->list_peers = m_peer_list ? m_peer_list->num_peers() : 0;
		st->list_seeds = m_peer_list ? m_peer_list->num_seeds() : 0;
		st->connect_candidates = m_peer_list ? m_peer_list->num_connect_candidates() : 0;
		TORRENT_ASSERT(st->connect_candidates >= 0);
		st->seed_rank = seed_rank(settings());

		st->all_time_upload = m_total_uploaded;
		st->all_time_download = m_total_downloaded;

		// activity time
#if TORRENT_ABI_VERSION == 1
		st->finished_time = int(total_seconds(finished_time()));
		st->active_time = int(total_seconds(active_time()));
		st->seeding_time = int(total_seconds(seeding_time()));

		time_point32 const unset{seconds32(0)};

		st->time_since_upload = m_last_upload == unset ? -1
			: static_cast<int>(total_seconds(aux::time_now32() - m_last_upload));
		st->time_since_download = m_last_download == unset ? -1
			: static_cast<int>(total_seconds(aux::time_now32() - m_last_download));
#endif

		st->finished_duration = finished_time();
		st->active_duration = active_time();
		st->seeding_duration = seeding_time();

		st->last_upload = m_last_upload;
		st->last_download = m_last_download;

		st->storage_mode = static_cast<storage_mode_t>(m_storage_mode);

		st->num_complete = (m_complete == 0xffffff) ? -1 : m_complete;
		st->num_incomplete = (m_incomplete == 0xffffff) ? -1 : m_incomplete;
#if TORRENT_ABI_VERSION == 1
		st->paused = is_torrent_paused();
		st->auto_managed = m_auto_managed;
		st->sequential_download = m_sequential_download;
#endif
		st->is_seeding = is_seed();
		st->is_finished = is_finished();
#if TORRENT_ABI_VERSION == 1
#ifndef TORRENT_DISABLE_SUPERSEEDING
		st->super_seeding = m_super_seeding;
#endif
#endif
		st->has_metadata = valid_metadata();
		bytes_done(*st, flags);
		TORRENT_ASSERT(st->total_wanted_done >= 0);
		TORRENT_ASSERT(st->total_done >= st->total_wanted_done);

		// payload transfer
		st->total_payload_download = m_stat.total_payload_download();
		st->total_payload_upload = m_stat.total_payload_upload();

		// total transfer
		st->total_download = m_stat.total_payload_download()
			+ m_stat.total_protocol_download();
		st->total_upload = m_stat.total_payload_upload()
			+ m_stat.total_protocol_upload();

		// failed bytes
		st->total_failed_bytes = m_total_failed_bytes;
		st->total_redundant_bytes = m_total_redundant_bytes;

		// transfer rate
		st->download_rate = m_stat.download_rate();
		st->upload_rate = m_stat.upload_rate();
		st->download_payload_rate = m_stat.download_payload_rate();
		st->upload_payload_rate = m_stat.upload_payload_rate();

		if (is_paused() || m_tracker_timer.expiry() < now)
			st->next_announce = seconds(0);
		else
			st->next_announce = m_tracker_timer.expiry() - now;

		if (st->next_announce.count() < 0)
			st->next_announce = seconds(0);

#if TORRENT_ABI_VERSION == 1
		st->announce_interval = seconds(0);
#endif

		st->current_tracker.clear();
		if (m_last_working_tracker >= 0)
		{
			TORRENT_ASSERT(m_last_working_tracker < m_trackers.end_index());
			const int i = m_last_working_tracker;
			st->current_tracker = m_trackers[i].url;
		}
		else
		{
#ifdef __clang__
#pragma clang diagnostic push
#pragma clang diagnostic ignored "-Wmissing-braces"
#endif
			aux::array<bool const, num_protocols, protocol_version> const supports_protocol{
			{
				m_info_hash.has_v1(),
				m_info_hash.has_v2()
			}};
#ifdef __clang__
#pragma clang diagnostic pop
#endif

			for (auto const& t : m_trackers)
			{
				if (std::any_of(t.endpoints.begin(), t.endpoints.end()
					, [supports_protocol](aux::announce_endpoint const& aep) {
						for (protocol_version const ih : all_versions)
						{
							if (supports_protocol[ih] && aep.info_hashes[ih].updating)
								return false;
						}
						return true;
					})) continue;
				if (!t.verified) continue;
				st->current_tracker = t.url;
				break;
			}
		}

		if ((flags & torrent_handle::query_verified_pieces))
		{
			st->verified_pieces = m_verified;
		}

		st->num_uploads = m_num_uploads;
		st->uploads_limit = m_max_uploads == (1 << 24) - 1 ? -1 : m_max_uploads;
		st->num_connections = num_peers();
		st->connections_limit = m_max_connections == (1 << 24) - 1 ? -1 : m_max_connections;
		// if we don't have any metadata, stop here

		st->queue_position = queue_position();
		st->need_save_resume = need_save_resume_data();
#if TORRENT_ABI_VERSION == 1
		st->ip_filter_applies = m_apply_ip_filter;
#endif

		st->state = static_cast<torrent_status::state_t>(m_state);
		st->flags = this->flags();

#if TORRENT_USE_ASSERTS
		if (st->state == torrent_status::finished
			|| st->state == torrent_status::seeding)
		{
			// it may be tempting to assume that st->is_finished == true here, but
			// this assumption does not always hold. We transition to "finished"
			// when we receive the last block of the last piece, which is before
			// the hash check comes back. "is_finished" is set to true once all the
			// pieces have been hash checked. So, there's a short window where it
			// doesn't hold.
		}
#endif

		if (!valid_metadata())
		{
			st->state = torrent_status::downloading_metadata;
			st->progress_ppm = m_progress_ppm;
#if !TORRENT_NO_FPU
			st->progress = m_progress_ppm / 1000000.f;
#endif
			st->block_size = 0;
			return;
		}

		st->block_size = block_size();

		if (m_state == torrent_status::checking_files)
		{
			st->progress_ppm = m_progress_ppm;
#if !TORRENT_NO_FPU
			st->progress = m_progress_ppm / 1000000.f;
#endif
		}
		else if (st->total_wanted == 0)
		{
			st->progress_ppm = 1000000;
			st->progress = 1.f;
		}
		else
		{
			st->progress_ppm = int(st->total_wanted_done * 1000000
				/ st->total_wanted);
#if !TORRENT_NO_FPU
			st->progress = float(st->progress_ppm) / 1000000.f;
#endif
		}

		if (flags & torrent_handle::query_pieces)
		{
			int const num_pieces = m_torrent_file->num_pieces();
			if (has_picker())
			{
				st->pieces.resize(num_pieces, false);
				for (auto const i : st->pieces.range())
					if (m_picker->has_piece_passed(i)) st->pieces.set_bit(i);
			}
			else if (m_have_all)
			{
				st->pieces.resize(num_pieces, true);
			}
			else
			{
				st->pieces.resize(num_pieces, false);
			}
		}
		st->num_pieces = num_have();
		st->num_seeds = num_seeds();
		if ((flags & torrent_handle::query_distributed_copies) && m_picker.get())
		{
			std::tie(st->distributed_full_copies, st->distributed_fraction) =
				m_picker->distributed_copies();
#if TORRENT_NO_FPU
			st->distributed_copies = -1.f;
#else
			st->distributed_copies = float(st->distributed_full_copies)
				+ float(st->distributed_fraction) / 1000;
#endif
		}
		else
		{
			st->distributed_full_copies = -1;
			st->distributed_fraction = -1;
			st->distributed_copies = -1.f;
		}

		st->last_seen_complete = m_swarm_last_seen_complete;
	}

	int torrent::priority() const
	{
		int priority = 0;
		for (int i = 0; i < num_classes(); ++i)
		{
			int const* prio = m_ses.peer_classes().at(class_at(i))->priority;
			priority = std::max(priority, prio[peer_connection::upload_channel]);
			priority = std::max(priority, prio[peer_connection::download_channel]);
		}
		return priority;
	}

#if TORRENT_ABI_VERSION == 1
	void torrent::set_priority(int const prio)
	{
		// priority 1 is default
		if (prio == 1 && m_peer_class == peer_class_t{}) return;

		if (m_peer_class == peer_class_t{})
			setup_peer_class();

		struct peer_class* tpc = m_ses.peer_classes().at(m_peer_class);
		TORRENT_ASSERT(tpc);
		tpc->priority[peer_connection::download_channel] = prio;
		tpc->priority[peer_connection::upload_channel] = prio;

		state_updated();
	}
#endif

	void torrent::add_redundant_bytes(int const b, waste_reason const reason)
	{
		TORRENT_ASSERT(is_single_thread());
		TORRENT_ASSERT(b > 0);
		TORRENT_ASSERT(static_cast<int>(reason) >= 0);
		TORRENT_ASSERT(static_cast<int>(reason) < static_cast<int>(waste_reason::max));

		if (m_total_redundant_bytes <= std::numeric_limits<std::int32_t>::max() - b)
			m_total_redundant_bytes += b;
		else
			m_total_redundant_bytes = std::numeric_limits<std::int32_t>::max();

		// the stats counters are 64 bits, so we don't check for overflow there
		m_stats_counters.inc_stats_counter(counters::recv_redundant_bytes, b);
		m_stats_counters.inc_stats_counter(counters::waste_piece_timed_out + static_cast<int>(reason), b);
	}

	void torrent::add_failed_bytes(int const b)
	{
		TORRENT_ASSERT(is_single_thread());
		TORRENT_ASSERT(b > 0);
		if (m_total_failed_bytes <= std::numeric_limits<std::int32_t>::max() - b)
			m_total_failed_bytes += b;
		else
			m_total_failed_bytes = std::numeric_limits<std::int32_t>::max();

		// the stats counters are 64 bits, so we don't check for overflow there
		m_stats_counters.inc_stats_counter(counters::recv_failed_bytes, b);
	}

	// the number of connected peers that are seeds
	int torrent::num_seeds() const
	{
		TORRENT_ASSERT(is_single_thread());
		INVARIANT_CHECK;

		return int(m_num_seeds) - int(m_num_connecting_seeds);
	}

	// the number of connected peers that are not seeds
	int torrent::num_downloaders() const
	{
		TORRENT_ASSERT(is_single_thread());
		INVARIANT_CHECK;

		int const ret = num_peers()
			- m_num_seeds
			- m_num_connecting
			+ m_num_connecting_seeds;
		TORRENT_ASSERT(ret >= 0);
		return ret;
	}

	void torrent::tracker_request_error(tracker_request const& r
		, error_code const& ec, operation_t const op, std::string const& msg
		, seconds32 const retry_interval)
	{
		TORRENT_ASSERT(is_single_thread());

		INVARIANT_CHECK;

// some older versions of clang had a bug where it would fire this warning here
#ifdef __clang__
#pragma clang diagnostic push
#pragma clang diagnostic ignored "-Wmissing-braces"
#endif
		aux::array<bool const, num_protocols, protocol_version> const supports_protocol
		{ {
			m_info_hash.has_v1(),
			m_info_hash.has_v2()
		} };
#ifdef __clang__
#pragma clang diagnostic pop
#endif

#ifndef TORRENT_DISABLE_LOGGING
		if (should_log())
		{
			debug_log("*** tracker error: (%d) %s [%s] %s", ec.value()
				, ec.message().c_str(), operation_name(op), msg.c_str());
		}
#endif
		if (!(r.kind & tracker_request::scrape_request))
		{
			// announce request
			aux::announce_entry* ae = find_tracker(r.url);
			int fails = 0;
			tcp::endpoint local_endpoint;
			if (ae)
			{
				auto aep = std::find_if(ae->endpoints.begin(), ae->endpoints.end()
					, [&](aux::announce_endpoint const& e) { return e.socket == r.outgoing_socket; });

				if (aep != ae->endpoints.end())
				{
					protocol_version const hash_version = r.info_hash == m_info_hash.v1
						? protocol_version::V1 : protocol_version::V2;
					auto& a = aep->info_hashes[hash_version];
					local_endpoint = aep->local_endpoint;
					a.failed(settings().get_int(settings_pack::tracker_backoff)
						, retry_interval);
					a.last_error = ec;
					a.message = msg;
					fails = a.fails;

#ifndef TORRENT_DISABLE_LOGGING
					debug_log("*** increment tracker fail count [ep: %s url: %s %d]"
						, print_endpoint(aep->local_endpoint).c_str(), r.url.c_str(), a.fails);
#endif
					// don't try to announce from this endpoint again
					if (ec == boost::system::errc::address_family_not_supported
						|| ec == boost::system::errc::host_unreachable
						|| ec == lt::errors::announce_skipped)
					{
						aep->enabled = false;
#ifndef TORRENT_DISABLE_LOGGING
						debug_log("*** disabling endpoint [ep: %s url: %s ]"
							, print_endpoint(aep->local_endpoint).c_str(), r.url.c_str());
#endif
					}
				}
				else if (r.outgoing_socket)
				{
#ifndef TORRENT_DISABLE_LOGGING
					debug_log("*** no matching endpoint for request [%s, %s]"
						, r.url.c_str(), print_endpoint(r.outgoing_socket.get_local_endpoint()).c_str());
#endif
				}

				int const tracker_index = int(ae - m_trackers.data());

				// never talk to this tracker again
				if (ec == error_code(410, http_category())) ae->fail_limit = 1;

				// if all endpoints fail, then we de-prioritize the tracker and try
				// the next one in the tier
				if (std::all_of(ae->endpoints.begin(), ae->endpoints.end()
					, [&](aux::announce_endpoint const& ep)
					{
						for (protocol_version const ih : all_versions)
							if (supports_protocol[ih] && ep.info_hashes[ih].is_working())
								return false;
						return true;
					}))
				{
					deprioritize_tracker(tracker_index);
				}
			}
			if (m_ses.alerts().should_post<tracker_error_alert>()
				|| r.triggered_manually)
			{
				m_ses.alerts().emplace_alert<tracker_error_alert>(get_handle()
					, local_endpoint, fails, r.url, op, ec, msg);
			}
		}
		else
		{
			aux::announce_entry* ae = find_tracker(r.url);

			// scrape request
			if (ec == error_code(410, http_category()))
			{
				// never talk to this tracker again
				if (ae != nullptr) ae->fail_limit = 1;
			}

			// if this was triggered manually we need to post this unconditionally,
			// since the client expects a response from its action, regardless of
			// whether all tracker events have been enabled by the alert mask
			if (m_ses.alerts().should_post<scrape_failed_alert>()
				|| r.triggered_manually)
			{
				tcp::endpoint local_endpoint;
				if (ae != nullptr)
				{
					auto* aep = ae->find_endpoint(r.outgoing_socket);
					if (aep != nullptr) local_endpoint = aep->local_endpoint;
				}

				m_ses.alerts().emplace_alert<scrape_failed_alert>(get_handle(), local_endpoint, r.url, ec);
			}
		}
		// announce to the next working tracker
		// We may have changed state into checking by now, in which case we
		// shouldn't keep trying to announce
		if ((!m_abort && !is_paused() && state() != torrent_status::checking_files)
			|| r.event == event_t::stopped)
		{
			announce_with_tracker(r.event);
		}
		update_tracker_timer(aux::time_now32());
	}

#ifndef TORRENT_DISABLE_LOGGING
	bool torrent::should_log() const
	{
		return alerts().should_post<torrent_log_alert>();
	}

	TORRENT_FORMAT(2,3)
	void torrent::debug_log(char const* fmt, ...) const noexcept try
	{
		if (!alerts().should_post<torrent_log_alert>()) return;

		va_list v;
		va_start(v, fmt);
		alerts().emplace_alert<torrent_log_alert>(
			const_cast<torrent*>(this)->get_handle(), fmt, v);
		va_end(v);
	}
	catch (std::exception const&) {}
#endif

}<|MERGE_RESOLUTION|>--- conflicted
+++ resolved
@@ -626,39 +626,6 @@
 #endif
 	}
 
-<<<<<<< HEAD
-=======
-#if TORRENT_ABI_VERSION == 1
-	// deprecated in 1.2
-	void torrent::start_download_url()
-	{
-		TORRENT_ASSERT(!m_url.empty());
-		TORRENT_ASSERT(!m_torrent_file->is_valid());
-		std::shared_ptr<http_connection> conn(
-			new http_connection(m_ses.get_io_service()
-				, m_ses.get_resolver()
-				, std::bind(&torrent::on_torrent_download, shared_from_this()
-					, _1, _2, _3)
-				, true // bottled
-				//bottled buffer size
-				, settings().get_int(settings_pack::max_http_recv_buffer_size)
-				, http_connect_handler()
-				, http_filter_handler()
-				, hostname_filter_handler()
-#ifdef TORRENT_USE_OPENSSL
-				, m_ssl_ctx.get()
-#endif
-				));
-		aux::proxy_settings ps = m_ses.proxy();
-		conn->get(m_url, seconds(30), 0, &ps
-			, 5
-			, settings().get_bool(settings_pack::anonymous_mode)
-				? "" : settings().get_str(settings_pack::user_agent));
-		set_state(torrent_status::downloading_metadata);
-	}
-#endif
-
->>>>>>> 0ad0f29a
 	void torrent::set_apply_ip_filter(bool b)
 	{
 		if (b == m_apply_ip_filter) return;
@@ -6465,9 +6432,6 @@
 			return;
 		}
 
-<<<<<<< HEAD
-		bool const is_ip = aux::is_ip_address(hostname);
-=======
 		if (!settings().get_bool(settings_pack::allow_idna) && is_idna(hostname))
 		{
 #ifndef TORRENT_DISABLE_LOGGING
@@ -6487,7 +6451,7 @@
 		// The SSRF mitigation for web seeds is that any HTTP server on the
 		// local network may not use any query string parameters
 		if (settings().get_bool(settings_pack::ssrf_mitigation)
-			&& is_local(web->peer_info.addr)
+			&& aux::is_local(web->peer_info.addr)
 			&& path.find('?') != std::string::npos)
 		{
 #ifndef TORRENT_DISABLE_LOGGING
@@ -6508,8 +6472,7 @@
 			return;
 		}
 
-		bool const is_ip = is_ip_address(hostname);
->>>>>>> 0ad0f29a
+		bool const is_ip = aux::is_ip_address(hostname);
 		if (is_ip) a.address(make_address(hostname, ec));
 		bool const proxy_hostnames = settings().get_bool(settings_pack::proxy_hostnames)
 			&& !is_ip;
