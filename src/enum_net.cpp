--- conflicted
+++ resolved
@@ -1,16 +1,12 @@
 /*
 
 Copyright (c) 2007-2012, 2014-2021, Arvid Norberg
-<<<<<<< HEAD
 Copyright (c) 2015-2018, 2020-2021, Alden Torres
-=======
-Copyright (c) 2015-2018, 2021, Alden Torres
->>>>>>> 550d3c7d
 Copyright (c) 2015-2018, 2020, Steven Siloti
 Copyright (c) 2016-2017, Andrei Kurushin
 Copyright (c) 2018, Alexandre Janniaux
+Copyright (c) 2020, Pave Pimenov
 Copyright (c) 2020, Tiger Wang
-Copyright (c) 2020, Pave Pimenov
 All rights reserved.
 
 You may use, distribute and modify this code under the terms of the BSD license,
