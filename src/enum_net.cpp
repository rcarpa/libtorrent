--- conflicted
+++ resolved
@@ -5,11 +5,8 @@
 Copyright (c) 2015-2018, 2020, Steven Siloti
 Copyright (c) 2016-2017, Andrei Kurushin
 Copyright (c) 2018, Alexandre Janniaux
-<<<<<<< HEAD
+Copyright (c) 2020, Tiger Wang
 Copyright (c) 2020, Pave Pimenov
-=======
-Copyright (c) 2020, Tiger Wang
->>>>>>> 373b9f89
 All rights reserved.
 
 You may use, distribute and modify this code under the terms of the BSD license,
