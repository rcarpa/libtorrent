--- conflicted
+++ resolved
@@ -1235,12 +1235,8 @@
 		{
 			for (auto& ls : m_listen_sockets)
 			{
-<<<<<<< HEAD
+				if (!(ls->flags & listen_socket_t::accept_incoming)) continue;
 #ifdef TORRENT_SSL_PEERS
-=======
-				if (!(ls->flags & listen_socket_t::accept_incoming)) continue;
-#ifdef TORRENT_USE_OPENSSL
->>>>>>> 3092b7ca
 				if ((ls->ssl == transport::ssl) != use_ssl) continue;
 #endif
 				tracker_request socket_req(req);
@@ -1954,17 +1950,6 @@
 			interface_to_endpoints(device, port, ssl, flags, eps);
 		}
 
-<<<<<<< HEAD
-		std::vector<ip_interface> const ifs = enum_net_interfaces(m_io_context, ec);
-		if (!ec)
-		{
-			expand_unspecified_address(ifs, eps);
-			auto const routes = enum_routes(m_io_context, ec);
-			if (!ec) expand_devices(ifs, routes, eps);
-		}
-
-=======
->>>>>>> 3092b7ca
 		// if no listen interfaces are specified, create sockets to use
 		// any interface
 		if (eps.empty())
@@ -1975,11 +1960,11 @@
 				, listen_socket_flags_t{});
 		}
 
-		std::vector<ip_interface> const ifs = enum_net_interfaces(m_io_service, ec);
+		std::vector<ip_interface> const ifs = enum_net_interfaces(m_io_context, ec);
 		if (!ec)
 		{
 			expand_unspecified_address(ifs, eps);
-			auto const routes = enum_routes(m_io_service, ec);
+			auto const routes = enum_routes(m_io_context, ec);
 			if (!ec) expand_devices(ifs, routes, eps);
 		}
 
@@ -5344,12 +5329,7 @@
 
 	std::uint16_t session_impl::ssl_listen_port(listen_socket_t* sock) const
 	{
-<<<<<<< HEAD
 #ifdef TORRENT_SSL_PEERS
-
-=======
-#ifdef TORRENT_USE_OPENSSL
->>>>>>> 3092b7ca
 		if (sock)
 		{
 			if (!(sock->flags & listen_socket_t::accept_incoming)) return 0;
