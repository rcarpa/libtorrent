/*

Copyright (c) 2003, Magnus Jonsson
<<<<<<< HEAD
Copyright (c) 2006-2021, Arvid Norberg
Copyright (c) 2009, Andrew Resch
Copyright (c) 2014-2020, Steven Siloti
Copyright (c) 2015-2021, Alden Torres
Copyright (c) 2015, Thomas
=======
Copyright (c) 2015, Thomas
Copyright (c) 2006-2022, Arvid Norberg
Copyright (c) 2009, Andrew Resch
Copyright (c) 2014-2020, Steven Siloti
Copyright (c) 2015-2021, Alden Torres
>>>>>>> 550d3c7d
Copyright (c) 2015, Mikhail Titov
Copyright (c) 2015, Thomas Yuan
Copyright (c) 2016-2017, Andrei Kurushin
Copyright (c) 2016, Falcosc
Copyright (c) 2016-2017, Pavel Pimenov
Copyright (c) 2017, sledgehammer_999
Copyright (c) 2018, Xiyue Deng
Copyright (c) 2020, Fonic
Copyright (c) 2020, Rosen Penev
Copyright (c) 2020, Paul-Louis Ageneau
Copyright (c) 2022, Vladimir Golovnev (glassez)
Copyright (c) 2022, thrnz
All rights reserved.

You may use, distribute and modify this code under the terms of the BSD license,
see LICENSE file.
*/

#include "libtorrent/config.hpp"

#include <ctime>
#include <algorithm>
#include <cctype>
#include <cstdio> // for snprintf
#include <cinttypes> // for PRId64 et.al.
#include <functional>
#include <type_traits>
#include <numeric> // for accumulate

#if TORRENT_USE_INVARIANT_CHECKS
#include <unordered_set>
#endif

#include "libtorrent/aux_/disable_warnings_push.hpp"
#include <boost/asio/ts/internet.hpp>
#include <boost/asio/ts/executor.hpp>
#include "libtorrent/aux_/disable_warnings_pop.hpp"

#include "libtorrent/aux_/ssl.hpp"
#include "libtorrent/peer_id.hpp"
#include "libtorrent/torrent_info.hpp"
#include "libtorrent/aux_/tracker_manager.hpp"
#include "libtorrent/bencode.hpp"
#include "libtorrent/hasher.hpp"
#include "libtorrent/entry.hpp"
#include "libtorrent/session.hpp"
#include "libtorrent/fingerprint.hpp"
#include "libtorrent/alert_types.hpp"
#include "libtorrent/aux_/invariant_check.hpp"
#include "libtorrent/aux_/bt_peer_connection.hpp"
#include "libtorrent/peer_connection_handle.hpp"
#include "libtorrent/ip_filter.hpp"
#include "libtorrent/socket.hpp"
#include "libtorrent/aux_/session_impl.hpp"
#ifndef TORRENT_DISABLE_DHT
#include "libtorrent/kademlia/dht_tracker.hpp"
#include "libtorrent/kademlia/types.hpp"
#include "libtorrent/kademlia/node_entry.hpp"
#endif
#include "libtorrent/aux_/enum_net.hpp"
#include "libtorrent/upnp.hpp"
#include "libtorrent/natpmp.hpp"
#include "libtorrent/aux_/lsd.hpp"
#include "libtorrent/aux_/instantiate_connection.hpp"
#include "libtorrent/peer_info.hpp"
#include "libtorrent/aux_/random.hpp"
#include "libtorrent/magnet_uri.hpp"
#include "libtorrent/aux_/session_settings.hpp"
#include "libtorrent/aux_/torrent_peer.hpp"
#include "libtorrent/torrent_handle.hpp"
#include "libtorrent/aux_/choker.hpp"
#include "libtorrent/error.hpp"
#include "libtorrent/aux_/platform_util.hpp"
#include "libtorrent/aux_/bind_to_device.hpp"
#include "libtorrent/hex.hpp" // to_hex, from_hex
#include "libtorrent/aux_/scope_end.hpp"
#include "libtorrent/aux_/set_socket_buffer.hpp"
#include "libtorrent/aux_/generate_peer_id.hpp"
#include "libtorrent/aux_/ffs.hpp"
#include "libtorrent/aux_/array.hpp"
#include "libtorrent/aux_/set_traffic_class.hpp"

#ifndef TORRENT_DISABLE_LOGGING

#include "libtorrent/aux_/socket_io.hpp"

// for logging stat layout
#include "libtorrent/aux_/stat.hpp"

#include <cstdarg> // for va_list

// for logging the size of DHT structures
#ifndef TORRENT_DISABLE_DHT
#include <libtorrent/kademlia/find_data.hpp>
#include <libtorrent/kademlia/refresh.hpp>
#include <libtorrent/kademlia/node.hpp>
#include <libtorrent/kademlia/observer.hpp>
#include <libtorrent/kademlia/item.hpp>
#endif // TORRENT_DISABLE_DHT

#include "libtorrent/aux_/http_tracker_connection.hpp"
#include "libtorrent/aux_/udp_tracker_connection.hpp"

#endif // TORRENT_DISABLE_LOGGING

#ifdef TORRENT_USE_LIBGCRYPT

#if GCRYPT_VERSION_NUMBER < 0x010600
extern "C" {
GCRY_THREAD_OPTION_PTHREAD_IMPL;
}
#endif

namespace {

	// libgcrypt requires this to initialize the library
	struct gcrypt_setup
	{
		gcrypt_setup()
		{
			gcry_check_version(nullptr);
#if GCRYPT_VERSION_NUMBER < 0x010600
			gcry_error_t e = gcry_control(GCRYCTL_SET_THREAD_CBS, &gcry_threads_pthread);
			if (e != 0) std::fprintf(stderr, "libcrypt ERROR: %s\n", gcry_strerror(e));
			e = gcry_control(GCRYCTL_INITIALIZATION_FINISHED, 0);
			if (e != 0) std::fprintf(stderr, "initialization finished error: %s\n", gcry_strerror(e));
#endif
		}
	} gcrypt_global_constructor;
}

#endif // TORRENT_USE_LIBGCRYPT

#ifdef TORRENT_USE_OPENSSL
#ifdef TORRENT_WINDOWS
#include <wincrypt.h>
#endif
#endif // TORRENT_USE_OPENSSL

#ifdef TORRENT_WINDOWS
// for ERROR_SEM_TIMEOUT
#include <winerror.h>
#endif

using namespace std::placeholders;

#ifdef BOOST_NO_EXCEPTIONS
namespace boost {

	void throw_exception(std::exception const& e) { std::abort(); }
}
#endif

namespace libtorrent::aux {

#if defined TORRENT_ASIO_DEBUGGING
	std::map<std::string, async_t> _async_ops;
	std::deque<wakeup_t> _wakeups;
	int _async_ops_nthreads = 0;
	std::mutex _async_ops_mutex;

	std::map<int, handler_alloc_t> _handler_storage;
	std::mutex _handler_storage_mutex;
	bool _handler_logger_registered = false;
#endif

void apply_deprecated_dht_settings(settings_pack& sett, bdecode_node const& s)
{
	bdecode_node val;
	val = s.dict_find_int("max_peers_reply");
	if (val) sett.set_int(settings_pack::dht_max_peers_reply, int(val.int_value()));
	val = s.dict_find_int("search_branching");
	if (val) sett.set_int(settings_pack::dht_search_branching, int(val.int_value()));
	val = s.dict_find_int("max_fail_count");
	if (val) sett.set_int(settings_pack::dht_max_fail_count, int(val.int_value()));
	val = s.dict_find_int("max_torrents");
	if (val) sett.set_int(settings_pack::dht_max_torrents, int(val.int_value()));
	val = s.dict_find_int("max_dht_items");
	if (val) sett.set_int(settings_pack::dht_max_dht_items, int(val.int_value()));
	val = s.dict_find_int("max_peers");
	if (val) sett.set_int(settings_pack::dht_max_peers, int(val.int_value()));
	val = s.dict_find_int("max_torrent_search_reply");
	if (val) sett.set_int(settings_pack::dht_max_torrent_search_reply, int(val.int_value()));
	val = s.dict_find_int("restrict_routing_ips");
	if (val) sett.set_bool(settings_pack::dht_restrict_routing_ips, (val.int_value() != 0));
	val = s.dict_find_int("restrict_search_ips");
	if (val) sett.set_bool(settings_pack::dht_restrict_search_ips, (val.int_value() != 0));
	val = s.dict_find_int("extended_routing_table");
	if (val) sett.set_bool(settings_pack::dht_extended_routing_table, (val.int_value() != 0));
	val = s.dict_find_int("aggressive_lookups");
	if (val) sett.set_bool(settings_pack::dht_aggressive_lookups, (val.int_value() != 0));
	val = s.dict_find_int("privacy_lookups");
	if (val) sett.set_bool(settings_pack::dht_privacy_lookups, (val.int_value() != 0));
	val = s.dict_find_int("enforce_node_id");
	if (val) sett.set_bool(settings_pack::dht_enforce_node_id, (val.int_value() != 0));
	val = s.dict_find_int("ignore_dark_internet");
	if (val) sett.set_bool(settings_pack::dht_ignore_dark_internet, (val.int_value() != 0));
	val = s.dict_find_int("block_timeout");
	if (val) sett.set_int(settings_pack::dht_block_timeout, int(val.int_value()));
	val = s.dict_find_int("block_ratelimit");
	if (val) sett.set_int(settings_pack::dht_block_ratelimit, int(val.int_value()));
	val = s.dict_find_int("read_only");
	if (val) sett.set_bool(settings_pack::dht_read_only, (val.int_value() != 0));
	val = s.dict_find_int("item_lifetime");
	if (val) sett.set_int(settings_pack::dht_item_lifetime, int(val.int_value()));
}

	std::vector<std::shared_ptr<listen_socket_t>>::iterator partition_listen_sockets(
		std::vector<listen_endpoint_t>& eps
		, std::vector<std::shared_ptr<listen_socket_t>>& sockets)
	{
		return std::partition(sockets.begin(), sockets.end()
			, [&eps](std::shared_ptr<listen_socket_t> const& sock)
		{
			auto match = std::find_if(eps.begin(), eps.end()
				, [&sock](listen_endpoint_t const& ep)
			{
				return ep.ssl == sock->ssl
					&& ep.port == sock->original_port
					&& ep.device == sock->device
					&& ep.flags == sock->flags
					&& ep.addr == sock->local_endpoint.address();
			});

			if (match != eps.end())
			{
				// remove the matched endpoint so that another socket can't match it
				// this also signals to the caller that it doesn't need to create a
				// socket for the endpoint
				eps.erase(match);
				return true;
			}
			else
			{
				return false;
			}
		});
	}

	// To comply with BEP 45 multi homed clients must run separate DHT nodes
	// on each interface they use to talk to the DHT. This is enforced
	// by prohibiting creating a listen socket on [::] and 0.0.0.0. Instead the list of
	// interfaces is enumerated and sockets are created for each of them.
	void expand_unspecified_address(span<ip_interface const> const ifs
		, span<ip_route const> const routes
		, std::vector<listen_endpoint_t>& eps)
	{
		auto unspecified_begin = std::partition(eps.begin(), eps.end()
			, [](listen_endpoint_t const& ep) { return !ep.addr.is_unspecified(); });
		std::vector<listen_endpoint_t> unspecified_eps(unspecified_begin, eps.end());
		eps.erase(unspecified_begin, eps.end());
		for (auto const& uep : unspecified_eps)
		{
			bool const v4 = uep.addr.is_v4();
			for (auto const& ipface : ifs)
			{
				if (!ipface.preferred)
					continue;
				if (ipface.interface_address.is_v4() != v4)
					continue;
				if (!uep.device.empty() && uep.device != ipface.name)
					continue;
				if (std::any_of(eps.begin(), eps.end(), [&](listen_endpoint_t const& e)
				{
					// ignore device name because we don't want to create
					// duplicates if the user explicitly configured an address
					// without a device name
					return e.addr == ipface.interface_address
						&& e.port == uep.port
						&& e.ssl == uep.ssl;
				}))
				{
					continue;
				}

				// ignore interfaces that are down
				if (ipface.state != if_state::up && ipface.state != if_state::unknown)
					continue;
				if (!(ipface.flags & if_flags::up))
					continue;

				// we assume this listen_socket_t is local-network under some
				// conditions, meaning we won't announce it to internet trackers
				// if "routes" does not contain a single route to the internet,
				// we don't use the last case. On MacOS, we can be notified of
				// network changes *before* the routing table is updated
				bool const local
					= ipface.interface_address.is_loopback()
					|| is_link_local(ipface.interface_address)
					|| (ipface.flags & if_flags::loopback)
					|| (!is_global(ipface.interface_address)
						&& !(ipface.flags & if_flags::pointopoint)
						&& has_any_internet_route(routes)
						&& !has_internet_route(ipface.name, family(ipface.interface_address), routes));

				eps.emplace_back(ipface.interface_address, uep.port, uep.device
					, uep.ssl, uep.flags | listen_socket_t::was_expanded
					| (local ? listen_socket_t::local_network : listen_socket_flags_t{}));
			}
		}
	}

	void expand_devices(span<ip_interface const> const ifs
		, std::vector<listen_endpoint_t>& eps)
	{
		for (auto& ep : eps)
		{
			auto const iface = ep.device.empty()
				? std::find_if(ifs.begin(), ifs.end(), [&](ip_interface const& ipface)
					{
						return match_addr_mask(ipface.interface_address, ep.addr, ipface.netmask);
					})
				: std::find_if(ifs.begin(), ifs.end(), [&](ip_interface const& ipface)
					{
						return ipface.name == ep.device
							&& match_addr_mask(ipface.interface_address, ep.addr, ipface.netmask);
					});

			if (iface == ifs.end())
			{
				// we can't find which device this is for, just assume we can't
				// reach anything on it
				ep.netmask = build_netmask(0, ep.addr.is_v4() ? AF_INET : AF_INET6);
				continue;
			}

			ep.netmask = iface->netmask;
			ep.device = iface->name;
		}
	}

	bool listen_socket_t::can_route(address const& addr) const
	{
		// if this is a proxy, we assume it can reach everything
		if (flags & proxy) return true;

		if (is_v4(local_endpoint) != addr.is_v4()) return false;

		if (local_endpoint.address().is_v6()
			&& local_endpoint.address().to_v6().scope_id() != addr.to_v6().scope_id())
			return false;

		if (local_endpoint.address() == addr) return true;
		if (local_endpoint.address().is_unspecified()) return true;
		if (match_addr_mask(addr, local_endpoint.address(), netmask)) return true;
		return !(flags & local_network);
	}

	void session_impl::init_peer_class_filter(bool unlimited_local)
	{
		// set the default peer_class_filter to use the local peer class
		// for peers on local networks
		std::uint32_t lfilter = 1 << static_cast<std::uint32_t>(m_local_peer_class);
		std::uint32_t gfilter = 1 << static_cast<std::uint32_t>(m_global_class);

		struct class_mapping
		{
			char const* first;
			char const* last;
			std::uint32_t filter;
		};

		static const class_mapping v4_classes[] =
		{
			// everything
			{"0.0.0.0", "255.255.255.255", gfilter},
			// local networks
			{"10.0.0.0", "10.255.255.255", lfilter},
			{"172.16.0.0", "172.31.255.255", lfilter},
			{"192.168.0.0", "192.168.255.255", lfilter},
			// link-local
			{"169.254.0.0", "169.254.255.255", lfilter},
			// loop-back
			{"127.0.0.0", "127.255.255.255", lfilter},
		};

		static const class_mapping v6_classes[] =
		{
			// everything
			{"::0", "ffff:ffff:ffff:ffff:ffff:ffff:ffff:ffff", gfilter},
			// local networks
			{"fc00::", "fdff:ffff:ffff:ffff:ffff:ffff:ffff:ffff", lfilter},
			// link-local
			{"fe80::", "febf::ffff:ffff:ffff:ffff:ffff:ffff:ffff", lfilter},
			// loop-back
			{"::1", "::1", lfilter},
		};

		class_mapping const* p = v4_classes;
		int len = sizeof(v4_classes) / sizeof(v4_classes[0]);
		if (!unlimited_local) len = 1;
		for (int i = 0; i < len; ++i)
		{
			error_code ec;
			address_v4 begin = make_address_v4(p[i].first, ec);
			address_v4 end = make_address_v4(p[i].last, ec);
			if (ec) continue;
			m_peer_class_filter.add_rule(begin, end, p[i].filter);
		}
		p = v6_classes;
		len = sizeof(v6_classes) / sizeof(v6_classes[0]);
		if (!unlimited_local) len = 1;
		for (int i = 0; i < len; ++i)
		{
			error_code ec;
			address_v6 begin = make_address_v6(p[i].first, ec);
			address_v6 end = make_address_v6(p[i].last, ec);
			if (ec) continue;
			m_peer_class_filter.add_rule(begin, end, p[i].filter);
		}
	}

#ifdef TORRENT_SSL_PEERS
	namespace {
	// when running bittorrent over SSL, the SNI (server name indication)
	// extension is used to know which torrent the incoming connection is
	// trying to connect to. The 40 first bytes in the name is expected to
	// be the hex encoded info-hash
	bool ssl_server_name_callback_impl(ssl::stream_handle_type stream_handle, std::string const& name, session_impl* si)
	{
		if (name.size() < 40)
			return false;

		info_hash_t info_hash;
		bool valid = aux::from_hex({name.c_str(), 40}, info_hash.v1.data());

		// the server name is not a valid hex-encoded info-hash
		if (!valid)
			return false;

		// see if there is a torrent with this info-hash
		std::shared_ptr<torrent> t = si ? si->find_torrent(info_hash).lock() : nullptr;

		// if there isn't, fail
		if (!t) return false;

		// if the torrent we found isn't an SSL torrent, also fail.
		if (!t->is_ssl_torrent()) return false;

		// if the torrent doesn't have an SSL context and should not allow
		// incoming SSL connections
		auto* torrent_ctx = t->ssl_ctx();
		if (!torrent_ctx) return false;

		// use this torrent's certificate
		ssl::set_context(stream_handle, ssl::get_handle(*torrent_ctx));
		return true;
	}

#if defined TORRENT_USE_OPENSSL
int ssl_server_name_callback(SSL* s, int*, void* arg)
{
	char const* name = SSL_get_servername(s, TLSEXT_NAMETYPE_host_name);
	auto* si = reinterpret_cast<session_impl*>(arg);
	return ssl_server_name_callback_impl(s, name ? std::string(name) : "", si)
			? SSL_TLSEXT_ERR_OK
			: SSL_TLSEXT_ERR_ALERT_FATAL;
}
#elif defined TORRENT_USE_GNUTLS
bool ssl_server_name_callback(ssl::stream_handle_type stream_handle, std::string const& name, void* arg)
{
	auto* si = reinterpret_cast<session_impl*>(arg);
	return ssl_server_name_callback_impl(stream_handle, name, si);
}
#endif
	} // anonymous namespace
#endif // TORRENT_SSL_PEERS

	session_impl::session_impl(io_context& ioc, settings_pack const& pack
		, disk_io_constructor_type disk_io_constructor
		, session_flags_t const flags)
		: m_settings(pack)
		, m_io_context(ioc)
#if TORRENT_USE_SSL
		, m_ssl_ctx(ssl::context::tls_client)
#ifdef TORRENT_SSL_PEERS
		, m_peer_ssl_ctx(ssl::context::tls)
#endif
#endif // TORRENT_USE_SSL
		, m_alerts(m_settings.get_int(settings_pack::alert_queue_size)
			, alert_category_t{static_cast<unsigned int>(m_settings.get_int(settings_pack::alert_mask))})
		, m_disk_thread((disk_io_constructor ? disk_io_constructor : default_disk_io_constructor)
			(m_io_context, m_settings, m_stats_counters))
		, m_download_rate(peer_connection::download_channel)
		, m_upload_rate(peer_connection::upload_channel)
		, m_host_resolver(m_io_context)
		, m_tracker_manager(
			std::bind(&session_impl::send_udp_packet_listen, this, _1, _2, _3, _4, _5)
			, std::bind(&session_impl::send_udp_packet_hostname_listen, this, _1, _2, _3, _4, _5, _6)
			, m_stats_counters
			, m_host_resolver
			, m_settings
#if !defined TORRENT_DISABLE_LOGGING || TORRENT_USE_ASSERTS
			, *this
#endif
			)
		, m_work(make_work_guard(m_io_context))
#if TORRENT_USE_I2P
		, m_i2p_conn(m_io_context)
#endif
		, m_created(clock_type::now())
		, m_last_tick(m_created)
		, m_last_second_tick(m_created - milliseconds(900))
		, m_last_choke(m_created)
		, m_last_auto_manage(m_created)
#ifndef TORRENT_DISABLE_DHT
		, m_dht_announce_timer(m_io_context)
#endif
		, m_utp_socket_manager(
			std::bind(&session_impl::send_udp_packet, this, _1, _2, _3, _4, _5)
			, [this](socket_type s) { this->incoming_connection(std::move(s)); }
			, m_io_context
			, m_settings, m_stats_counters, nullptr)
#ifdef TORRENT_SSL_PEERS
		, m_ssl_utp_socket_manager(
			std::bind(&session_impl::send_udp_packet, this, _1, _2, _3, _4, _5)
			, std::bind(&session_impl::on_incoming_utp_ssl, this, _1)
			, m_io_context
			, m_settings, m_stats_counters
			, &m_peer_ssl_ctx)
#endif
		, m_timer(m_io_context)
		, m_lsd_announce_timer(m_io_context)
		, m_close_file_timer(m_io_context)
		, m_paused(flags & session::paused)
	{
	}

	template <typename Fun, typename... Args>
	void session_impl::wrap(Fun f, Args&&... a)
#ifndef BOOST_NO_EXCEPTIONS
	try
#endif
	{
		(this->*f)(std::forward<Args>(a)...);
	}
#ifndef BOOST_NO_EXCEPTIONS
	catch (system_error const& e) {
		alerts().emplace_alert<session_error_alert>(e.code(), e.what());
		pause();
	} catch (std::exception const& e) {
		alerts().emplace_alert<session_error_alert>(error_code(), e.what());
		pause();
	} catch (...) {
		alerts().emplace_alert<session_error_alert>(error_code(), "unknown error");
		pause();
	}
#endif

	// This function is called by the creating thread, not in the message loop's
	// io_context thread.
	// TODO: 2 is there a reason not to move all of this into init()? and just
	// post it to the io_context?
	void session_impl::start_session()
	{
#ifndef TORRENT_DISABLE_LOGGING
		session_log("start session");
#endif

#if TORRENT_USE_SSL
		error_code ec;
		m_ssl_ctx.set_default_verify_paths(ec);
#ifndef TORRENT_DISABLE_LOGGING
		if (ec) session_log("SSL set_default verify_paths failed: %s", ec.message().c_str());
		ec.clear();
#endif
#if defined TORRENT_WINDOWS && defined TORRENT_USE_OPENSSL
		// TODO: come up with some abstraction to do this for gnutls as well
		// load certificates from the windows system certificate store
		X509_STORE* store = X509_STORE_new();
		if (store)
		{
			HCERTSTORE system_store = CertOpenSystemStoreA(0, "ROOT");
			// this is best effort
			if (system_store)
			{
				CERT_CONTEXT const* ctx = nullptr;
				while ((ctx = CertEnumCertificatesInStore(system_store, ctx)) != nullptr)
				{
					unsigned char const* cert_ptr = reinterpret_cast<unsigned char const*>(ctx->pbCertEncoded);
					X509* x509 = d2i_X509(nullptr, &cert_ptr, ctx->cbCertEncoded);
					// this is best effort
					if (!x509) continue;
					X509_STORE_add_cert(store, x509);
					X509_free(x509);
				}
				CertFreeCertificateContext(ctx);
				CertCloseStore(system_store, 0);
			}
		}

		SSL_CTX* ssl_ctx = m_ssl_ctx.native_handle();
		SSL_CTX_set_cert_store(ssl_ctx, store);
#endif
#ifdef __APPLE__
		m_ssl_ctx.load_verify_file("/etc/ssl/cert.pem", ec);
#ifndef TORRENT_DISABLE_LOGGING
		if (ec) session_log("SSL load_verify_file failed: %s", ec.message().c_str());
		ec.clear();
#endif
		m_ssl_ctx.add_verify_path("/etc/ssl/certs", ec);
#ifndef TORRENT_DISABLE_LOGGING
		if (ec) session_log("SSL add_verify_path failed: %s", ec.message().c_str());
		ec.clear();
#endif
#endif // __APPLE__
#endif // TORRENT_USE_SSL
#ifdef TORRENT_SSL_PEERS
		m_peer_ssl_ctx.set_verify_mode(ssl::context::verify_none, ec);
		ssl::set_server_name_callback(ssl::get_handle(m_peer_ssl_ctx), ssl_server_name_callback, this, ec);
#endif // TORRENT_SSL_PEERS

#ifndef TORRENT_DISABLE_DHT
		m_next_dht_torrent = 0;
#endif
		m_next_lsd_torrent = 0;

		m_global_class = m_classes.new_peer_class("global");
		m_tcp_peer_class = m_classes.new_peer_class("tcp");
		m_local_peer_class = m_classes.new_peer_class("local");
		// local peers are always unchoked
		m_classes.at(m_local_peer_class)->ignore_unchoke_slots = true;
		// local peers are allowed to exceed the normal connection
		// limit by 50%
		m_classes.at(m_local_peer_class)->connection_limit_factor = 150;

		TORRENT_ASSERT(m_global_class == session::global_peer_class_id);
		TORRENT_ASSERT(m_tcp_peer_class == session::tcp_peer_class_id);
		TORRENT_ASSERT(m_local_peer_class == session::local_peer_class_id);

		init_peer_class_filter(true);

		// TCP, SSL/TCP and I2P connections should be assigned the TCP peer class
		m_peer_class_type_filter.add(peer_class_type_filter::tcp_socket, m_tcp_peer_class);
		m_peer_class_type_filter.add(peer_class_type_filter::ssl_tcp_socket, m_tcp_peer_class);
		m_peer_class_type_filter.add(peer_class_type_filter::i2p_socket, m_tcp_peer_class);

#ifndef TORRENT_DISABLE_LOGGING

		session_log("version: %s revision: %" PRIx64
			, lt::version_str, lt::version_revision);

#endif // TORRENT_DISABLE_LOGGING

		// ---- auto-cap max connections ----
		int const max_files = max_open_files();
		// deduct some margin for epoll/kqueue, log files,
		// futexes, shared objects etc.
		// 80% of the available file descriptors should go to connections
		m_settings.set_int(settings_pack::connections_limit, std::min(
			m_settings.get_int(settings_pack::connections_limit)
			, std::max(5, (max_files - 20) * 8 / 10)));
		// 20% goes towards regular files (see disk_io_thread)
#ifndef TORRENT_DISABLE_LOGGING
		if (should_log())
		{
			session_log("max-connections: %d max-files: %d"
				, m_settings.get_int(settings_pack::connections_limit)
				, max_files);
		}
#endif

		post(m_io_context, [this] { wrap(&session_impl::init); });
	}

	void session_impl::init()
	{
		// this is a debug facility
		// see single_threaded in debug.hpp
		thread_started();

		TORRENT_ASSERT(is_single_thread());

#ifndef TORRENT_DISABLE_LOGGING
		session_log(" *** session thread init");
#endif

		// this is where we should set up all async operations. This
		// is called from within the network thread as opposed to the
		// constructor which is called from the main thread

#if defined TORRENT_ASIO_DEBUGGING
		async_inc_threads();
		add_outstanding_async("session_impl::on_tick");
#endif
		post(m_io_context, [this]{ wrap(&session_impl::on_tick, error_code()); });

		int const lsd_announce_interval
			= m_settings.get_int(settings_pack::local_service_announce_interval);
		int const delay = std::max(lsd_announce_interval
			/ std::max(static_cast<int>(m_torrents.size()), 1), 1);
		m_lsd_announce_timer.expires_after(seconds(delay));
		ADD_OUTSTANDING_ASYNC("session_impl::on_lsd_announce");
		m_lsd_announce_timer.async_wait([this](error_code const& e) {
			wrap(&session_impl::on_lsd_announce, e); } );

#ifndef TORRENT_DISABLE_LOGGING
		session_log(" done starting session");
#endif

		// this applies unchoke settings from m_settings
		recalculate_unchoke_slots();

		// apply all m_settings to this session
		run_all_updates(*this);
		reopen_listen_sockets(false);

#if TORRENT_USE_INVARIANT_CHECKS
		check_invariant();
#endif
	}

#if TORRENT_ABI_VERSION <= 2
	// TODO: 2 the ip filter should probably be saved here too
	void session_impl::save_state(entry* eptr, save_state_flags_t const flags) const
	{
		TORRENT_ASSERT(is_single_thread());

		entry& e = *eptr;
		// make it a dict
		e.dict();

		if (flags & session::save_settings)
		{
			entry::dictionary_type& sett = e["settings"].dict();
			save_settings_to_dict(non_default_settings(m_settings), sett);
		}

#ifndef TORRENT_DISABLE_DHT
		if (flags & session::save_dht_settings)
		{
			e["dht"] = dht::save_dht_settings(get_dht_settings());
		}

		if (m_dht && (flags & session::save_dht_state))
		{
			e["dht state"] = dht::save_dht_state(m_dht->state());
		}
#endif

#ifndef TORRENT_DISABLE_EXTENSIONS
		for (auto const& ext : m_ses_extensions[plugins_all_idx])
		{
			ext->save_state(*eptr);
		}
#endif
	}

	void session_impl::load_state(bdecode_node const* e
		, save_state_flags_t const flags)
	{
		TORRENT_ASSERT(is_single_thread());

		bdecode_node settings;
		if (e->type() != bdecode_node::dict_t) return;

#ifndef TORRENT_DISABLE_DHT
		bool need_update_dht = false;
		if (flags & session_handle::save_dht_state)
		{
			settings = e->dict_find_dict("dht state");
			if (settings)
			{
				m_dht_state = dht::read_dht_state(settings);
				need_update_dht = true;
			}
		}
#endif

#if TORRENT_ABI_VERSION == 1
		bool need_update_proxy = false;
		if (flags & session_handle::save_proxy)
		{
			settings = e->dict_find_dict("proxy");
			if (settings)
			{
				m_settings.bulk_set([&settings](session_settings_single_thread& s)
				{
					bdecode_node val;
					val = settings.dict_find_int("port");
					if (val) s.set_int(settings_pack::proxy_port, int(val.int_value()));
					val = settings.dict_find_int("type");
					if (val) s.set_int(settings_pack::proxy_type, int(val.int_value()));
					val = settings.dict_find_int("proxy_hostnames");
					if (val) s.set_bool(settings_pack::proxy_hostnames, val.int_value() != 0);
					val = settings.dict_find_int("proxy_peer_connections");
					if (val) s.set_bool(settings_pack::proxy_peer_connections, val.int_value() != 0);
					val = settings.dict_find_string("hostname");
					if (val) s.set_str(settings_pack::proxy_hostname, std::string(val.string_value()));
					val = settings.dict_find_string("password");
					if (val) s.set_str(settings_pack::proxy_password, std::string(val.string_value()));
					val = settings.dict_find_string("username");
					if (val) s.set_str(settings_pack::proxy_username, std::string(val.string_value()));
				});
				need_update_proxy = true;
			}
		}

		settings = e->dict_find_dict("encryption");
		if (settings)
		{
			m_settings.bulk_set([&settings](session_settings_single_thread& s)
			{
				bdecode_node val;
				val = settings.dict_find_int("prefer_rc4");
				if (val) s.set_bool(settings_pack::prefer_rc4, val.int_value() != 0);
				val = settings.dict_find_int("out_enc_policy");
				if (val) s.set_int(settings_pack::out_enc_policy, int(val.int_value()));
				val = settings.dict_find_int("in_enc_policy");
				if (val) s.set_int(settings_pack::in_enc_policy, int(val.int_value()));
				val = settings.dict_find_int("allowed_enc_level");
				if (val) s.set_int(settings_pack::allowed_enc_level, int(val.int_value()));
			});
		}
#endif

		if ((flags & session_handle::save_settings)
			|| (flags & session_handle::save_dht_settings)
			)
		{
			settings = e->dict_find_dict("settings");
			if (settings)
			{
				// apply_settings_pack will update dht and proxy
				settings_pack pack = load_pack_from_dict(settings);

				// these settings are not loaded from state
				// they are set by the client software, not configured by users
				pack.clear(settings_pack::user_agent);
				pack.clear(settings_pack::peer_fingerprint);

				apply_settings_pack_impl(pack);
#ifndef TORRENT_DISABLE_DHT
				need_update_dht = false;
#endif
#if TORRENT_ABI_VERSION == 1
				need_update_proxy = false;
#endif
			}
		}

		if (flags & session_handle::save_dht_settings)
		{
			// This is here for backwards compatibility, to support loading state
			// files in the previous file format, where the DHT settings were in
			// its own dictionary
			settings = e->dict_find_dict("dht");
			if (settings)
			{
				settings_pack sett;
				aux::apply_deprecated_dht_settings(sett, settings);
				apply_settings_pack_impl(sett);
			}
		}

#ifndef TORRENT_DISABLE_DHT
		if (need_update_dht) start_dht();
#endif
#if TORRENT_ABI_VERSION == 1
		if (need_update_proxy) update_proxy();
#endif

#ifndef TORRENT_DISABLE_EXTENSIONS
		for (auto& ext : m_ses_extensions[plugins_all_idx])
		{
			ext->load_state(*e);
		}
#endif
	}
#endif

	session_params session_impl::session_state(save_state_flags_t const flags) const
	{
		TORRENT_ASSERT(is_single_thread());

		session_params ret;
		if (flags & session::save_settings)
			ret.settings = non_default_settings(m_settings);

#ifndef TORRENT_DISABLE_DHT
#if TORRENT_ABI_VERSION <= 2
	if (flags & session_handle::save_dht_settings)
	{
		ret.dht_settings = get_dht_settings();
	}
#endif

		if (m_dht && (flags & session::save_dht_state))
			ret.dht_state = m_dht->state();
#endif

#ifndef TORRENT_DISABLE_EXTENSIONS
		if (flags & session::save_extension_state)
		{
			for (auto const& ext : m_ses_extensions[plugins_all_idx])
			{
				auto state = ext->save_state();
				for (auto& v : state)
					ret.ext_state[std::move(v.first)] = std::move(v.second);
			}
		}
#endif

		if ((flags & session::save_ip_filter) && m_ip_filter)
		{
			ret.ip_filter = *m_ip_filter;
		}
		return ret;
	}

	proxy_settings session_impl::proxy() const
	{
		return proxy_settings(m_settings);
	}

#ifndef TORRENT_DISABLE_EXTENSIONS

	void session_impl::add_extension(ext_function_t ext)
	{
		TORRENT_ASSERT(is_single_thread());
		TORRENT_ASSERT(ext);

		add_ses_extension(std::make_shared<session_plugin_wrapper>(ext));
	}

	void session_impl::add_ses_extension(std::shared_ptr<plugin> ext)
	{
		// this is called during startup of the session, from the thread creating
		// it, not its own thread
//		TORRENT_ASSERT(is_single_thread());
		TORRENT_ASSERT_VAL(ext, ext);

		feature_flags_t const features = ext->implemented_features();

		m_ses_extensions[plugins_all_idx].push_back(ext);

		if (features & plugin::optimistic_unchoke_feature)
			m_ses_extensions[plugins_optimistic_unchoke_idx].push_back(ext);
		if (features & plugin::tick_feature)
			m_ses_extensions[plugins_tick_idx].push_back(ext);
		if (features & plugin::dht_request_feature)
			m_ses_extensions[plugins_dht_request_idx].push_back(ext);
		if (features & plugin::alert_feature)
			m_alerts.add_extension(ext);
		session_handle h(shared_from_this());
		ext->added(h);
	}

#endif // TORRENT_DISABLE_EXTENSIONS

	void session_impl::pause()
	{
		TORRENT_ASSERT(is_single_thread());

		if (m_paused) return;
#ifndef TORRENT_DISABLE_LOGGING
		session_log(" *** session paused ***");
#endif
		// this will abort all tracker announces other than event=stopped
		m_tracker_manager.abort_all_requests();

		m_paused = true;
		for (auto& te : m_torrents)
		{
			te->set_session_paused(true);
		}
	}

	void session_impl::resume()
	{
		TORRENT_ASSERT(is_single_thread());

		if (!m_paused) return;
		m_paused = false;

		for (auto& te : m_torrents)
		{
			te->set_session_paused(false);
		}
	}

	void session_impl::abort() noexcept
	{
		TORRENT_ASSERT(is_single_thread());

		if (m_abort) return;
#ifndef TORRENT_DISABLE_LOGGING
		session_log(" *** ABORT CALLED ***");
#endif

		// at this point we cannot call the notify function anymore, since the
		// session will become invalid.
		m_alerts.set_notify_function({});

#ifndef TORRENT_DISABLE_EXTENSIONS
		for (auto& ext : m_ses_extensions[plugins_all_idx])
		{
			ext->abort();
		}
#endif

		// this will cancel requests that are not critical for shutting down
		// cleanly. i.e. essentially tracker hostname lookups that we're not
		// about to send event=stopped to
		m_host_resolver.abort();

		m_close_file_timer.cancel();

		// abort the main thread
		m_abort = true;
		error_code ec;

		// we rely on on_tick() during shutdown, but we don't need to wait a
		// whole second for it to fire
		m_timer.cancel();

#if TORRENT_USE_I2P
		m_i2p_conn.close(ec);
#endif
		stop_ip_notifier();
		stop_lsd();
		stop_upnp();
		stop_natpmp();
#ifndef TORRENT_DISABLE_DHT
		stop_dht();
		m_dht_announce_timer.cancel();
#endif
		m_lsd_announce_timer.cancel();

#ifdef TORRENT_SSL_PEERS
		{
			auto const sockets = std::move(m_incoming_sockets);
			for (auto const& s : sockets)
			{
				s->close(ec);
				TORRENT_ASSERT(!ec);
			}
		}
#endif

#if TORRENT_USE_I2P
		if (m_i2p_listen_socket && m_i2p_listen_socket->is_open())
		{
			m_i2p_listen_socket->close(ec);
			TORRENT_ASSERT(!ec);
		}
		m_i2p_listen_socket.reset();
#endif

#ifndef TORRENT_DISABLE_LOGGING
		session_log(" aborting all torrents (%d)", int(m_torrents.size()));
#endif
		// abort all torrents
		for (auto const& te : m_torrents)
		{
			te->abort();
		}
		m_torrents.clear();
		m_stats_counters.set_value(counters::num_peers_up_unchoked_all, 0);
		m_stats_counters.set_value(counters::num_peers_up_unchoked, 0);
		m_stats_counters.set_value(counters::num_peers_up_unchoked_optimistic, 0);

#ifndef TORRENT_DISABLE_LOGGING
		session_log(" aborting all tracker requests");
#endif
		m_tracker_manager.stop();

#ifndef TORRENT_DISABLE_LOGGING
		session_log(" aborting all connections (%d)", int(m_connections.size()));
#endif
		// abort all connections
		for (auto i = m_connections.begin(); i != m_connections.end();)
		{
			peer_connection* p = (*i).get();
			++i;
			p->disconnect(errors::stopping_torrent, operation_t::bittorrent);
		}

		// close the listen sockets
		for (auto const& l : m_listen_sockets)
		{
			if (l->sock)
			{
				l->sock->close(ec);
				TORRENT_ASSERT(!ec);
			}

			// TODO: 3 closing the udp sockets here means that
			// the uTP connections cannot be closed gracefully
			if (l->udp_sock)
			{
				l->udp_sock->sock.close();
			}
		}

		// we need to give all the sockets an opportunity to actually have their handlers
		// called and cancelled before we continue the shutdown. This is a bit
		// complicated, if there are no "undead" peers, it's safe to resume the
		// shutdown, but if there are, we have to wait for them to be cleared out
		// first. In session_impl::on_tick() we check them periodically. If we're
		// shutting down and we remove the last one, we'll initiate
		// shutdown_stage2 from there.
		if (m_undead_peers.empty())
		{
			post(m_io_context, make_handler([this] { abort_stage2(); }
				, m_abort_handler_storage, *this));
		}
	}

	void session_impl::abort_stage2() noexcept
	{
		m_download_rate.close();
		m_upload_rate.close();

		// it's OK to detach the threads here. The disk_io_thread
		// has an internal counter and won't release the network
		// thread until they're all dead (via m_work).
		m_disk_thread->abort(false);

		// now it's OK for the network thread to exit
		m_work.reset();
	}

	bool session_impl::has_connection(peer_connection* p) const
	{
		return m_connections.find(p->self()) != m_connections.end();
	}

	void session_impl::insert_peer(std::shared_ptr<peer_connection> const& c)
	{
		TORRENT_ASSERT(!c->m_in_constructor);

		// removing a peer may not throw an exception, so prepare for this
		// connection to be added to the undead peers now.
		m_undead_peers.reserve(m_undead_peers.size() + m_connections.size() + 1);
		m_connections.insert(c);

		TORRENT_ASSERT_VAL(m_undead_peers.capacity() >= m_connections.size()
			, m_undead_peers.capacity());
	}

	void session_impl::set_port_filter(port_filter const& f)
	{
		m_port_filter = f;
		if (m_settings.get_bool(settings_pack::no_connect_privileged_ports))
			m_port_filter.add_rule(0, 1024, port_filter::blocked);
		// Close connections whose endpoint is filtered
		// by the new ip-filter
		for (auto const& t : m_torrents)
			t->port_filter_updated();
	}

	void session_impl::set_ip_filter(std::shared_ptr<ip_filter> f)
	{
		INVARIANT_CHECK;

		m_ip_filter = std::move(f);

		// Close connections whose endpoint is filtered
		// by the new ip-filter
		for (auto& i : m_torrents)
			i->set_ip_filter(m_ip_filter);
	}

	void session_impl::ban_ip(address addr)
	{
		TORRENT_ASSERT(is_single_thread());
		if (!m_ip_filter) m_ip_filter = std::make_shared<ip_filter>();
		m_ip_filter->add_rule(addr, addr, ip_filter::blocked);
		for (auto& i : m_torrents)
			i->set_ip_filter(m_ip_filter);
	}

	ip_filter const& session_impl::get_ip_filter()
	{
		TORRENT_ASSERT(is_single_thread());
		if (!m_ip_filter) m_ip_filter = std::make_shared<ip_filter>();
		return *m_ip_filter;
	}

	port_filter const& session_impl::get_port_filter() const
	{
		TORRENT_ASSERT(is_single_thread());
		return m_port_filter;
	}

	peer_class_t session_impl::create_peer_class(char const* name)
	{
		TORRENT_ASSERT(is_single_thread());
		return m_classes.new_peer_class(name);
	}

	void session_impl::delete_peer_class(peer_class_t const cid)
	{
		TORRENT_ASSERT(is_single_thread());
		// if you hit this assert, you're deleting a non-existent peer class
		TORRENT_ASSERT_PRECOND(m_classes.at(cid));
		if (m_classes.at(cid) == nullptr) return;
		m_classes.decref(cid);
	}

	peer_class_info session_impl::get_peer_class(peer_class_t const cid) const
	{
		peer_class_info ret{};
		peer_class const* pc = m_classes.at(cid);
		// if you hit this assert, you're passing in an invalid cid
		TORRENT_ASSERT_PRECOND(pc);
		if (pc == nullptr)
		{
#if TORRENT_USE_INVARIANT_CHECKS
			// make it obvious that the return value is undefined
			ret.upload_limit = 0xf0f0f0f;
			ret.download_limit = 0xf0f0f0f;
			ret.label.resize(20);
			url_random(span<char>(ret.label));
			ret.ignore_unchoke_slots = false;
			ret.connection_limit_factor = 0xf0f0f0f;
			ret.upload_priority = 0xf0f0f0f;
			ret.download_priority = 0xf0f0f0f;
#endif
			return ret;
		}

		pc->get_info(&ret);
		return ret;
	}

namespace {

	std::uint16_t make_announce_port(std::uint16_t const p)
	{ return p == 0 ? 1 : p; }
}

	void session_impl::queue_tracker_request(tracker_request req
		, std::weak_ptr<request_callback> c)
	{
		req.listen_port = 0;
#if TORRENT_USE_I2P
		if (!m_settings.get_str(settings_pack::i2p_hostname).empty())
		{
			req.i2pconn = &m_i2p_conn;
		}
#endif

#if TORRENT_USE_SSL
#ifdef TORRENT_SSL_PEERS
		bool const use_ssl = req.ssl_ctx != nullptr && req.ssl_ctx != &m_ssl_ctx;
		if (!use_ssl)
#endif
			req.ssl_ctx = &m_ssl_ctx;
#endif

		TORRENT_ASSERT(req.outgoing_socket);
		auto* ls = req.outgoing_socket.get();

		req.listen_port =
#if TORRENT_USE_I2P
			(req.kind == tracker_request::i2p) ? 1 :
#endif
#ifdef TORRENT_SSL_PEERS
			// SSL torrents use the SSL listen port
			use_ssl ? make_announce_port(ssl_listen_port(ls)) :
#endif
			make_announce_port(listen_port(ls));
		m_tracker_manager.queue_request(get_context(), std::move(req), m_settings, c);
	}

	void session_impl::set_peer_class(peer_class_t const cid, peer_class_info const& pci)
	{
		peer_class* pc = m_classes.at(cid);
		// if you hit this assert, you're passing in an invalid cid
		TORRENT_ASSERT_PRECOND(pc);
		if (pc == nullptr) return;

		pc->set_info(&pci);
	}

	void session_impl::set_peer_class_filter(ip_filter const& f)
	{
		INVARIANT_CHECK;
		m_peer_class_filter = f;
	}

	ip_filter const& session_impl::get_peer_class_filter() const
	{
		return m_peer_class_filter;
	}

	void session_impl::set_peer_class_type_filter(peer_class_type_filter f)
	{
		m_peer_class_type_filter = f;
	}

	peer_class_type_filter session_impl::get_peer_class_type_filter()
	{
		return m_peer_class_type_filter;
	}

	void session_impl::set_peer_classes(peer_class_set* s, address const& a, socket_type_t const st)
	{
		std::uint32_t peer_class_mask = m_peer_class_filter.access(a);

		using sock_t = peer_class_type_filter::socket_type_t;
		// assign peer class based on socket type
		static aux::array<sock_t, 10, socket_type_t> const mapping{{{
			sock_t::tcp_socket
			, sock_t::tcp_socket
			, sock_t::tcp_socket
			, sock_t::utp_socket
			, sock_t::i2p_socket
			, sock_t::rtc_socket
			, sock_t::ssl_tcp_socket
			, sock_t::ssl_tcp_socket
			, sock_t::ssl_tcp_socket
			, sock_t::ssl_utp_socket
		}}};
		sock_t const socket_type = mapping[st];
		// filter peer classes based on type
		peer_class_mask = m_peer_class_type_filter.apply(socket_type, peer_class_mask);

		for (peer_class_t i{0}; peer_class_mask; peer_class_mask >>= 1, ++i)
		{
			if ((peer_class_mask & 1) == 0) continue;

			// if you hit this assert, your peer class filter contains
			// a bitmask referencing a non-existent peer class
			TORRENT_ASSERT_PRECOND(m_classes.at(i));

			if (m_classes.at(i) == nullptr) continue;
			s->add_class(m_classes, i);
		}
	}

	bool session_impl::ignore_unchoke_slots_set(peer_class_set const& set) const
	{
		int num = set.num_classes();
		for (int i = 0; i < num; ++i)
		{
			peer_class const* pc = m_classes.at(set.class_at(i));
			if (pc == nullptr) continue;
			if (pc->ignore_unchoke_slots) return true;
		}
		return false;
	}

	bandwidth_manager* session_impl::get_bandwidth_manager(int channel)
	{
		return (channel == peer_connection::download_channel)
			? &m_download_rate : &m_upload_rate;
	}

	void session_impl::deferred_submit_jobs()
	{
		if (m_deferred_submit_disk_jobs) return;
		m_deferred_submit_disk_jobs = true;
		post(m_io_context, make_handler(
			[this] { wrap(&session_impl::submit_disk_jobs); }
			, m_submit_jobs_handler_storage, *this));
	}

	void session_impl::submit_disk_jobs()
	{
		TORRENT_ASSERT(m_deferred_submit_disk_jobs);
		m_deferred_submit_disk_jobs = false;
		m_disk_thread->submit_jobs();
	}

	// copies pointers to bandwidth channels from the peer classes
	// into the array. Only bandwidth channels with a bandwidth limit
	// is considered pertinent and copied
	// returns the number of pointers copied
	// channel is upload_channel or download_channel
	int session_impl::copy_pertinent_channels(peer_class_set const& set
		, int channel, bandwidth_channel** dst, int const max)
	{
		int num_channels = set.num_classes();
		int num_copied = 0;
		for (int i = 0; i < num_channels; ++i)
		{
			peer_class* pc = m_classes.at(set.class_at(i));
			TORRENT_ASSERT(pc);
			if (pc == nullptr) continue;
			bandwidth_channel* chan = &pc->channel[channel];
			// no need to include channels that don't have any bandwidth limits
			if (chan->throttle() == 0) continue;
			dst[num_copied] = chan;
			++num_copied;
			if (num_copied == max) break;
		}
		return num_copied;
	}

	bool session_impl::use_quota_overhead(bandwidth_channel* ch, int amount)
	{
		ch->use_quota(amount);
		return (ch->throttle() > 0 && ch->throttle() < amount);
	}

	std::uint8_t session_impl::use_quota_overhead(peer_class_set& set, int const amount_down, int const amount_up)
	{
		std::uint8_t ret = 0;
		int const num = set.num_classes();
		for (int i = 0; i < num; ++i)
		{
			peer_class* p = m_classes.at(set.class_at(i));
			if (p == nullptr) continue;

			bandwidth_channel* ch = &p->channel[peer_connection::download_channel];
			if (use_quota_overhead(ch, amount_down))
				ret |= 1u << peer_connection::download_channel;
			ch = &p->channel[peer_connection::upload_channel];
			if (use_quota_overhead(ch, amount_up))
				ret |= 1u << peer_connection::upload_channel;
		}
		return ret;
	}

	// session_impl is responsible for deleting 'pack'
	void session_impl::apply_settings_pack(std::shared_ptr<settings_pack> pack)
	{
		INVARIANT_CHECK;
		apply_settings_pack_impl(*pack);
	}

	settings_pack session_impl::get_settings() const
	{
		settings_pack ret;
		// TODO: it would be nice to reserve() these vectors up front
		for (int i = settings_pack::string_type_base;
			i < settings_pack::max_string_setting_internal; ++i)
		{
			ret.set_str(i, m_settings.get_str(i));
		}
		for (int i = settings_pack::int_type_base;
			i < settings_pack::max_int_setting_internal; ++i)
		{
			ret.set_int(i, m_settings.get_int(i));
		}
		for (int i = settings_pack::bool_type_base;
			i < settings_pack::max_bool_setting_internal; ++i)
		{
			ret.set_bool(i, m_settings.get_bool(i));
		}
		return ret;
	}

namespace {
	template <typename Pack>
	int get_setting_impl(Pack const& p, int name, int*)
	{ return p.get_int(name); }

	template <typename Pack>
	bool get_setting_impl(Pack const& p, int name, bool*)
	{ return p.get_bool(name); }

	template <typename Pack>
	std::string get_setting_impl(Pack const& p, int name, std::string*)
	{ return p.get_str(name); }

	template <typename Type, typename Pack>
	Type get_setting(Pack const& p, int name)
	{
		return get_setting_impl(p, name, static_cast<Type*>(nullptr));
	}

	template <typename Type>
	bool setting_changed(settings_pack const& pack, aux::session_settings const& sett, int name)
	{
		return pack.has_val(name)
			&& get_setting<Type>(pack, name) != get_setting<Type>(sett, name);
	}
}

	void session_impl::apply_settings_pack_impl(settings_pack const& pack)
	{
		bool const reopen_listen_port
			= setting_changed<std::string>(pack, m_settings, settings_pack::listen_interfaces)
			|| setting_changed<int>(pack, m_settings, settings_pack::proxy_type)
			|| setting_changed<bool>(pack, m_settings, settings_pack::proxy_peer_connections)
#if TORRENT_ABI_VERSION == 1
			|| setting_changed<int>(pack, m_settings, settings_pack::ssl_listen)
#endif
			;

		bool const update_want_peers
			= setting_changed<bool>(pack, m_settings, settings_pack::seeding_outgoing_connections)
			|| setting_changed<bool>(pack, m_settings, settings_pack::enable_outgoing_tcp)
			|| setting_changed<bool>(pack, m_settings, settings_pack::enable_outgoing_utp)
		;

#ifndef TORRENT_DISABLE_LOGGING
		session_log("applying settings pack, reopen_listen_port=%s"
			, reopen_listen_port ? "true" : "false");
#endif

		apply_pack(&pack, m_settings, this);
		m_disk_thread->settings_updated();

		if (!reopen_listen_port)
		{
			// no need to call this if reopen_listen_port is true
			// since the apply_pack will do it
			update_listen_interfaces();
		}
		else
		{
			reopen_listen_sockets();
		}

		if (update_want_peers)
		{
			for (auto const& t : m_torrents)
				t->update_want_peers();
		}
	}

	std::shared_ptr<listen_socket_t> session_impl::setup_listener(
		listen_endpoint_t const& lep, error_code& ec)
	{
		int retries = m_settings.get_int(settings_pack::max_retry_port_bind);
		tcp::endpoint bind_ep(lep.addr, std::uint16_t(lep.port));

#ifndef TORRENT_DISABLE_LOGGING
		if (should_log())
		{
			session_log("attempting to open listen socket to: %s on device: %s %s%s%s%s%s"
				, print_endpoint(bind_ep).c_str(), lep.device.c_str()
				, (lep.ssl == transport::ssl) ? "ssl " : ""
				, (lep.flags & listen_socket_t::local_network) ? "local-network " : ""
				, (lep.flags & listen_socket_t::accept_incoming) ? "accept-incoming " : "no-incoming "
				, (lep.flags & listen_socket_t::was_expanded) ? "expanded-ip " : ""
				, (lep.flags & listen_socket_t::proxy) ? "proxy " : "");
		}
#endif

		auto ret = std::make_shared<listen_socket_t>();
		ret->ssl = lep.ssl;
		ret->original_port = bind_ep.port();
		ret->flags = lep.flags;
		ret->netmask = lep.netmask;
		operation_t last_op = operation_t::unknown;
		socket_type_t const sock_type
			= (lep.ssl == transport::ssl)
			? socket_type_t::tcp_ssl
			: socket_type_t::tcp;

		// if we're in force-proxy mode, don't open TCP listen sockets. We cannot
		// accept connections on our local machine in this case.
		// TODO: 3 the logic in this if-block should be factored out into a
		// separate function. At least most of it
		if (ret->flags & listen_socket_t::accept_incoming)
		{
			ret->sock = std::make_shared<tcp::acceptor>(m_io_context);
			ret->sock->open(bind_ep.protocol(), ec);
			last_op = operation_t::sock_open;
			if (ec)
			{
#ifndef TORRENT_DISABLE_LOGGING
				if (should_log())
				{
					session_log("failed to open socket: %s"
						, ec.message().c_str());
				}
#endif

				if (m_alerts.should_post<listen_failed_alert>())
					m_alerts.emplace_alert<listen_failed_alert>(lep.device, bind_ep, last_op
						, ec, sock_type);
				return ret;
			}

#ifdef TORRENT_WINDOWS
			{
				// this is best-effort. ignore errors
				error_code err;
				ret->sock->set_option(exclusive_address_use(true), err);
#ifndef TORRENT_DISABLE_LOGGING
				if (err && should_log())
				{
					session_log("failed enable exclusive address use on listen socket: %s"
						, err.message().c_str());
				}
#endif // TORRENT_DISABLE_LOGGING
			}
#else

			{
				// this is best-effort. ignore errors
				error_code err;
				ret->sock->set_option(tcp::acceptor::reuse_address(true), err);
#ifndef TORRENT_DISABLE_LOGGING
				if (err && should_log())
				{
					session_log("failed enable reuse-address on listen socket: %s"
						, err.message().c_str());
				}
#endif // TORRENT_DISABLE_LOGGING
			}
#endif // TORRENT_WINDOWS

			if (is_v6(bind_ep))
			{
				error_code err; // ignore errors here
				ret->sock->set_option(boost::asio::ip::v6_only(true), err);
#ifndef TORRENT_DISABLE_LOGGING
				if (err && should_log())
				{
					session_log("failed enable v6 only on listen socket: %s"
						, err.message().c_str());
				}
#endif // LOGGING

#ifdef TORRENT_WINDOWS
				// enable Teredo on windows
				ret->sock->set_option(v6_protection_level(PROTECTION_LEVEL_UNRESTRICTED), err);
#ifndef TORRENT_DISABLE_LOGGING
				if (err && should_log())
				{
					session_log("failed enable IPv6 unrestricted protection level on "
						"listen socket: %s", err.message().c_str());
				}
#endif // TORRENT_DISABLE_LOGGING
#endif // TORRENT_WINDOWS
			}

			if (!lep.device.empty())
			{
				// we have an actual device we're interested in listening on, if we
				// have SO_BINDTODEVICE functionality, use it now.
#if TORRENT_HAS_BINDTODEVICE
				bind_device(*ret->sock, lep.device.c_str(), ec);
#ifndef TORRENT_DISABLE_LOGGING
				if (ec && should_log())
				{
					session_log("bind to device failed (device: %s): %s"
						, lep.device.c_str(), ec.message().c_str());
				}
#endif // TORRENT_DISABLE_LOGGING
				ec.clear();
#endif // TORRENT_HAS_BINDTODEVICE
			}

			ret->sock->bind(bind_ep, ec);
			last_op = operation_t::sock_bind;

			while (ec == error_code(error::address_in_use) && retries > 0)
			{
				TORRENT_ASSERT_VAL(ec, ec);
#ifndef TORRENT_DISABLE_LOGGING
				if (should_log())
				{
					session_log("failed to bind listen socket to: %s on device: %s :"
						" [%s] (%d) %s (retries: %d)"
						, print_endpoint(bind_ep).c_str()
						, lep.device.c_str()
						, ec.category().name(), ec.value(), ec.message().c_str()
						, retries);
				}
#endif
				ec.clear();
				--retries;
				bind_ep.port(bind_ep.port() + 1);
				ret->sock->bind(bind_ep, ec);
			}

			if (ec == error_code(error::address_in_use)
				&& m_settings.get_bool(settings_pack::listen_system_port_fallback)
				&& bind_ep.port() != 0)
			{
				// instead of giving up, try let the OS pick a port
				bind_ep.port(0);
				ec.clear();
				ret->sock->bind(bind_ep, ec);
				last_op = operation_t::sock_bind;
			}

			if (ec)
			{
				// not even that worked, give up

#ifndef TORRENT_DISABLE_LOGGING
				if (should_log())
				{
					session_log("failed to bind listen socket to: %s on device: %s :"
						" [%s] (%d) %s (giving up)"
						, print_endpoint(bind_ep).c_str()
						, lep.device.c_str()
						, ec.category().name(), ec.value(), ec.message().c_str());
				}
#endif
				if (m_alerts.should_post<listen_failed_alert>())
				{
					m_alerts.emplace_alert<listen_failed_alert>(lep.device, bind_ep
						, last_op, ec, sock_type);
				}
				ret->sock.reset();
				return ret;
			}
			ret->local_endpoint = ret->sock->local_endpoint(ec);
			last_op = operation_t::getname;
			if (ec)
			{
#ifndef TORRENT_DISABLE_LOGGING
				if (should_log())
				{
					session_log("get_sockname failed on listen socket: %s"
						, ec.message().c_str());
				}
#endif
				if (m_alerts.should_post<listen_failed_alert>())
				{
					m_alerts.emplace_alert<listen_failed_alert>(lep.device, bind_ep
						, last_op, ec, sock_type);
				}
				return ret;
			}

			TORRENT_ASSERT(ret->local_endpoint.port() == bind_ep.port()
				|| bind_ep.port() == 0);

			if (bind_ep.port() == 0) bind_ep = ret->local_endpoint;

			ret->sock->listen(m_settings.get_int(settings_pack::listen_queue_size), ec);
			last_op = operation_t::sock_listen;

			if (ec)
			{
#ifndef TORRENT_DISABLE_LOGGING
				if (should_log())
				{
					session_log("cannot listen on interface \"%s\": %s"
						, lep.device.c_str(), ec.message().c_str());
				}
#endif
				if (m_alerts.should_post<listen_failed_alert>())
				{
					m_alerts.emplace_alert<listen_failed_alert>(lep.device, bind_ep
						, last_op, ec, sock_type);
				}
				return ret;
			}
		} // accept incoming

		socket_type_t const udp_sock_type
			= (lep.ssl == transport::ssl)
			? socket_type_t::utp_ssl
			: socket_type_t::utp;
		udp::endpoint udp_bind_ep(bind_ep.address(), bind_ep.port());

		ret->udp_sock = std::make_shared<session_udp_socket>(m_io_context, ret);
		ret->udp_sock->sock.open(udp_bind_ep.protocol(), ec);
		if (ec)
		{
#ifndef TORRENT_DISABLE_LOGGING
			if (should_log())
			{
				session_log("failed to open UDP socket: %s: %s"
					, lep.device.c_str(), ec.message().c_str());
			}
#endif

			last_op = operation_t::sock_open;
			if (m_alerts.should_post<listen_failed_alert>())
				m_alerts.emplace_alert<listen_failed_alert>(lep.device
					, bind_ep, last_op, ec, udp_sock_type);

			return ret;
		}

#if TORRENT_HAS_BINDTODEVICE
		if (!lep.device.empty())
		{
			bind_device(ret->udp_sock->sock, lep.device.c_str(), ec);
#ifndef TORRENT_DISABLE_LOGGING
			if (ec && should_log())
			{
				session_log("bind to device failed (device: %s): %s"
					, lep.device.c_str(), ec.message().c_str());
			}
#endif // TORRENT_DISABLE_LOGGING
			ec.clear();
		}
#endif
		ret->udp_sock->sock.bind(udp_bind_ep, ec);

		while (ec == error_code(error::address_in_use) && retries > 0)
		{
			TORRENT_ASSERT_VAL(ec, ec);
#ifndef TORRENT_DISABLE_LOGGING
			if (should_log())
			{
				session_log("failed to bind udp socket to: %s on device: %s :"
					" [%s] (%d) %s (retries: %d)"
					, print_endpoint(bind_ep).c_str()
					, lep.device.c_str()
					, ec.category().name(), ec.value(), ec.message().c_str()
					, retries);
			}
#endif
			ec.clear();
			--retries;
			udp_bind_ep.port(udp_bind_ep.port() + 1);
			ret->udp_sock->sock.bind(udp_bind_ep, ec);
		}

		if (ec == error_code(error::address_in_use)
			&& m_settings.get_bool(settings_pack::listen_system_port_fallback)
			&& udp_bind_ep.port() != 0)
		{
			// instead of giving up, try let the OS pick a port
			udp_bind_ep.port(0);
			ec.clear();
			ret->udp_sock->sock.bind(udp_bind_ep, ec);
		}

		last_op = operation_t::sock_bind;
		if (ec)
		{
#ifndef TORRENT_DISABLE_LOGGING
			if (should_log())
			{
				session_log("failed to bind UDP socket: %s: %s"
					, lep.device.c_str(), ec.message().c_str());
			}
#endif

			if (m_alerts.should_post<listen_failed_alert>())
				m_alerts.emplace_alert<listen_failed_alert>(lep.device
					, bind_ep, last_op, ec, udp_sock_type);

			return ret;
		}

		// if we did not open a TCP listen socket, ret->local_endpoint was never
		// initialized, so do that now, based on the UDP socket
		if (!(ret->flags & listen_socket_t::accept_incoming))
		{
			auto const udp_ep = ret->udp_sock->local_endpoint();
			ret->local_endpoint = tcp::endpoint(udp_ep.address(), udp_ep.port());
		}

		ret->device = lep.device;

		error_code err;
		set_socket_buffer_size(ret->udp_sock->sock, m_settings, err);
		if (err)
		{
			if (m_alerts.should_post<udp_error_alert>())
				m_alerts.emplace_alert<udp_error_alert>(ret->udp_sock->sock.local_endpoint(ec)
					, operation_t::alloc_recvbuf, err);
		}

		// this call is necessary here because, unless the settings actually
		// change after the session is up and listening, at no other point
		// set_proxy_settings is called with the correct proxy configuration,
		// internally, this method handle the SOCKS5's connection logic
		ret->udp_sock->sock.set_proxy_settings(proxy(), m_alerts, get_resolver()
			, settings().get_bool(settings_pack::socks5_udp_send_local_ep));

		ADD_OUTSTANDING_ASYNC("session_impl::on_udp_packet");
		ret->udp_sock->sock.async_read(aux::make_handler([this, ret](error_code const& e)
			{ this->on_udp_packet(ret->udp_sock, ret, ret->ssl, e); }
			, ret->udp_handler_storage, *this));

#ifndef TORRENT_DISABLE_LOGGING
		if (should_log())
		{
			session_log(" listening on: %s TCP port: %d UDP port: %d"
				, bind_ep.address().to_string().c_str()
				, ret->tcp_external_port(), ret->udp_external_port());
		}
#endif
		return ret;
	}

	void session_impl::on_exception(std::exception const& e)
	{
		TORRENT_UNUSED(e);
#ifndef TORRENT_DISABLE_LOGGING
		session_log("FATAL SESSION ERROR [%s]", e.what());
#endif
		this->abort();
	}

	void session_impl::on_error(error_code const& ec)
	{
		TORRENT_UNUSED(ec);
#ifndef TORRENT_DISABLE_LOGGING
		session_log("FATAL SESSION ERROR (%s : %d) [%s]"
			, ec.category().name(), ec.value(), ec.message().c_str());
#endif
		this->abort();
	}

	void session_impl::on_ip_change(error_code const& ec)
	{
#ifndef TORRENT_DISABLE_LOGGING
		if (!ec)
			session_log("received ip change from internal ip_notifier");
		else
			session_log("received error on_ip_change: %d, %s", ec.value(), ec.message().c_str());
#endif
		if (ec || m_abort || !m_ip_notifier) return;
		m_ip_notifier->async_wait([this] (error_code const& e)
			{ wrap(&session_impl::on_ip_change, e); });
		reopen_network_sockets({});
	}

	// TODO: could this function be merged with expand_unspecified_addresses?
	// right now both listen_endpoint_t and listen_interface_t are almost
	// identical, maybe the latter could be removed too
	void interface_to_endpoints(listen_interface_t const& iface
		, listen_socket_flags_t flags
		, span<ip_interface const> const ifs
		, std::vector<listen_endpoint_t>& eps)
	{
		flags |= iface.local ? listen_socket_t::local_network : listen_socket_flags_t{};
		transport const ssl = iface.ssl ? transport::ssl : transport::plaintext;

		// First, check to see if it's an IP address
		error_code err;
		address const adr = make_address(iface.device.c_str(), err);
		if (!err)
		{
			eps.emplace_back(adr, iface.port, std::string{}, ssl, flags);
		}
		else
		{
			flags |= listen_socket_t::was_expanded;

			// this is the case where device names a network device. We need to
			// enumerate all IPs associated with this device
			for (auto const& ipface : ifs)
			{
				// we're looking for a specific interface, and its address
				// (which must be of the same family as the address we're
				// connecting to)
				if (iface.device != ipface.name) continue;

				bool const local = iface.local
					|| ipface.interface_address.is_loopback()
					|| is_link_local(ipface.interface_address);

				eps.emplace_back(ipface.interface_address, iface.port, iface.device
					, ssl, flags | (local ? listen_socket_t::local_network : listen_socket_flags_t{}));
			}
		}
	}

	void session_impl::reopen_listen_sockets(bool const map_ports)
	{
#ifndef TORRENT_DISABLE_LOGGING
		session_log("reopen listen sockets");
#endif

		TORRENT_ASSERT(is_single_thread());

		TORRENT_ASSERT(!m_abort);

		error_code ec;

		if (m_abort) return;

		// first build a list of endpoints we should be listening on
		// we need to remove any unneeded sockets first to avoid the possibility
		// of a new socket failing to bind due to a conflict with a stale socket
		std::vector<listen_endpoint_t> eps;

		// if we don't proxy peer connections, don't apply the special logic for
		// proxies
		if (m_settings.get_int(settings_pack::proxy_type) != settings_pack::none
			&& m_settings.get_bool(settings_pack::proxy_peer_connections))
		{
			// we will be able to accept incoming connections over UDP. so use
			// one of the ports the user specified to use a consistent port
			// across sessions. If the user did not specify any ports, pick one
			// at random
			int const port = m_listen_interfaces.empty()
				? int(random(63000) + 2000)
				: m_listen_interfaces.front().port;
			listen_endpoint_t ep(address_v4::any(), port, {}
				, transport::plaintext, listen_socket_t::proxy);
			eps.emplace_back(ep);
			++m_listen_socket_version;
		}
		else
		{
			std::vector<ip_interface> const ifs = enum_net_interfaces(m_io_context, ec);
			if (ec && m_alerts.should_post<listen_failed_alert>())
			{
				m_alerts.emplace_alert<listen_failed_alert>(""
					, operation_t::enum_if, ec, socket_type_t::tcp);
			}
			auto const routes = enum_routes(m_io_context, ec);
			if (ec && m_alerts.should_post<listen_failed_alert>())
			{
				m_alerts.emplace_alert<listen_failed_alert>(""
					, operation_t::enum_route, ec, socket_type_t::tcp);
			}

			// expand device names and populate eps
			for (auto const& iface : m_listen_interfaces)
			{
#if !TORRENT_USE_SSL
				if (iface.ssl)
				{
#ifndef TORRENT_DISABLE_LOGGING
					session_log("attempted to listen ssl with no library support on device: \"%s\""
						, iface.device.c_str());
#endif
					if (m_alerts.should_post<listen_failed_alert>())
					{
						m_alerts.emplace_alert<listen_failed_alert>(iface.device
							, operation_t::sock_open
							, boost::asio::error::operation_not_supported
							, socket_type_t::tcp_ssl);
					}
					continue;
				}
#endif

				// now we have a device to bind to. This device may actually just be an
				// IP address or a device name. In case it's a device name, we want to
				// (potentially) end up binding a socket for each IP address associated
				// with that device.
				interface_to_endpoints(iface, listen_socket_t::accept_incoming, ifs, eps);
			}

			if (eps.empty())
			{
#ifndef TORRENT_DISABLE_LOGGING
				session_log("no listen sockets");
#endif
			}

#if defined TORRENT_ANDROID && __ANDROID_API__ >= 24
			// For Android API >= 24, enum_routes with the current NETLINK based
			// implementation is unsupported (maybe in the future the operation
			// will be restore using another implementation). If routes is empty,
			// allow using unspecified address is a best effort approach that
			// seems to work. The issue with this approach is with the DHTs,
			// because for IPv6 this is not following BEP 32 and BEP 45. See:
			// https://www.bittorrent.org/beps/bep_0032.html
			// https://www.bittorrent.org/beps/bep_0045.html
			if (!routes.empty()) expand_unspecified_address(ifs, routes, eps);
#else
			expand_unspecified_address(ifs, routes, eps);
#endif
			expand_devices(ifs, eps);
		}

		auto remove_iter = partition_listen_sockets(eps, m_listen_sockets);

		if (remove_iter != m_listen_sockets.end() || !eps.empty())
			++m_listen_socket_version;

		while (remove_iter != m_listen_sockets.end())
		{
#ifndef TORRENT_DISABLE_DHT
			if (m_dht)
				m_dht->delete_socket(*remove_iter);
#endif

#ifndef TORRENT_DISABLE_LOGGING
			if (should_log())
			{
				session_log("closing listen socket for %s on device \"%s\""
					, print_endpoint((*remove_iter)->local_endpoint).c_str()
					, (*remove_iter)->device.c_str());
			}
#endif
			if ((*remove_iter)->sock) (*remove_iter)->sock->close(ec);
			if ((*remove_iter)->udp_sock) (*remove_iter)->udp_sock->sock.close();
			if ((*remove_iter)->natpmp_mapper) (*remove_iter)->natpmp_mapper->close();
			if ((*remove_iter)->upnp_mapper) (*remove_iter)->upnp_mapper->close();
			if ((*remove_iter)->lsd) (*remove_iter)->lsd->close();
			remove_iter = m_listen_sockets.erase(remove_iter);
		}

		// all sockets in there stayed the same. Only sockets after this point are
		// new and should post alerts
		int const existing_sockets = int(m_listen_sockets.size());

		m_stats_counters.set_value(counters::has_incoming_connections
			, std::any_of(m_listen_sockets.begin(), m_listen_sockets.end()
				, [](std::shared_ptr<listen_socket_t> const& l)
				{ return l->incoming_connection; }));

		// open new sockets on any endpoints that didn't match with
		// an existing socket
		for (auto const& ep : eps)
#ifndef BOOST_NO_EXCEPTIONS
			try
#endif
		{
			std::shared_ptr<listen_socket_t> s = setup_listener(ep, ec);

			if (!ec && (s->sock || s->udp_sock))
			{
				m_listen_sockets.emplace_back(s);

#ifndef TORRENT_DISABLE_DHT
				if (m_dht
					&& s->ssl != transport::ssl
					&& !(s->flags & listen_socket_t::local_network))
				{
					m_dht->new_socket(m_listen_sockets.back());
				}
#endif

				TORRENT_ASSERT(bool(s->flags & listen_socket_t::accept_incoming) == bool(s->sock));
				if (s->sock) async_accept(s->sock, s->ssl);
			}
		}
#ifndef BOOST_NO_EXCEPTIONS
		catch (std::exception const& e)
		{
			TORRENT_UNUSED(e);
#ifndef TORRENT_DISABLE_LOGGING
			if (should_log())
			{
				session_log("setup_listener(%s) device: %s failed: %s"
					, print_endpoint(ep.addr, ep.port).c_str()
					, ep.device.c_str()
					, e.what());
			}
#endif // TORRENT_DISABLE_LOGGING
		}
#endif // BOOST_NO_EXCEPTIONS

		if (m_listen_sockets.empty())
		{
#ifndef TORRENT_DISABLE_LOGGING
			session_log("giving up on binding listen sockets");
#endif
			return;
		}

		auto const new_sockets = span<std::shared_ptr<listen_socket_t>>(
			m_listen_sockets).subspan(existing_sockets);

		// now, send out listen_succeeded_alert for the listen sockets we are
		// listening on
		if (m_alerts.should_post<listen_succeeded_alert>())
		{
			for (auto const& l : new_sockets)
			{
				error_code err;
				if (l->sock)
				{
					tcp::endpoint const tcp_ep = l->sock->local_endpoint(err);
					if (!err)
					{
						socket_type_t const socket_type
							= l->ssl == transport::ssl
							? socket_type_t::tcp_ssl
							: socket_type_t::tcp;

						m_alerts.emplace_alert<listen_succeeded_alert>(
							tcp_ep, socket_type);
					}
				}

				if (l->udp_sock)
				{
					udp::endpoint const udp_ep = l->udp_sock->sock.local_endpoint(err);
					if (!err && l->udp_sock->sock.is_open())
					{
						socket_type_t const socket_type
							= l->ssl == transport::ssl
							? socket_type_t::utp_ssl
							: socket_type_t::utp;

						m_alerts.emplace_alert<listen_succeeded_alert>(
							udp_ep, socket_type);
					}
				}
			}
		}

		if (m_settings.get_int(settings_pack::peer_dscp) != 0)
		{
			update_peer_dscp();
		}

		ec.clear();

		if (m_settings.get_bool(settings_pack::enable_natpmp))
		{
			for (auto const& s : new_sockets)
				start_natpmp(s);
		}

		if (m_settings.get_bool(settings_pack::enable_upnp))
		{
			for (auto const& s : new_sockets)
				start_upnp(s);
		}

		if (map_ports)
		{
			for (auto const& s : m_listen_sockets)
				remap_ports(remap_natpmp_and_upnp, *s);
		}
		else
		{
			// new sockets need to map ports even if the caller did not request
			// re-mapping
			for (auto const& s : new_sockets)
				remap_ports(remap_natpmp_and_upnp, *s);
		}

		update_lsd();

#if TORRENT_USE_I2P
		open_new_incoming_i2p_connection();
#endif

		// trackers that were not reachable, may have become reachable now.
		// so clear the "disabled" flags to let them be tried one more time
		// TODO: it would probably be better to do this by having a
		// listen-socket "version" number that gets bumped. And instead of
		// setting a bool to disable a tracker, we set the version number that
		// it was disabled at. This change would affect the ABI in 1.2, so
		// should be done in 2.0 or later
		for (auto& t : m_torrents)
			t->enable_all_trackers();
	}

	void session_impl::reopen_network_sockets(reopen_network_flags_t const options)
	{
		reopen_listen_sockets(bool(options & session_handle::reopen_map_ports));
	}

	namespace {
		template <typename MapProtocol, typename ProtoType, typename EndpointType>
		void map_port(MapProtocol& m, ProtoType protocol, EndpointType const& ep
			, port_mapping_t& map_handle, std::string const& device)
		{
			if (map_handle != port_mapping_t{-1}) m.delete_mapping(map_handle);
			map_handle = port_mapping_t{-1};

			address const addr = ep.address();
			// with IPv4 the interface might be behind NAT so we can't skip them
			// based on the scope of the local address
			if (addr.is_v6() && is_local(addr))
				return;

			// only update this mapping if we actually have a socket listening
			if (ep != EndpointType())
				map_handle = m.add_mapping(protocol, ep.port(), ep, device);
		}
	}

	void session_impl::remap_ports(remap_port_mask_t const mask
		, listen_socket_t& s)
	{
		tcp::endpoint const tcp_ep = s.sock ? s.sock->local_endpoint() : tcp::endpoint();
		udp::endpoint const udp_ep = s.udp_sock ? s.udp_sock->sock.local_endpoint() : udp::endpoint();

		if ((mask & remap_natpmp) && s.natpmp_mapper)
		{
			map_port(*s.natpmp_mapper, portmap_protocol::tcp, tcp_ep
				, s.tcp_port_mapping[portmap_transport::natpmp].mapping, s.device);
			map_port(*s.natpmp_mapper, portmap_protocol::udp, make_tcp(udp_ep)
				, s.udp_port_mapping[portmap_transport::natpmp].mapping, s.device);
		}
		if ((mask & remap_upnp) && s.upnp_mapper)
		{
			map_port(*s.upnp_mapper, portmap_protocol::tcp, tcp_ep
				, s.tcp_port_mapping[portmap_transport::upnp].mapping, s.device);
			map_port(*s.upnp_mapper, portmap_protocol::udp, make_tcp(udp_ep)
				, s.udp_port_mapping[portmap_transport::upnp].mapping, s.device);
		}
	}

	void session_impl::update_i2p_bridge()
	{
		// we need this socket to be open before we
		// can make name lookups for trackers for instance.
		// pause the session now and resume it once we've
		// established the i2p SAM connection
#if TORRENT_USE_I2P
		if (m_settings.get_str(settings_pack::i2p_hostname).empty())
		{
			error_code ec;
			m_i2p_conn.close(ec);
			return;
		}
		m_i2p_conn.open(m_settings.get_str(settings_pack::i2p_hostname)
			, m_settings.get_int(settings_pack::i2p_port)
			, std::bind(&session_impl::on_i2p_open, this, _1));
#endif
	}

#ifndef TORRENT_DISABLE_DHT
	int session_impl::external_udp_port(address const& local_address) const
	{
		auto ls = std::find_if(m_listen_sockets.begin(), m_listen_sockets.end()
			, [&](std::shared_ptr<listen_socket_t> const& e)
		{
			return e->local_endpoint.address() == local_address;
		});

		if (ls != m_listen_sockets.end())
			return (*ls)->udp_external_port();
		else
			return -1;
	}
#endif

#if TORRENT_USE_I2P

	proxy_settings session_impl::i2p_proxy() const
	{
		proxy_settings ret;

		ret.hostname = m_settings.get_str(settings_pack::i2p_hostname);
		ret.type = settings_pack::i2p_proxy;
		ret.port = std::uint16_t(m_settings.get_int(settings_pack::i2p_port));
		return ret;
	}

	void session_impl::on_i2p_open(error_code const& ec)
	{
		if (ec)
		{
			if (m_alerts.should_post<i2p_alert>())
				m_alerts.emplace_alert<i2p_alert>(ec);

#ifndef TORRENT_DISABLE_LOGGING
			if (should_log())
				session_log("i2p open failed (%d) %s", ec.value(), ec.message().c_str());
#endif
		}
		// now that we have our i2p connection established
		// it's OK to start torrents and use this socket to
		// do i2p name lookups

		open_new_incoming_i2p_connection();
	}

	void session_impl::open_new_incoming_i2p_connection()
	{
		if (!m_i2p_conn.is_open()) return;

		if (m_i2p_listen_socket) return;
		m_i2p_listen_socket.emplace(
			instantiate_connection(m_io_context, m_i2p_conn.proxy()
				, nullptr, nullptr, true, false));

		ADD_OUTSTANDING_ASYNC("session_impl::on_i2p_accept");
		auto& s = std::get<i2p_stream>(*m_i2p_listen_socket);
		s.set_command(i2p_stream::cmd_accept);
		s.set_session_id(m_i2p_conn.session_id());

		s.async_connect(tcp::endpoint()
			, std::bind(&session_impl::on_i2p_accept, this, _1));
	}

	void session_impl::on_i2p_accept(error_code const& e)
	{
		COMPLETE_ASYNC("session_impl::on_i2p_accept");
		if (e == boost::asio::error::operation_aborted) return;
		if (e)
		{
			if (m_alerts.should_post<listen_failed_alert>())
			{
				m_alerts.emplace_alert<listen_failed_alert>("i2p"
					, operation_t::sock_accept
					, e, socket_type_t::i2p);
			}
#ifndef TORRENT_DISABLE_LOGGING
			if (should_log())
				session_log("i2p SAM connection failure: %s", e.message().c_str());
#endif
			return;
		}
		open_new_incoming_i2p_connection();
		incoming_connection(std::move(*m_i2p_listen_socket));
		m_i2p_listen_socket.reset();
	}
#endif

	void session_impl::send_udp_packet_hostname(std::weak_ptr<utp_socket_interface> sock
		, char const* hostname
		, int const port
		, span<char const> p
		, error_code& ec
		, udp_send_flags_t const flags)
	{
		auto si = sock.lock();
		if (!si)
		{
			ec = boost::asio::error::bad_descriptor;
			return;
		}

		auto s = std::static_pointer_cast<aux::listen_socket_t>(si)->udp_sock;

		s->sock.send_hostname(hostname, port, p, ec, flags);

		if ((ec == error::would_block || ec == error::try_again)
			&& !s->write_blocked)
		{
			s->write_blocked = true;
			ADD_OUTSTANDING_ASYNC("session_impl::on_udp_writeable");
			s->sock.async_write(std::bind(&session_impl::on_udp_writeable
				, this, s, _1));
		}
	}

	void session_impl::send_udp_packet(std::weak_ptr<utp_socket_interface> sock
		, udp::endpoint const& ep
		, span<char const> p
		, error_code& ec
		, udp_send_flags_t const flags)
	{
		auto si = sock.lock();
		if (!si)
		{
			ec = boost::asio::error::bad_descriptor;
			return;
		}

		auto s = std::static_pointer_cast<aux::listen_socket_t>(si)->udp_sock;

		TORRENT_ASSERT(s->sock.is_closed() || s->sock.local_endpoint().protocol() == ep.protocol());

		s->sock.send(ep, p, ec, flags);

		if ((ec == error::would_block || ec == error::try_again) && !s->write_blocked)
		{
			s->write_blocked = true;
			ADD_OUTSTANDING_ASYNC("session_impl::on_udp_writeable");
			s->sock.async_write(std::bind(&session_impl::on_udp_writeable
				, this, s, _1));
		}
	}

	void session_impl::on_udp_writeable(std::weak_ptr<session_udp_socket> sock, error_code const& ec)
	{
		COMPLETE_ASYNC("session_impl::on_udp_writeable");
		if (ec) return;

		auto s = sock.lock();
		if (!s) return;

		s->write_blocked = false;

#ifdef TORRENT_SSL_PEERS
		auto i = std::find_if(
			m_listen_sockets.begin(), m_listen_sockets.end()
			, [&s] (std::shared_ptr<listen_socket_t> const& ls) { return ls->udp_sock == s; });
#endif

		// notify the utp socket manager it can start sending on the socket again
		struct utp_socket_manager& mgr =
#ifdef TORRENT_SSL_PEERS
			(i != m_listen_sockets.end() && (*i)->ssl == transport::ssl) ? m_ssl_utp_socket_manager :
#endif
			m_utp_socket_manager;

		mgr.writable();
	}


	void session_impl::on_udp_packet(std::weak_ptr<session_udp_socket> socket
		, std::weak_ptr<listen_socket_t> ls, transport const ssl, error_code const& ec)
	{
		COMPLETE_ASYNC("session_impl::on_udp_packet");
		if (ec)
		{
			std::shared_ptr<session_udp_socket> s = socket.lock();
			udp::endpoint ep;
			if (s) ep = s->local_endpoint();

			// don't bubble up operation aborted errors to the user
			if (ec != boost::asio::error::operation_aborted
				&& ec != boost::asio::error::bad_descriptor
				&& m_alerts.should_post<udp_error_alert>())
			{
				m_alerts.emplace_alert<udp_error_alert>(ep
					, operation_t::sock_read, ec);
			}

#ifndef TORRENT_DISABLE_LOGGING
			if (should_log())
			{
				session_log("UDP error: %s (%d) %s"
					, print_endpoint(ep).c_str(), ec.value(), ec.message().c_str());
			}
#endif
			return;
		}

		m_stats_counters.inc_stats_counter(counters::on_udp_counter);

		std::shared_ptr<session_udp_socket> s = socket.lock();
		if (!s) return;

		struct utp_socket_manager& mgr =
#ifdef TORRENT_SSL_PEERS
			ssl == transport::ssl ? m_ssl_utp_socket_manager :
#endif
			m_utp_socket_manager;

		for (;;)
		{
			aux::array<udp_socket::packet, 50> p;
			error_code err;
			int const num_packets = s->sock.read(p, err);

			for (udp_socket::packet& packet : span<udp_socket::packet>(p).first(num_packets))
			{
				if (packet.error)
				{
					// TODO: 3 it would be neat if the utp socket manager would
					// handle ICMP errors too

#ifndef TORRENT_DISABLE_DHT
					if (m_dht)
						m_dht->incoming_error(packet.error, packet.from);
#endif

					m_tracker_manager.incoming_error(packet.error, packet.from);
					continue;
				}

				span<char const> const buf = packet.data;

				// give the uTP socket manager first dibs on the packet. Presumably
				// the majority of packets are uTP packets.
				if (!mgr.incoming_packet(ls, packet.from, buf))
				{
					// if it wasn't a uTP packet, try the other users of the UDP
					// socket
					bool handled = false;
#ifndef TORRENT_DISABLE_DHT
					auto listen_socket = ls.lock();
					if (m_dht && buf.size() > 20
						&& buf.front() == 'd'
						&& buf.back() == 'e'
						&& listen_socket)
					{
						handled = m_dht->incoming_packet(listen_socket, packet.from, buf);
					}
#endif

					if (!handled)
					{
						m_tracker_manager.incoming_packet(packet.from, buf);
					}
				}
			}

			if (err == error::would_block || err == error::try_again)
			{
				// there are no more packets on the socket
				break;
			}

			if (err)
			{
				udp::endpoint const ep = s->local_endpoint();

				if (err != boost::asio::error::operation_aborted
					&& m_alerts.should_post<udp_error_alert>())
					m_alerts.emplace_alert<udp_error_alert>(ep
						, operation_t::sock_read, err);

#ifndef TORRENT_DISABLE_LOGGING
				if (should_log())
				{
					session_log("UDP error: %s (%d) %s"
						, print_endpoint(ep).c_str(), ec.value(), ec.message().c_str());
				}
#endif

				// any error other than these ones are considered fatal errors, and
				// we won't read from the socket again
				if (err != boost::asio::error::host_unreachable
					&& err != boost::asio::error::fault
					&& err != boost::asio::error::connection_reset
					&& err != boost::asio::error::connection_refused
					&& err != boost::asio::error::connection_aborted
					&& err != boost::asio::error::operation_aborted
					&& err != boost::asio::error::network_reset
					&& err != boost::asio::error::network_unreachable
#ifdef _WIN32
					// ERROR_MORE_DATA means the same thing as EMSGSIZE
					&& err != error_code(ERROR_MORE_DATA, system_category())
					&& err != error_code(ERROR_HOST_UNREACHABLE, system_category())
					&& err != error_code(ERROR_PORT_UNREACHABLE, system_category())
					&& err != error_code(ERROR_RETRY, system_category())
					&& err != error_code(ERROR_NETWORK_UNREACHABLE, system_category())
					&& err != error_code(ERROR_CONNECTION_REFUSED, system_category())
					&& err != error_code(ERROR_CONNECTION_ABORTED, system_category())
#endif
					&& err != boost::asio::error::message_size)
				{
					// fatal errors. Don't try to read from this socket again
					mgr.socket_drained();
					return;
				}
				// non-fatal UDP errors get here, we should re-issue the read.
				continue;
			}
		}

		mgr.socket_drained();

		ADD_OUTSTANDING_ASYNC("session_impl::on_udp_packet");
		s->sock.async_read(make_handler([this, socket, ls, ssl](error_code const& e)
			{ this->on_udp_packet(std::move(socket), std::move(ls), ssl, e); }
			, s->udp_handler_storage, *this));
	}

	void session_impl::async_accept(std::shared_ptr<tcp::acceptor> const& listener
		, transport const ssl)
#ifndef BOOST_NO_EXCEPTIONS
	try
#endif
	{
		TORRENT_ASSERT(!m_abort);

		std::weak_ptr<tcp::acceptor> ls(listener);
		m_stats_counters.inc_stats_counter(counters::num_outstanding_accept);
		ADD_OUTSTANDING_ASYNC("session_impl::on_accept_connection");
		listener->async_accept([this, ls, ssl] (error_code const& ec, true_tcp_socket s)
			{ return wrap(&session_impl::on_accept_connection, std::move(s), ec, ls, ssl); });
	}
#ifndef BOOST_NO_EXCEPTIONS
	catch (system_error const& e) {
		alerts().emplace_alert<session_error_alert>(e.code(), e.what());
		pause();
	} catch (std::exception const& e) {
		alerts().emplace_alert<session_error_alert>(error_code(), e.what());
		pause();
	} catch (...) {
		alerts().emplace_alert<session_error_alert>(error_code(), "unknown error");
		pause();
	}
#endif

	void session_impl::on_accept_connection(true_tcp_socket s, error_code const& e
		, std::weak_ptr<tcp::acceptor> listen_socket, transport const ssl)
	{
		COMPLETE_ASYNC("session_impl::on_accept_connection");
		m_stats_counters.inc_stats_counter(counters::on_accept_counter);
		m_stats_counters.inc_stats_counter(counters::num_outstanding_accept, -1);

		TORRENT_ASSERT(is_single_thread());
		std::shared_ptr<tcp::acceptor> listener = listen_socket.lock();
		if (!listener) return;

		if (e == boost::asio::error::operation_aborted) return;

		if (m_abort) return;

		error_code ec;
		if (e)
		{
			tcp::endpoint const ep = listener->local_endpoint(ec);
#ifndef TORRENT_DISABLE_LOGGING
			if (should_log())
			{
				session_log("error accepting connection on '%s': %s"
					, print_endpoint(ep).c_str(), e.message().c_str());
			}
#endif
#ifdef TORRENT_WINDOWS
			// Windows sometimes generates this error. It seems to be
			// non-fatal and we have to do another async_accept.
			if (e.value() == ERROR_SEM_TIMEOUT)
			{
				async_accept(listener, ssl);
				return;
			}
#endif
#ifdef TORRENT_BSD
			// Leopard sometimes generates an "invalid argument" error. It seems to be
			// non-fatal and we have to do another async_accept.
			if (e.value() == EINVAL)
			{
				async_accept(listener, ssl);
				return;
			}
#endif
			if (e == boost::system::errc::too_many_files_open)
			{
				// if we failed to accept an incoming connection
				// because we have too many files open, try again
				// and lower the number of file descriptors used
				// elsewhere.
				if (m_settings.get_int(settings_pack::connections_limit) > 10)
				{
					// now, disconnect a random peer
					auto const i = std::max_element(m_torrents.begin(), m_torrents.end()
						, [](std::shared_ptr<torrent> const& lhs, std::shared_ptr<torrent> const& rhs)
						{ return lhs->num_peers() < rhs->num_peers(); });

					if (m_alerts.should_post<performance_alert>())
						m_alerts.emplace_alert<performance_alert>(
							torrent_handle(), performance_alert::too_few_file_descriptors);

					if (i != m_torrents.end())
					{
						(*i)->disconnect_peers(1, e);
					}

					m_settings.set_int(settings_pack::connections_limit
						, std::max(10, int(m_connections.size())));
				}
				// try again, but still alert the user of the problem
				async_accept(listener, ssl);
			}
			if (m_alerts.should_post<listen_failed_alert>())
			{
				m_alerts.emplace_alert<listen_failed_alert>(ep.address().to_string()
					, ep, operation_t::sock_accept, e
					, ssl == transport::ssl ? socket_type_t::tcp_ssl : socket_type_t::tcp);
			}
			return;
		}
		async_accept(listener, ssl);

		// don't accept any connections from our local listen sockets if we're
		// using a proxy. We should only accept peers via the proxy, never
		// directly.
		// This path is only for accepting incoming TCP sockets. The udp_socket
		// class also restricts incoming packets based on proxy settings.
		if (m_settings.get_int(settings_pack::proxy_type) != settings_pack::none
			&& m_settings.get_bool(settings_pack::proxy_peer_connections))
			return;

		auto listen = std::find_if(m_listen_sockets.begin(), m_listen_sockets.end()
			, [&listener](std::shared_ptr<listen_socket_t> const& l)
		{ return l->sock == listener; });
		if (listen != m_listen_sockets.end())
			(*listen)->incoming_connection = true;

		socket_type c = [&]{
#ifdef TORRENT_SSL_PEERS
			if (ssl == transport::ssl)
			{
				// accept connections initializing the SSL connection to use the peer
				// ssl context. Since it has the servername callback set on it, we will
				// switch away from this context into a specific torrent once we start
				// handshaking
				return socket_type(ssl_stream<tcp::socket>(tcp::socket(std::move(s)), m_peer_ssl_ctx));
			}
			else
#endif
			{
				return socket_type(tcp::socket(std::move(s)));
			}
		}();

#ifdef TORRENT_SSL_PEERS
		TORRENT_ASSERT((ssl == transport::ssl) == is_ssl(c));
#endif

#ifdef TORRENT_SSL_PEERS
		if (ssl == transport::ssl)
		{
			TORRENT_ASSERT(is_ssl(c));

			// save the socket so we can cancel the handshake
			// TODO: this size need to be capped
			auto iter = m_incoming_sockets.emplace(std::make_unique<socket_type>(std::move(c))).first;

			auto sock = iter->get();
			// for SSL connections, incoming_connection() is called
			// after the handshake is done
			ADD_OUTSTANDING_ASYNC("session_impl::ssl_handshake");
			std::get<ssl_stream<tcp::socket>>(**iter).async_accept_handshake(
				[this, sock] (error_code const& err) { ssl_handshake(err, sock); });
		}
		else
#endif
		{
			incoming_connection(std::move(c));
		}
	}

#ifdef TORRENT_SSL_PEERS

	void session_impl::on_incoming_utp_ssl(socket_type s)
	{
		TORRENT_ASSERT(is_ssl(s));

		// save the socket so we can cancel the handshake

		// TODO: this size need to be capped
		auto iter = m_incoming_sockets.emplace(std::make_unique<socket_type>(std::move(s))).first;
		auto sock = iter->get();

		// for SSL connections, incoming_connection() is called
		// after the handshake is done
		ADD_OUTSTANDING_ASYNC("session_impl::ssl_handshake");
		std::get<ssl_stream<utp_stream>>(**iter).async_accept_handshake(
			[this, sock] (error_code const& err) { ssl_handshake(err, sock); });
	}

	// to test SSL connections, one can use this openssl command template:
	//
	// openssl s_client -cert <client-cert>.pem -key <client-private-key>.pem
	//   -CAfile <torrent-cert>.pem  -debug -connect 127.0.0.1:4433 -tls1
	//   -servername <hex-encoded-info-hash>

	void session_impl::ssl_handshake(error_code const& ec, socket_type* sock)
	{
		COMPLETE_ASYNC("session_impl::ssl_handshake");

		auto iter = m_incoming_sockets.find(sock);

		// this happens if the SSL connection is aborted because we're shutting
		// down
		if (iter == m_incoming_sockets.end()) return;

		socket_type s(std::move(**iter));
		TORRENT_ASSERT(is_ssl(s));
		m_incoming_sockets.erase(iter);

		error_code e;
		tcp::endpoint endp = s.remote_endpoint(e);
		if (e) return;

#ifndef TORRENT_DISABLE_LOGGING
		if (should_log())
		{
			session_log(" *** peer SSL handshake done [ ip: %s ec: %s socket: %s ]"
				, print_endpoint(endp).c_str(), ec.message().c_str(), socket_type_name(s));
		}
#endif

		if (ec)
		{
			if (m_alerts.should_post<peer_error_alert>())
			{
				m_alerts.emplace_alert<peer_error_alert>(torrent_handle(), endp
					, peer_id(), operation_t::ssl_handshake, ec);
			}
			return;
		}

		incoming_connection(std::move(s));
	}

#endif // TORRENT_SSL_PEERS

	void session_impl::incoming_connection(socket_type s)
	{
		TORRENT_ASSERT(is_single_thread());

		if (m_abort)
		{
#ifndef TORRENT_DISABLE_LOGGING
			session_log(" <== INCOMING CONNECTION [ ignored, aborting ]");
#endif
			return;
		}

		if (m_paused)
		{
#ifndef TORRENT_DISABLE_LOGGING
			session_log(" <== INCOMING CONNECTION [ ignored, paused ]");
#endif
			return;
		}

		error_code ec;
		// we got a connection request!
		tcp::endpoint endp = s.remote_endpoint(ec);

		if (ec)
		{
#ifndef TORRENT_DISABLE_LOGGING
			if (should_log())
			{
				session_log(" <== INCOMING CONNECTION [ rejected, could "
					"not retrieve remote endpoint: %s ]"
					, print_error(ec).c_str());
			}
#endif
			return;
		}

		if (!m_settings.get_bool(settings_pack::enable_incoming_utp)
			&& is_utp(s))
		{
#ifndef TORRENT_DISABLE_LOGGING
			session_log("<== INCOMING CONNECTION [ rejected uTP connection ]");
#endif
			if (m_alerts.should_post<peer_blocked_alert>())
				m_alerts.emplace_alert<peer_blocked_alert>(torrent_handle()
					, endp, peer_blocked_alert::utp_disabled);
			return;
		}

		if (!m_settings.get_bool(settings_pack::enable_incoming_tcp)
			&& std::get_if<tcp::socket>(&s))
		{
#ifndef TORRENT_DISABLE_LOGGING
			session_log("<== INCOMING CONNECTION [ rejected TCP connection ]");
#endif
			if (m_alerts.should_post<peer_blocked_alert>())
				m_alerts.emplace_alert<peer_blocked_alert>(torrent_handle()
					, endp, peer_blocked_alert::tcp_disabled);
			return;
		}

		// if there are outgoing interfaces specified, verify this
		// peer is correctly bound to one of them
		if (!m_outgoing_interfaces.empty())
		{
			tcp::endpoint local = s.local_endpoint(ec);
			if (ec)
			{
#ifndef TORRENT_DISABLE_LOGGING
				if (should_log())
				{
					session_log("<== INCOMING CONNECTION [ rejected connection: %s ]"
						, print_error(ec).c_str());
				}
#endif
				return;
			}

			if (!verify_incoming_interface(local.address()))
			{
#ifndef TORRENT_DISABLE_LOGGING
				if (should_log())
				{
					session_log("<== INCOMING CONNECTION [ rejected, local interface has incoming connections disabled: %s ]"
						, local.address().to_string().c_str());
				}
#endif
				if (m_alerts.should_post<peer_blocked_alert>())
					m_alerts.emplace_alert<peer_blocked_alert>(torrent_handle()
						, endp, peer_blocked_alert::invalid_local_interface);
				return;
			}
			if (!verify_bound_address(local.address(), is_utp(s), ec))
			{
				if (ec)
				{
#ifndef TORRENT_DISABLE_LOGGING
					if (should_log())
					{
						session_log("<== INCOMING CONNECTION [ rejected, not allowed local interface: %s ]"
							, print_error(ec).c_str());
					}
#endif
					return;
				}

#ifndef TORRENT_DISABLE_LOGGING
				if (should_log())
				{
					session_log("<== INCOMING CONNECTION [ rejected, not allowed local interface: %s ]"
						, local.address().to_string().c_str());
				}
#endif
				if (m_alerts.should_post<peer_blocked_alert>())
					m_alerts.emplace_alert<peer_blocked_alert>(torrent_handle()
						, endp, peer_blocked_alert::invalid_local_interface);
				return;
			}
		}

		// local addresses do not count, since it's likely
		// coming from our own client through local service discovery
		// and it does not reflect whether or not a router is open
		// for incoming connections or not.
		if (!is_local(endp.address()))
			m_stats_counters.set_value(counters::has_incoming_connections, 1);

		// this filter is ignored if a single torrent
		// is set to ignore the filter, since this peer might be
		// for that torrent
		if (m_stats_counters[counters::non_filter_torrents] == 0
			&& m_ip_filter
			&& (m_ip_filter->access(endp.address()) & ip_filter::blocked))
		{
#ifndef TORRENT_DISABLE_LOGGING
			session_log("<== INCOMING CONNECTION [ filtered blocked ip ]");
#endif
			if (m_alerts.should_post<peer_blocked_alert>())
				m_alerts.emplace_alert<peer_blocked_alert>(torrent_handle()
					, endp, peer_blocked_alert::ip_filter);
			return;
		}

		// check if we have any active torrents
		// if we don't reject the connection
		if (m_torrents.empty())
		{
#ifndef TORRENT_DISABLE_LOGGING
			session_log("<== INCOMING CONNECTION [ rejected, there are no torrents ]");
#endif
			return;
		}

		// figure out which peer classes this is connections has,
		// to get connection_limit_factor
		peer_class_set pcs;
		set_peer_classes(&pcs, endp.address(), socket_type_idx(s));
		int connection_limit_factor = 0;
		for (int i = 0; i < pcs.num_classes(); ++i)
		{
			peer_class_t pc = pcs.class_at(i);
			if (m_classes.at(pc) == nullptr) continue;
			int f = m_classes.at(pc)->connection_limit_factor;
			if (connection_limit_factor < f) connection_limit_factor = f;
		}
		if (connection_limit_factor == 0) connection_limit_factor = 100;

		std::int64_t limit = m_settings.get_int(settings_pack::connections_limit);
		limit = limit * 100 / connection_limit_factor;

		// don't allow more connections than the max setting
		// weighed by the peer class' setting
		bool reject = num_connections() >= limit + m_settings.get_int(settings_pack::connections_slack);

		if (reject)
		{
			if (m_alerts.should_post<peer_disconnected_alert>())
			{
				m_alerts.emplace_alert<peer_disconnected_alert>(torrent_handle(), endp, peer_id()
						, operation_t::bittorrent, socket_type_idx(s)
						, error_code(errors::too_many_connections)
						, close_reason_t::none);
			}
#ifndef TORRENT_DISABLE_LOGGING
			if (should_log())
			{
				session_log("<== INCOMING CONNECTION [ connections limit exceeded, conns: %d, limit: %d, slack: %d ]"
					, num_connections(), m_settings.get_int(settings_pack::connections_limit)
					, m_settings.get_int(settings_pack::connections_slack));
			}
#endif
			return;
		}

		// if we don't have any active torrents, there's no
		// point in accepting this connection. If, however,
		// the setting to start up queued torrents when they
		// get an incoming connection is enabled, we cannot
		// perform this check.
		if (!m_settings.get_bool(settings_pack::incoming_starts_queued_torrents))
		{
			bool has_active_torrent = std::any_of(m_torrents.begin(), m_torrents.end()
				, [](std::shared_ptr<torrent> const& i)
				{ return !i->is_torrent_paused(); });
			if (!has_active_torrent)
			{
#ifndef TORRENT_DISABLE_LOGGING
				session_log("<== INCOMING CONNECTION [ rejected, no active torrents ]");
#endif
				return;
			}
		}

		m_stats_counters.inc_stats_counter(counters::incoming_connections);

		if (m_alerts.should_post<incoming_connection_alert>())
			m_alerts.emplace_alert<incoming_connection_alert>(socket_type_idx(s), endp);

		peer_connection_args pack{
			this
			, &m_settings
			, &m_stats_counters
			, m_disk_thread.get()
			, &m_io_context
			, std::weak_ptr<torrent>()
			, std::move(s)
			, endp
			, nullptr
			, aux::generate_peer_id(m_settings)
		};

		std::shared_ptr<peer_connection> c
			= std::make_shared<bt_peer_connection>(pack);

		if (!c->is_disconnecting())
		{
			// in case we've exceeded the limit, let this peer know that
			// as soon as it's received the handshake, it needs to either
			// disconnect or pick another peer to disconnect
			if (num_connections() >= limit)
				c->peer_exceeds_limit();

			TORRENT_ASSERT(!c->m_in_constructor);
			// removing a peer may not throw an exception, so prepare for this
			// connection to be added to the undead peers now.
			m_undead_peers.reserve(m_undead_peers.size() + m_connections.size() + 1);
			m_connections.insert(c);
			c->start();
		}
	}

	void session_impl::close_connection(peer_connection* p) noexcept
	{
		TORRENT_ASSERT(is_single_thread());
		std::shared_ptr<peer_connection> sp(p->self());

		TORRENT_ASSERT(p->is_disconnecting());

		auto const i = m_connections.find(sp);
		// make sure the next disk peer round-robin cursor stays valid
		if (i != m_connections.end())
		{
			m_connections.erase(i);

			TORRENT_ASSERT(std::find(m_undead_peers.begin()
				, m_undead_peers.end(), sp) == m_undead_peers.end());

			// someone else is holding a reference, it's important that
			// it's destructed from the network thread. Make sure the
			// last reference is held by the network thread.
			TORRENT_ASSERT_VAL(m_undead_peers.capacity() > m_undead_peers.size()
				, m_undead_peers.capacity());
			if (sp.use_count() > 2)
				m_undead_peers.push_back(sp);
		}
	}

#if TORRENT_ABI_VERSION == 1
	peer_id session_impl::deprecated_get_peer_id() const
	{
		return aux::generate_peer_id(m_settings);
	}
#endif

	int session_impl::next_port() const
	{
		int start = m_settings.get_int(settings_pack::outgoing_port);
		int num = m_settings.get_int(settings_pack::num_outgoing_ports);
		std::pair<int, int> out_ports(start, start + num);
		if (m_next_port < out_ports.first || m_next_port > out_ports.second)
			m_next_port = out_ports.first;

		int port = m_next_port;
		++m_next_port;
		if (m_next_port > out_ports.second) m_next_port = out_ports.first;
#ifndef TORRENT_DISABLE_LOGGING
		session_log(" *** BINDING OUTGOING CONNECTION [ port: %d ]", port);
#endif
		return port;
	}

	int session_impl::rate_limit(peer_class_t c, int channel) const
	{
		TORRENT_ASSERT(channel >= 0 && channel <= 1);
		if (channel < 0 || channel > 1) return 0;

		peer_class const* pc = m_classes.at(c);
		if (pc == nullptr) return 0;
		return pc->channel[channel].throttle();
	}

	int session_impl::upload_rate_limit(peer_class_t c) const
	{
		return rate_limit(c, peer_connection::upload_channel);
	}

	int session_impl::download_rate_limit(peer_class_t c) const
	{
		return rate_limit(c, peer_connection::download_channel);
	}

	void session_impl::set_rate_limit(peer_class_t c, int channel, int limit)
	{
		TORRENT_ASSERT(is_single_thread());
		TORRENT_ASSERT(limit >= -1);
		TORRENT_ASSERT(channel >= 0 && channel <= 1);

		if (channel < 0 || channel > 1) return;

		peer_class* pc = m_classes.at(c);
		if (pc == nullptr) return;
		if (limit <= 0) limit = 0;
		else limit = std::min(limit, std::numeric_limits<int>::max() - 1);
		pc->channel[channel].throttle(limit);
	}

	void session_impl::set_upload_rate_limit(peer_class_t c, int limit)
	{
		set_rate_limit(c, peer_connection::upload_channel, limit);
	}

	void session_impl::set_download_rate_limit(peer_class_t c, int limit)
	{
		set_rate_limit(c, peer_connection::download_channel, limit);
	}

#if TORRENT_USE_ASSERTS
	bool session_impl::has_peer(peer_connection const* p) const
	{
		TORRENT_ASSERT(is_single_thread());
		return std::any_of(m_connections.begin(), m_connections.end()
			, [p] (std::shared_ptr<peer_connection> const& pr)
			{ return pr.get() == p; });
	}

	bool session_impl::any_torrent_has_peer(peer_connection const* p) const
	{
		for (auto& pe : m_torrents)
			if (pe->has_peer(p)) return true;
		return false;
	}

	bool session_impl::verify_queue_position(torrent const* t, queue_position_t const pos)
	{
		return m_download_queue.end_index() > pos && m_download_queue[pos] == t;
	}
#endif

	void session_impl::sent_bytes(int bytes_payload, int bytes_protocol)
	{
		TORRENT_ASSERT(bytes_payload >= 0);
		TORRENT_ASSERT(bytes_protocol >= 0);
		m_stats_counters.inc_stats_counter(counters::sent_bytes
			, bytes_payload + bytes_protocol);
		m_stats_counters.inc_stats_counter(counters::sent_payload_bytes
			, bytes_payload);

		m_stat.sent_bytes(bytes_payload, bytes_protocol);
	}

	void session_impl::received_bytes(int bytes_payload, int bytes_protocol)
	{
		TORRENT_ASSERT(bytes_payload >= 0);
		TORRENT_ASSERT(bytes_protocol >= 0);
		m_stats_counters.inc_stats_counter(counters::recv_bytes
			, bytes_payload + bytes_protocol);
		m_stats_counters.inc_stats_counter(counters::recv_payload_bytes
			, bytes_payload);

		m_stat.received_bytes(bytes_payload, bytes_protocol);
	}

	void session_impl::trancieve_ip_packet(int bytes, bool ipv6)
	{
		TORRENT_ASSERT(bytes >= 0);
		// one TCP/IP packet header for the packet
		// sent or received, and one for the ACK
		// The IPv4 header is 20 bytes
		// and IPv6 header is 40 bytes
		int const header = (ipv6 ? 40 : 20) + 20;
		int const mtu = 1500;
		int const packet_size = mtu - header;
		int const overhead = std::max(1, (bytes + packet_size - 1) / packet_size) * header;
		m_stats_counters.inc_stats_counter(counters::sent_ip_overhead_bytes
			, overhead);
		m_stats_counters.inc_stats_counter(counters::recv_ip_overhead_bytes
			, overhead);

		m_stat.trancieve_ip_packet(bytes, ipv6);
	}

	void session_impl::sent_syn(bool ipv6)
	{
		int const overhead = ipv6 ? 60 : 40;
		m_stats_counters.inc_stats_counter(counters::sent_ip_overhead_bytes
			, overhead);

		m_stat.sent_syn(ipv6);
	}

	void session_impl::received_synack(bool ipv6)
	{
		int const overhead = ipv6 ? 60 : 40;
		m_stats_counters.inc_stats_counter(counters::sent_ip_overhead_bytes
			, overhead);
		m_stats_counters.inc_stats_counter(counters::recv_ip_overhead_bytes
			, overhead);

		m_stat.received_synack(ipv6);
	}

	void session_impl::on_tick(error_code const& e)
	{
		COMPLETE_ASYNC("session_impl::on_tick");
		m_stats_counters.inc_stats_counter(counters::on_tick_counter);

		TORRENT_ASSERT(is_single_thread());

		time_point const now = aux::time_now();

		// remove undead peers that only have this list as their reference keeping them alive
		if (!m_undead_peers.empty())
		{
			auto const remove_it = std::remove_if(m_undead_peers.begin(), m_undead_peers.end()
				, [](std::shared_ptr<peer_connection>& ptr) { return ptr.use_count() == 1; });
			m_undead_peers.erase(remove_it, m_undead_peers.end());
			if (m_undead_peers.empty())
			{
				// we just removed our last "undead" peer (i.e. a peer connection
				// that had some external reference to it). It's now safe to
				// shut-down
				if (m_abort)
				{
					post(m_io_context, make_handler([this] { abort_stage2(); }
						, m_abort_handler_storage, *this));
				}
			}
		}

// too expensive
//		INVARIANT_CHECK;

		// we have to keep ticking the utp socket manager
		// until they're all closed
		// we also have to keep updating the aux time while
		// there are outstanding announces
		if (m_abort)
		{
			if (m_utp_socket_manager.num_sockets() == 0
#ifdef TORRENT_SSL_PEERS
				&& m_ssl_utp_socket_manager.num_sockets() == 0
#endif
				&& m_undead_peers.empty()
				&& m_tracker_manager.empty())
			{
				// this is where shutdown completes. We won't issue another
				// on_tick()
				return;
			}
#if defined TORRENT_ASIO_DEBUGGING
			std::fprintf(stderr, "uTP sockets: %d ssl-uTP sockets: %d undead-peers left: %d\n"
				, m_utp_socket_manager.num_sockets()
#ifdef TORRENT_SSL_PEERS
				, m_ssl_utp_socket_manager.num_sockets()
#else
				, 0
#endif
				, int(m_undead_peers.size()));
#endif
		}

		if (e && e != boost::asio::error::operation_aborted)
		{
#ifndef TORRENT_DISABLE_LOGGING
			if (should_log())
				session_log("*** TICK TIMER FAILED %s", e.message().c_str());
#endif
			std::abort();
		}

		ADD_OUTSTANDING_ASYNC("session_impl::on_tick");
		milliseconds const tick_interval(m_abort ? 100 : m_settings.get_int(settings_pack::tick_interval));
		m_timer.expires_at(now + tick_interval);
		m_timer.async_wait(aux::make_handler([this](error_code const& err)
		{ wrap(&session_impl::on_tick, err); }, m_tick_handler_storage, *this));

		m_download_rate.update_quotas(now - m_last_tick);
		m_upload_rate.update_quotas(now - m_last_tick);

		m_last_tick = now;

		m_utp_socket_manager.tick(now);
#ifdef TORRENT_SSL_PEERS
		m_ssl_utp_socket_manager.tick(now);
#endif

		// only tick the following once per second
		if (now - m_last_second_tick < seconds(1)) return;

#ifndef TORRENT_DISABLE_DHT
		if (m_dht
			&& m_dht_interval_update_torrents < 40
			&& m_dht_interval_update_torrents != int(m_torrents.size()))
			update_dht_announce_interval();
#endif

		m_utp_socket_manager.decay();
#ifdef TORRENT_SSL_PEERS
		m_ssl_utp_socket_manager.decay();
#endif

		int const tick_interval_ms = aux::numeric_cast<int>(total_milliseconds(now - m_last_second_tick));
		m_last_second_tick = now;

		std::int32_t const stime = session_time();
		if (stime > 65000)
		{
			// we're getting close to the point where our timestamps
			// in torrent_peer are wrapping. We need to step all counters back
			// four hours. This means that any timestamp that refers to a time
			// more than 18.2 - 4 = 14.2 hours ago, will be incremented to refer to
			// 14.2 hours ago.

			m_created += hours(4);

			constexpr int four_hours = 60 * 60 * 4;
			for (auto& i : m_torrents)
			{
				i->step_session_time(four_hours);
			}
		}

#ifndef TORRENT_DISABLE_EXTENSIONS
		for (auto& ext : m_ses_extensions[plugins_tick_idx])
		{
			ext->on_tick();
		}
#endif

		// don't do any of the following while we're shutting down
		if (m_abort) return;

		switch (m_settings.get_int(settings_pack::mixed_mode_algorithm))
		{
			case settings_pack::prefer_tcp:
				set_upload_rate_limit(m_tcp_peer_class, 0);
				set_download_rate_limit(m_tcp_peer_class, 0);
				break;
			case settings_pack::peer_proportional:
				{
					int num_peers[2][2] = {{0, 0}, {0, 0}};
					for (auto const& i : m_connections)
					{
						peer_connection& p = *i;
						if (p.in_handshake()) continue;
						int protocol = 0;
						if (is_utp(p.get_socket())) protocol = 1;

						if (p.download_queue().size() > 1
							&& p.m_channel_state[peer_connection::download_channel] & peer_info::bw_network)
							++num_peers[protocol][peer_connection::download_channel];
						if (!p.upload_queue().empty()
							&& p.m_channel_state[peer_connection::upload_channel] & peer_info::bw_network)
							++num_peers[protocol][peer_connection::upload_channel];
					}

					int const stat_rate[] = {m_stat.upload_rate(), m_stat.download_rate() };
					// never throttle below this
					int lower_limit[] = {5000, 30000};

					for (int i = 0; i < 2; ++i)
					{
						// if there are no uTP peers, don't throttle TCP
						int const total_peers = num_peers[0][i] + num_peers[1][i];
						if (num_peers[1][i] == 0 || total_peers < 5)
						{
							set_rate_limit(m_tcp_peer_class, i, 0);
						}
						else
						{
							if (num_peers[0][i] == 0) num_peers[0][i] = 1;
							// this are 64 bits since it's multiplied by the number
							// of peers, which otherwise might overflow an int
							std::int64_t rate = stat_rate[i];
							int const limit = std::max(int(rate * num_peers[0][i] * 4 / total_peers), lower_limit[i]);
							set_rate_limit(m_tcp_peer_class, i, limit);
						}
					}
				}
				break;
		}

		// --------------------------------------------------------------
		// auto managed torrent
		// --------------------------------------------------------------
		if (!m_paused) m_auto_manage_time_scaler--;
		if (m_auto_manage_time_scaler < 0)
		{
			m_auto_manage_time_scaler = settings().get_int(settings_pack::auto_manage_interval);
			recalculate_auto_managed_torrents();
		}

		// --------------------------------------------------------------
		// check for incoming connections that might have timed out
		// --------------------------------------------------------------

		for (auto i = m_connections.begin(); i != m_connections.end();)
		{
			peer_connection* p = (*i).get();
			++i;
			// ignore connections that already have a torrent, since they
			// are ticked through the torrents' second_tick
			if (!p->associated_torrent().expired()) continue;

			// TODO: have a separate list for these connections, instead of having to loop through all of them
			int timeout = m_settings.get_int(settings_pack::handshake_timeout);
#if TORRENT_USE_I2P
			timeout *= is_i2p(p->get_socket()) ? 4 : 1;
#endif
			if (m_last_tick - p->connected_time () > seconds(timeout))
				p->disconnect(errors::timed_out, operation_t::bittorrent);
		}

		// --------------------------------------------------------------
		// second_tick every torrent (that wants it)
		// --------------------------------------------------------------

#if TORRENT_DEBUG_STREAMING > 0
		std::printf("\033[2J\033[0;0H");
#endif

		aux::vector<torrent*>& want_tick = m_torrent_lists[torrent_want_tick];
		for (int i = 0; i < int(want_tick.size()); ++i)
		{
			torrent& t = *want_tick[i];
			TORRENT_ASSERT(t.want_tick());
			TORRENT_ASSERT(!t.is_aborted());

			t.second_tick(tick_interval_ms);

			// if the call to second_tick caused the torrent
			// to no longer want to be ticked (i.e. it was
			// removed from the list) we need to back up the counter
			// to not miss the torrent after it
			if (!t.want_tick()) --i;
		}

		// TODO: this should apply to all bandwidth channels
		if (m_settings.get_bool(settings_pack::rate_limit_ip_overhead))
		{
			int const up_limit = upload_rate_limit(m_global_class);
			int const down_limit = download_rate_limit(m_global_class);

			if (down_limit > 0
				&& m_stat.download_ip_overhead() >= down_limit
				&& m_alerts.should_post<performance_alert>())
			{
				m_alerts.emplace_alert<performance_alert>(torrent_handle()
					, performance_alert::download_limit_too_low);
			}

			if (up_limit > 0
				&& m_stat.upload_ip_overhead() >= up_limit
				&& m_alerts.should_post<performance_alert>())
			{
				m_alerts.emplace_alert<performance_alert>(torrent_handle()
					, performance_alert::upload_limit_too_low);
			}
		}

#if TORRENT_ABI_VERSION == 1
		m_peak_up_rate = std::max(m_stat.upload_rate(), m_peak_up_rate);
#endif

		m_stat.second_tick(tick_interval_ms);

		// --------------------------------------------------------------
		// scrape paused torrents that are auto managed
		// (unless the session is paused)
		// --------------------------------------------------------------
		if (!m_paused)
		{
			INVARIANT_CHECK;
			--m_auto_scrape_time_scaler;
			if (m_auto_scrape_time_scaler <= 0)
			{
				aux::vector<torrent*>& want_scrape = m_torrent_lists[torrent_want_scrape];
				m_auto_scrape_time_scaler = m_settings.get_int(settings_pack::auto_scrape_interval)
					/ std::max(1, int(want_scrape.size()));
				if (m_auto_scrape_time_scaler < m_settings.get_int(settings_pack::auto_scrape_min_interval))
					m_auto_scrape_time_scaler = m_settings.get_int(settings_pack::auto_scrape_min_interval);

				if (!want_scrape.empty() && !m_abort)
				{
					if (m_next_scrape_torrent >= int(want_scrape.size()))
						m_next_scrape_torrent = 0;

					torrent& t = *want_scrape[m_next_scrape_torrent];
					TORRENT_ASSERT(t.is_paused() && t.is_auto_managed());

					// false means it's not triggered by the user, but automatically
					// by libtorrent
					t.scrape_tracker(-1, false);

					++m_next_scrape_torrent;
					if (m_next_scrape_torrent >= int(want_scrape.size()))
						m_next_scrape_torrent = 0;

				}
			}
		}

		// --------------------------------------------------------------
		// connect new peers
		// --------------------------------------------------------------

		try_connect_more_peers();

		// --------------------------------------------------------------
		// unchoke set calculations
		// --------------------------------------------------------------
		m_unchoke_time_scaler--;
		if (m_unchoke_time_scaler <= 0 && !m_connections.empty())
		{
			m_unchoke_time_scaler = settings().get_int(settings_pack::unchoke_interval);
			recalculate_unchoke_slots();
		}

		// --------------------------------------------------------------
		// optimistic unchoke calculation
		// --------------------------------------------------------------
		m_optimistic_unchoke_time_scaler--;
		if (m_optimistic_unchoke_time_scaler <= 0)
		{
			m_optimistic_unchoke_time_scaler
				= settings().get_int(settings_pack::optimistic_unchoke_interval);
			recalculate_optimistic_unchoke_slots();
		}

		// --------------------------------------------------------------
		// disconnect peers when we have too many
		// --------------------------------------------------------------
		--m_disconnect_time_scaler;
		if (m_disconnect_time_scaler <= 0)
		{
			m_disconnect_time_scaler = m_settings.get_int(settings_pack::peer_turnover_interval);

			// if the connections_limit is too low, the disconnect
			// logic is disabled, since it is too disruptive
			if (m_settings.get_int(settings_pack::connections_limit) > 5)
			{
				int const limit = std::min(m_settings.get_int(settings_pack::connections_limit)
					, std::numeric_limits<int>::max() / 100);
				int const cutoff = std::min(m_settings.get_int(settings_pack::peer_turnover_cutoff), 100);
				if (num_connections() >= limit * cutoff / 100 && !m_torrents.empty())
				{
					// every 90 seconds, disconnect the worst peers
					// if we have reached the connection limit
					auto const i = std::max_element(m_torrents.begin(), m_torrents.end()
						, [] (std::shared_ptr<torrent> const& lhs, std::shared_ptr<torrent> const& rhs)
						{ return lhs->num_peers() < rhs->num_peers(); });

					TORRENT_ASSERT(i != m_torrents.end());
					int const peers_to_disconnect = std::min(std::max(
						(*i)->num_peers() * m_settings.get_int(settings_pack::peer_turnover) / 100, 1)
						, (*i)->num_connect_candidates());
					(*i)->disconnect_peers(peers_to_disconnect
						, error_code(errors::optimistic_disconnect));
				}
				else
				{
					// if we haven't reached the global max. see if any torrent
					// has reached its local limit
					for (auto const& t : m_torrents)
					{
						// ths disconnect logic is disabled for torrents with
						// too low connection limit
						int const max = std::min(t->max_connections()
							, std::numeric_limits<int>::max() / 100);
						if (t->num_peers() < max * cutoff / 100 || max < 6)
							continue;

						int const peers_to_disconnect = std::min(std::max(t->num_peers()
							* m_settings.get_int(settings_pack::peer_turnover) / 100, 1)
							, t->num_connect_candidates());
						t->disconnect_peers(peers_to_disconnect, errors::optimistic_disconnect);
					}
				}
			}
		}
	}

	void session_impl::received_buffer(int s)
	{
		int index = std::min(aux::log2p1(std::uint32_t(s >> 3)), 17);
		m_stats_counters.inc_stats_counter(counters::socket_recv_size3 + index);
	}

	void session_impl::sent_buffer(int s)
	{
		int index = std::min(aux::log2p1(std::uint32_t(s >> 3)), 17);
		m_stats_counters.inc_stats_counter(counters::socket_send_size3 + index);
	}

	void session_impl::prioritize_connections(std::weak_ptr<torrent> t)
	{
		m_prio_torrents.emplace_back(t, 10);
	}

#ifndef TORRENT_DISABLE_DHT

	void session_impl::add_dht_node(udp::endpoint const& n)
	{
		TORRENT_ASSERT(is_single_thread());
		if (m_dht)
			m_dht->add_node(n);
		else if (m_dht_nodes.size() >= 200)
			m_dht_nodes[random(std::uint32_t(m_dht_nodes.size() - 1))] = n;
		else
			m_dht_nodes.push_back(n);
	}

	bool session_impl::has_dht() const
	{
		return m_dht != nullptr;
	}

	void session_impl::prioritize_dht(std::weak_ptr<torrent> t)
	{
		TORRENT_ASSERT(!m_abort);
		if (m_abort) return;

		TORRENT_ASSERT(m_dht);
		m_dht_torrents.push_back(t);
#ifndef TORRENT_DISABLE_LOGGING
		std::shared_ptr<torrent> tor = t.lock();
		if (tor && should_log())
			session_log("prioritizing DHT announce: \"%s\"", tor->name().c_str());
#endif
		// trigger a DHT announce right away if we just added a new torrent and
		// there's no back-log. in the timer handler, as long as there are more
		// high priority torrents to be announced to the DHT, it will keep the
		// timer interval short until all torrents have been announced.
		if (m_dht_torrents.size() == 1)
		{
			ADD_OUTSTANDING_ASYNC("session_impl::on_dht_announce");
			m_dht_announce_timer.expires_after(seconds(0));
			m_dht_announce_timer.async_wait([this](error_code const& err) {
				wrap(&session_impl::on_dht_announce, err); });
		}
	}

	void session_impl::on_dht_announce(error_code const& e)
	{
		COMPLETE_ASYNC("session_impl::on_dht_announce");
		TORRENT_ASSERT(is_single_thread());
		if (e)
		{
#ifndef TORRENT_DISABLE_LOGGING
			if (should_log())
			{
				session_log("aborting DHT announce timer (%d): %s"
					, e.value(), e.message().c_str());
			}
#endif
			return;
		}

		if (m_abort)
		{
#ifndef TORRENT_DISABLE_LOGGING
			session_log("aborting DHT announce timer: m_abort set");
#endif
			return;
		}

		if (!m_dht)
		{
			m_dht_torrents.clear();
			return;
		}

		TORRENT_ASSERT(m_dht);

		update_dht_announce_interval();

		if (!m_dht_torrents.empty())
		{
			std::shared_ptr<torrent> t;
			do
			{
				t = m_dht_torrents.front().lock();
				m_dht_torrents.pop_front();
			} while (!t && !m_dht_torrents.empty());

			if (t)
			{
				t->dht_announce();
				return;
			}
		}
		if (m_torrents.empty()) return;

		if (m_next_dht_torrent >= m_torrents.size())
			m_next_dht_torrent = 0;
		m_torrents[m_next_dht_torrent]->dht_announce();
		// TODO: 2 make a list for torrents that want to be announced on the DHT so we
		// don't have to loop over all torrents, just to find the ones that want to announce
		++m_next_dht_torrent;
		if (m_next_dht_torrent >= m_torrents.size())
			m_next_dht_torrent = 0;
	}
#endif

	void session_impl::on_lsd_announce(error_code const& e)
	{
		COMPLETE_ASYNC("session_impl::on_lsd_announce");
		m_stats_counters.inc_stats_counter(counters::on_lsd_counter);
		TORRENT_ASSERT(is_single_thread());
		if (e) return;

		if (m_abort) return;

		ADD_OUTSTANDING_ASYNC("session_impl::on_lsd_announce");
		// announce on local network every 5 minutes
		int const delay = std::max(m_settings.get_int(settings_pack::local_service_announce_interval)
			/ std::max(int(m_torrents.size()), 1), 1);
		m_lsd_announce_timer.expires_after(seconds(delay));
		m_lsd_announce_timer.async_wait([this](error_code const& err) {
			wrap(&session_impl::on_lsd_announce, err); });

		if (m_torrents.empty()) return;

		if (m_next_lsd_torrent >= m_torrents.size())
			m_next_lsd_torrent = 0;
		m_torrents[m_next_lsd_torrent]->lsd_announce();
		++m_next_lsd_torrent;
		if (m_next_lsd_torrent >= m_torrents.size())
			m_next_lsd_torrent = 0;
	}

	void session_impl::auto_manage_checking_torrents(std::vector<torrent*>& list
		, int& limit)
	{
		for (auto& t : list)
		{
			TORRENT_ASSERT(t->state() == torrent_status::checking_files);
			TORRENT_ASSERT(t->is_auto_managed());
			if (limit <= 0)
			{
				t->pause();
			}
			else
			{
				t->resume();
				if (!t->should_check_files()) continue;
				t->start_checking();
				--limit;
			}
		}
	}

	void session_impl::auto_manage_torrents(std::vector<torrent*>& list
		, int& dht_limit, int& tracker_limit
		, int& lsd_limit, int& hard_limit, int type_limit)
	{
		for (auto& t : list)
		{
			TORRENT_ASSERT(t->state() != torrent_status::checking_files);

			// inactive torrents don't count (and if you configured them to do so,
			// the torrent won't say it's inactive)
			if (hard_limit > 0 && t->is_inactive())
			{
				t->set_announce_to_dht(--dht_limit >= 0);
				t->set_announce_to_trackers(--tracker_limit >= 0);
				t->set_announce_to_lsd(--lsd_limit >= 0);

				--hard_limit;
#ifndef TORRENT_DISABLE_LOGGING
				if (t->is_torrent_paused())
					t->log_to_all_peers("auto manager starting (inactive) torrent");
#endif
				t->set_paused(false);
				continue;
			}

			if (type_limit > 0 && hard_limit > 0)
			{
				t->set_announce_to_dht(--dht_limit >= 0);
				t->set_announce_to_trackers(--tracker_limit >= 0);
				t->set_announce_to_lsd(--lsd_limit >= 0);

				--hard_limit;
				--type_limit;
#ifndef TORRENT_DISABLE_LOGGING
				if (t->is_torrent_paused())
					t->log_to_all_peers("auto manager starting torrent");
#endif
				t->set_paused(false);
				continue;
			}

#ifndef TORRENT_DISABLE_LOGGING
			if (!t->is_torrent_paused())
				t->log_to_all_peers("auto manager pausing torrent");
#endif
			// use graceful pause for auto-managed torrents
			t->set_paused(true, torrent_handle::graceful_pause
				| torrent_handle::clear_disk_cache);
			t->set_announce_to_dht(false);
			t->set_announce_to_trackers(false);
			t->set_announce_to_lsd(false);
		}
	}

	int session_impl::get_int_setting(int n) const
	{
		int const v = settings().get_int(n);
		if (v < 0) return std::numeric_limits<int>::max();
		return v;
	}

	void session_impl::recalculate_auto_managed_torrents()
	{
		INVARIANT_CHECK;

		m_last_auto_manage = time_now();
		m_need_auto_manage = false;

		if (m_paused) return;

		// make copies of the lists of torrents that we want to consider for auto
		// management. We need copies because they will be sorted.
		std::vector<torrent*> checking
			= torrent_list(session_interface::torrent_checking_auto_managed);
		std::vector<torrent*> downloaders
			= torrent_list(session_interface::torrent_downloading_auto_managed);
		std::vector<torrent*> seeds
			= torrent_list(session_interface::torrent_seeding_auto_managed);

		// these counters are set to the number of torrents
		// of each kind we're allowed to have active
		int downloading_limit = get_int_setting(settings_pack::active_downloads);
		int seeding_limit = get_int_setting(settings_pack::active_seeds);
		int checking_limit = get_int_setting(settings_pack::active_checking);
		int dht_limit = get_int_setting(settings_pack::active_dht_limit);
		int tracker_limit = get_int_setting(settings_pack::active_tracker_limit);
		int lsd_limit = get_int_setting(settings_pack::active_lsd_limit);
		int hard_limit = get_int_setting(settings_pack::active_limit);

		// if hard_limit is <= 0, all torrents in these lists should be paused.
		// The order is not relevant
		if (hard_limit > 0)
		{
			// we only need to sort the first n torrents here, where n is the number
			// of checking torrents we allow. The rest of the list is still used to
			// make sure the remaining torrents are paused, but their order is not
			// relevant
			std::partial_sort(checking.begin(), checking.begin() +
				std::min(checking_limit, int(checking.size())), checking.end()
				, [](torrent const* lhs, torrent const* rhs)
				{ return lhs->sequence_number() < rhs->sequence_number(); });

			std::partial_sort(downloaders.begin(), downloaders.begin() +
				std::min(hard_limit, int(downloaders.size())), downloaders.end()
				, [](torrent const* lhs, torrent const* rhs)
				{ return lhs->sequence_number() < rhs->sequence_number(); });

			std::partial_sort(seeds.begin(), seeds.begin() +
				std::min(hard_limit, int(seeds.size())), seeds.end()
				, [this](torrent const* lhs, torrent const* rhs)
				{ return lhs->seed_rank(m_settings) > rhs->seed_rank(m_settings); });
		}

		auto_manage_checking_torrents(checking, checking_limit);

		if (settings().get_bool(settings_pack::auto_manage_prefer_seeds))
		{
			auto_manage_torrents(seeds, dht_limit, tracker_limit, lsd_limit
				, hard_limit, seeding_limit);
			auto_manage_torrents(downloaders, dht_limit, tracker_limit, lsd_limit
				, hard_limit, downloading_limit);
		}
		else
		{
			auto_manage_torrents(downloaders, dht_limit, tracker_limit, lsd_limit
				, hard_limit, downloading_limit);
			auto_manage_torrents(seeds, dht_limit, tracker_limit, lsd_limit
				, hard_limit, seeding_limit);
		}
	}

	namespace {
#ifndef TORRENT_DISABLE_EXTENSIONS
		uint64_t const priority_undetermined = std::numeric_limits<uint64_t>::max() - 1;
#endif

		struct opt_unchoke_candidate
		{
			explicit opt_unchoke_candidate(std::shared_ptr<peer_connection> const* tp)
				: peer(tp)
			{}

			std::shared_ptr<peer_connection> const* peer;
#ifndef TORRENT_DISABLE_EXTENSIONS
			// this is mutable because comparison functors passed to std::partial_sort
			// are not supposed to modify the elements they are sorting. Here the mutation
			// being applied is idempotent so it should not pose a problem.
			mutable uint64_t ext_priority = priority_undetermined;
#endif
		};

		struct last_optimistic_unchoke_cmp
		{
#ifndef TORRENT_DISABLE_EXTENSIONS
			explicit last_optimistic_unchoke_cmp(std::vector<std::shared_ptr<plugin>>& ps)
				: plugins(ps)
			{}

			std::vector<std::shared_ptr<plugin>>& plugins;
#endif

			uint64_t get_ext_priority(opt_unchoke_candidate const& peer) const
			{
#ifndef TORRENT_DISABLE_EXTENSIONS
				if (peer.ext_priority == priority_undetermined)
				{
					peer.ext_priority = std::numeric_limits<uint64_t>::max();
					for (auto& e : plugins)
					{
						uint64_t const priority = e->get_unchoke_priority(peer_connection_handle(*peer.peer));
						peer.ext_priority = std::min(priority, peer.ext_priority);
					}
				}
				return peer.ext_priority;
#else
				TORRENT_UNUSED(peer);
				return std::numeric_limits<uint64_t>::max();
#endif
			}

			bool operator()(opt_unchoke_candidate const& l
				, opt_unchoke_candidate const& r) const
			{
				torrent_peer const* pil = (*l.peer)->peer_info_struct();
				torrent_peer const* pir = (*r.peer)->peer_info_struct();
				if (pil->last_optimistically_unchoked
					!= pir->last_optimistically_unchoked)
				{
					return pil->last_optimistically_unchoked
						< pir->last_optimistically_unchoked;
				}
				else
				{
					return get_ext_priority(l) < get_ext_priority(r);
				}
			}
		};
	}

	void session_impl::recalculate_optimistic_unchoke_slots()
	{
		INVARIANT_CHECK;

		TORRENT_ASSERT(is_single_thread());
		if (m_stats_counters[counters::num_unchoke_slots] == 0) return;

		// if we unchoke everyone, skip this logic
		if (settings().get_int(settings_pack::choking_algorithm) == settings_pack::fixed_slots_choker
			&& settings().get_int(settings_pack::unchoke_slots_limit) < 0)
			return;

		std::vector<opt_unchoke_candidate> opt_unchoke;

		// collect the currently optimistically unchoked peers here, so we can
		// choke them when we've found new optimistic unchoke candidates.
		std::vector<torrent_peer*> prev_opt_unchoke;

		// TODO: 3 it would probably make sense to have a separate list of peers
		// that are eligible for optimistic unchoke, similar to the torrents
		// perhaps this could even iterate over the pool allocators of
		// torrent_peer objects. It could probably be done in a single pass and
		// collect the n best candidates. maybe just a queue of peers would make
		// even more sense, just pick the next peer in the queue for unchoking. It
		// would be O(1).
		for (auto const& i : m_connections)
		{
			peer_connection* const p = i.get();
			TORRENT_ASSERT(p);
			torrent_peer* pi = p->peer_info_struct();
			if (!pi) continue;
			if (pi->web_seed) continue;

			if (pi->optimistically_unchoked)
			{
				prev_opt_unchoke.push_back(pi);
			}

			torrent const* t = p->associated_torrent().lock().get();
			if (!t) continue;

			// TODO: 3 peers should know whether their torrent is paused or not,
			// instead of having to ask it over and over again
			if (t->is_paused()) continue;

			if (!p->is_connecting()
				&& !p->is_disconnecting()
				&& p->is_peer_interested()
				&& t->free_upload_slots()
				&& (p->is_choked() || pi->optimistically_unchoked)
				&& !p->ignore_unchoke_slots()
				&& t->valid_metadata())
			{
				opt_unchoke.emplace_back(&i);
			}
		}

		// find the peers that has been waiting the longest to be optimistically
		// unchoked

		int num_opt_unchoke = m_settings.get_int(settings_pack::num_optimistic_unchoke_slots);
		int const allowed_unchoke_slots = int(m_stats_counters[counters::num_unchoke_slots]);
		if (num_opt_unchoke == 0) num_opt_unchoke = std::max(1, allowed_unchoke_slots / 5);
		if (num_opt_unchoke > int(opt_unchoke.size())) num_opt_unchoke =
			int(opt_unchoke.size());

		// find the n best optimistic unchoke candidates
		std::partial_sort(opt_unchoke.begin()
			, opt_unchoke.begin() + num_opt_unchoke
			, opt_unchoke.end()
#ifndef TORRENT_DISABLE_EXTENSIONS
			, last_optimistic_unchoke_cmp(m_ses_extensions[plugins_optimistic_unchoke_idx])
#else
			, last_optimistic_unchoke_cmp()
#endif
			);

		// unchoke the first num_opt_unchoke peers in the candidate set
		// and make sure that the others are choked
		auto opt_unchoke_end = opt_unchoke.begin()
			+ num_opt_unchoke;

		for (auto i = opt_unchoke.begin(); i != opt_unchoke_end; ++i)
		{
			torrent_peer* pi = (*i->peer)->peer_info_struct();
			auto* const p = static_cast<peer_connection*>(pi->connection);
			if (pi->optimistically_unchoked)
			{
#ifndef TORRENT_DISABLE_LOGGING
					p->peer_log(peer_log_alert::info, "OPTIMISTIC UNCHOKE"
						, "already unchoked | session-time: %d"
						, pi->last_optimistically_unchoked);
#endif
				TORRENT_ASSERT(!pi->connection->is_choked());
				// remove this peer from prev_opt_unchoke, to prevent us from
				// choking it later. This peer gets another round of optimistic
				// unchoke
				auto const existing =
					std::find(prev_opt_unchoke.begin(), prev_opt_unchoke.end(), pi);
				TORRENT_ASSERT(existing != prev_opt_unchoke.end());
				prev_opt_unchoke.erase(existing);
			}
			else
			{
				TORRENT_ASSERT(p->is_choked());
				std::shared_ptr<torrent> t = p->associated_torrent().lock();
				bool ret = t->unchoke_peer(*p, true);
				TORRENT_ASSERT(ret);
				if (ret)
				{
					pi->optimistically_unchoked = true;
					m_stats_counters.inc_stats_counter(counters::num_peers_up_unchoked_optimistic);
					pi->last_optimistically_unchoked = std::uint16_t(session_time());
#ifndef TORRENT_DISABLE_LOGGING
					p->peer_log(peer_log_alert::info, "OPTIMISTIC UNCHOKE"
						, "session-time: %d", pi->last_optimistically_unchoked);
#endif
				}
			}
		}

		// now, choke all the previous optimistically unchoked peers
		for (torrent_peer* pi : prev_opt_unchoke)
		{
			TORRENT_ASSERT(pi->optimistically_unchoked);
			auto* const p = static_cast<peer_connection*>(pi->connection);
			std::shared_ptr<torrent> t = p->associated_torrent().lock();
			pi->optimistically_unchoked = false;
			m_stats_counters.inc_stats_counter(counters::num_peers_up_unchoked_optimistic, -1);
			t->choke_peer(*p);
		}

		// if we have too many unchoked peers now, we need to trigger the regular
		// choking logic to choke some
		if (m_stats_counters[counters::num_unchoke_slots]
			< m_stats_counters[counters::num_peers_up_unchoked_all])
		{
			m_unchoke_time_scaler = 0;
		}
	}

	void session_impl::try_connect_more_peers()
	{
		if (m_abort) return;

		if (num_connections() >= m_settings.get_int(settings_pack::connections_limit))
			return;

		// this is the maximum number of connections we will
		// attempt this tick
		int max_connections = m_settings.get_int(settings_pack::connection_speed);

		// this loop will "hand out" connection_speed to the torrents, in a round
		// robin fashion, so that every torrent is equally likely to connect to a
		// peer

		// boost connections are connections made by torrent connection
		// boost, which are done immediately on a tracker response. These
		// connections needs to be deducted from the regular connection attempt
		// quota for this tick
		if (m_boost_connections > 0)
		{
			if (m_boost_connections > max_connections)
			{
				m_boost_connections -= max_connections;
				max_connections = 0;
			}
			else
			{
				max_connections -= m_boost_connections;
				m_boost_connections = 0;
			}
		}

		// zero connections speeds are allowed, we just won't make any connections
		if (max_connections <= 0) return;

		// TODO: use a lower limit than m_settings.connections_limit
		// to allocate the to 10% or so of connection slots for incoming
		// connections
		// cap this at max - 1, since we may add one below
		int const limit = std::min(m_settings.get_int(settings_pack::connections_limit)
			- num_connections(), std::numeric_limits<int>::max() - 1);

		// this logic is here to smooth out the number of new connection
		// attempts over time, to prevent connecting a large number of
		// sockets, wait 10 seconds, and then try again
		if (m_settings.get_bool(settings_pack::smooth_connects) && max_connections > (limit+1) / 2)
			max_connections = (limit + 1) / 2;

		aux::vector<torrent*>& want_peers_download = m_torrent_lists[torrent_want_peers_download];
		aux::vector<torrent*>& want_peers_finished = m_torrent_lists[torrent_want_peers_finished];

		// if no torrent want any peers, just return
		if (want_peers_download.empty() && want_peers_finished.empty()) return;

		// if we don't have any connection attempt quota, return
		if (max_connections <= 0) return;

		int steps_since_last_connect = 0;
		int const num_torrents = int(want_peers_finished.size() + want_peers_download.size());
		for (;;)
		{
			if (m_next_downloading_connect_torrent >= int(want_peers_download.size()))
				m_next_downloading_connect_torrent = 0;

			if (m_next_finished_connect_torrent >= int(want_peers_finished.size()))
				m_next_finished_connect_torrent = 0;

			torrent* t = nullptr;
			// there are prioritized torrents. Pick one of those
			while (!m_prio_torrents.empty())
			{
				t = m_prio_torrents.front().first.lock().get();
				--m_prio_torrents.front().second;
				if (m_prio_torrents.front().second > 0
					&& t != nullptr
					&& t->want_peers()) break;
				m_prio_torrents.pop_front();
				t = nullptr;
			}

			if (t == nullptr)
			{
				if ((m_download_connect_attempts >= m_settings.get_int(
						settings_pack::connect_seed_every_n_download)
					&& !want_peers_finished.empty())
						|| want_peers_download.empty())
				{
					// pick a finished torrent to give a peer to
					t = want_peers_finished[m_next_finished_connect_torrent];
					TORRENT_ASSERT(t->want_peers_finished());
					m_download_connect_attempts = 0;
					++m_next_finished_connect_torrent;
				}
				else
				{
					// pick a downloading torrent to give a peer to
					t = want_peers_download[m_next_downloading_connect_torrent];
					TORRENT_ASSERT(t->want_peers_download());
					++m_download_connect_attempts;
					++m_next_downloading_connect_torrent;
				}
			}

			TORRENT_ASSERT(t->want_peers());
			TORRENT_ASSERT(!t->is_torrent_paused());

			if (t->try_connect_peer())
			{
				--max_connections;
				steps_since_last_connect = 0;
				m_stats_counters.inc_stats_counter(counters::connection_attempts);
			}

			++steps_since_last_connect;

			// if there are no more free connection slots, abort
			if (max_connections == 0) return;
			// there are no more torrents that want peers
			if (want_peers_download.empty() && want_peers_finished.empty()) break;
			// if we have gone a whole loop without
			// handing out a single connection, break
			if (steps_since_last_connect > num_torrents + 1) break;
			// maintain the global limit on number of connections
			if (num_connections() >= m_settings.get_int(settings_pack::connections_limit)) break;
		}
	}

	void session_impl::recalculate_unchoke_slots()
	{
		TORRENT_ASSERT(is_single_thread());

		time_point const now = aux::time_now();
		time_duration const unchoke_interval = now - m_last_choke;
		m_last_choke = now;

		// if we unchoke everyone, skip this logic
		if (settings().get_int(settings_pack::choking_algorithm) == settings_pack::fixed_slots_choker
			&& settings().get_int(settings_pack::unchoke_slots_limit) < 0)
		{
			m_stats_counters.set_value(counters::num_unchoke_slots, std::numeric_limits<int>::max());
			return;
		}

		// build list of all peers that are
		// unchokable.
		// TODO: 3 there should be a pre-calculated list of all peers eligible for
		// unchoking
		std::vector<peer_connection*> peers;
		for (auto i = m_connections.begin(); i != m_connections.end();)
		{
			std::shared_ptr<peer_connection> p = *i;
			TORRENT_ASSERT(p);
			++i;
			torrent* const t = p->associated_torrent().lock().get();
			torrent_peer* const pi = p->peer_info_struct();

			if (p->ignore_unchoke_slots() || t == nullptr || pi == nullptr
				|| pi->web_seed || t->is_paused())
			{
				p->reset_choke_counters();
				continue;
			}

			if (!p->is_peer_interested()
				|| p->is_disconnecting()
				|| p->is_connecting())
			{
				// this peer is not unchokable. So, if it's unchoked
				// already, make sure to choke it.
				if (p->is_choked())
				{
					p->reset_choke_counters();
					continue;
				}
				if (pi && pi->optimistically_unchoked)
				{
					m_stats_counters.inc_stats_counter(counters::num_peers_up_unchoked_optimistic, -1);
					pi->optimistically_unchoked = false;
					// force a new optimistic unchoke
					m_optimistic_unchoke_time_scaler = 0;
					// TODO: post a message to have this happen
					// immediately instead of waiting for the next tick
				}
				t->choke_peer(*p);
				p->reset_choke_counters();
				continue;
			}

			peers.push_back(p.get());
		}

		int const allowed_upload_slots = unchoke_sort(peers
			, unchoke_interval, m_settings);

		if (m_settings.get_int(settings_pack::choking_algorithm) == settings_pack::fixed_slots_choker)
		{
			int const upload_slots = get_int_setting(settings_pack::unchoke_slots_limit);
			m_stats_counters.set_value(counters::num_unchoke_slots, upload_slots);
		}
		else
		{
			m_stats_counters.set_value(counters::num_unchoke_slots
				, allowed_upload_slots);
		}

#ifndef TORRENT_DISABLE_LOGGING
		if (should_log())
		{
			session_log("RECALCULATE UNCHOKE SLOTS: [ peers: %d "
				"eligible-peers: %d"
				" allowed-slots: %d ]"
				, int(m_connections.size())
				, int(peers.size())
				, allowed_upload_slots);
		}
#endif

		int const unchoked_counter_optimistic
			= int(m_stats_counters[counters::num_peers_up_unchoked_optimistic]);
		int const num_opt_unchoke = (unchoked_counter_optimistic == 0)
			? std::max(1, allowed_upload_slots / 5) : unchoked_counter_optimistic;

		int unchoke_set_size = allowed_upload_slots - num_opt_unchoke;

		// go through all the peers and unchoke the first ones and choke
		// all the other ones.
		for (auto* const p : peers)
		{
			TORRENT_ASSERT(p != nullptr);
			TORRENT_ASSERT(!p->ignore_unchoke_slots());

			// this will update the m_uploaded_at_last_unchoke
			p->reset_choke_counters();

			torrent* t = p->associated_torrent().lock().get();
			TORRENT_ASSERT(t);

			if (unchoke_set_size > 0)
			{
				// yes, this peer should be unchoked
				if (p->is_choked())
				{
					if (!t->unchoke_peer(*p))
						continue;
				}

				--unchoke_set_size;

				TORRENT_ASSERT(p->peer_info_struct());
				if (p->peer_info_struct()->optimistically_unchoked)
				{
					// force a new optimistic unchoke
					// since this one just got promoted into the
					// proper unchoke set
					m_optimistic_unchoke_time_scaler = 0;
					p->peer_info_struct()->optimistically_unchoked = false;
					m_stats_counters.inc_stats_counter(counters::num_peers_up_unchoked_optimistic, -1);
				}
			}
			else
			{
				// no, this peer should be choked
				TORRENT_ASSERT(p->peer_info_struct());
				if (!p->is_choked() && !p->peer_info_struct()->optimistically_unchoked)
					t->choke_peer(*p);
			}
		}
	}

	std::shared_ptr<torrent> session_impl::delay_load_torrent(info_hash_t const& info_hash
		, peer_connection* pc)
	{
#ifndef TORRENT_DISABLE_EXTENSIONS
		for (auto& e : m_ses_extensions[plugins_all_idx])
		{
			add_torrent_params p;
			if (e->on_unknown_torrent(info_hash, peer_connection_handle(pc->self()), p))
			{
				error_code ec;
				torrent_handle handle = add_torrent(std::move(p), ec);

				return handle.native_handle();
			}
		}
#else
		TORRENT_UNUSED(pc);
		TORRENT_UNUSED(info_hash);
#endif
		return std::shared_ptr<torrent>();
	}

	// the return value from this function is valid only as long as the
	// session is locked!
	std::weak_ptr<torrent> session_impl::find_torrent(info_hash_t const& info_hash) const
	{
		TORRENT_ASSERT(is_single_thread());

		torrent* i = nullptr;
		info_hash.for_each([&](sha1_hash const& ih, protocol_version)
		{
			if (i == nullptr) i = m_torrents.find(ih);
		});
#if TORRENT_USE_INVARIANT_CHECKS
		for (auto const& te : m_torrents)
		{
			TORRENT_ASSERT(te);
		}
#endif
		if (i != nullptr) return i->shared_from_this();
		return std::weak_ptr<torrent>();
	}

	void session_impl::insert_torrent(info_hash_t const& ih, std::shared_ptr<torrent> const& t)
	{
		m_torrents.insert(ih, t);
		t->added();
	}

	void session_impl::update_torrent_info_hash(std::shared_ptr<torrent> const& t
		, info_hash_t const& old_ih)
	{
		m_torrents.erase(old_ih);
		m_torrents.insert(t->info_hash(), t);
	}

	void session_impl::set_queue_position(torrent* me, queue_position_t p)
	{
		queue_position_t const current_pos = me->queue_position();
		if (current_pos == p) return;

		if (p >= queue_position_t{0} && current_pos == no_pos)
		{
			// we're inserting the torrent into the download queue
			queue_position_t const last = m_download_queue.end_index();
			if (p >= last)
			{
				m_download_queue.push_back(me);
				me->set_queue_position_impl(last);
			}
			else
			{
				m_download_queue.insert(m_download_queue.begin() + static_cast<int>(p), me);
				for (queue_position_t i = p; i < m_download_queue.end_index(); ++i)
				{
					m_download_queue[i]->set_queue_position_impl(i);
				}
			}
		}
		else if (p < queue_position_t{})
		{
			// we're removing the torrent from the download queue
			TORRENT_ASSERT(current_pos >= queue_position_t{0});
			TORRENT_ASSERT(p == no_pos);
			TORRENT_ASSERT(m_download_queue[current_pos] == me);
			m_download_queue.erase(m_download_queue.begin() + static_cast<int>(current_pos));
			me->set_queue_position_impl(no_pos);
			for (queue_position_t i = current_pos; i < m_download_queue.end_index(); ++i)
			{
				m_download_queue[i]->set_queue_position_impl(i);
			}
		}
		else if (p < current_pos)
		{
			// we're moving the torrent up the queue
			torrent* tmp = me;
			for (queue_position_t i = p; i <= current_pos; ++i)
			{
				std::swap(m_download_queue[i], tmp);
				m_download_queue[i]->set_queue_position_impl(i);
			}
			TORRENT_ASSERT(tmp == me);
		}
		else if (p > current_pos)
		{
			// we're moving the torrent down the queue
			p = std::min(p, prev(m_download_queue.end_index()));
			for (queue_position_t i = current_pos; i < p; ++i)
			{
				m_download_queue[i] = m_download_queue[next(i)];
				m_download_queue[i]->set_queue_position_impl(i);
			}
			m_download_queue[p] = me;
			me->set_queue_position_impl(p);
		}

		trigger_auto_manage();
	}

#if !defined TORRENT_DISABLE_ENCRYPTION
	torrent const* session_impl::find_encrypted_torrent(sha1_hash const& info_hash
		, sha1_hash const& xor_mask)
	{
		sha1_hash obfuscated = info_hash;
		obfuscated ^= xor_mask;

		return m_torrents.find_obfuscated(obfuscated);
	}
#endif

#ifndef TORRENT_DISABLE_MUTABLE_TORRENTS
	std::vector<std::shared_ptr<torrent>> session_impl::find_collection(
		std::string const& collection) const
	{
		std::vector<std::shared_ptr<torrent>> ret;
		for (auto const& t : m_torrents)
		{
			if (!t) continue;
			std::vector<std::string> const& c = t->torrent_file().collections();
			if (std::find(c.begin(), c.end(), collection) == c.end()) continue;
			ret.push_back(t);
		}
		return ret;
	}
#endif //TORRENT_DISABLE_MUTABLE_TORRENTS

	namespace {

	// returns true if lhs is a better disconnect candidate than rhs
	bool compare_disconnect_torrent(std::shared_ptr<torrent> const& lhs
		, std::shared_ptr<torrent> const& rhs)
	{
		// a torrent with 0 peers is never a good disconnect candidate
		// since there's nothing to disconnect
		if ((lhs->num_peers() == 0) != (rhs->num_peers() == 0))
			return lhs->num_peers() != 0;

		// other than that, always prefer to disconnect peers from finished torrents
		// in order to not harm downloading ones
		if (lhs->is_finished() != rhs->is_finished())
			return lhs->is_finished();

		return lhs->num_peers() > rhs->num_peers();
	}

	} // anonymous namespace

	std::weak_ptr<torrent> session_impl::find_disconnect_candidate_torrent() const
	{
		auto const i = std::min_element(m_torrents.begin(), m_torrents.end()
			, &compare_disconnect_torrent);

		TORRENT_ASSERT(i != m_torrents.end());
		if (i == m_torrents.end()) return std::shared_ptr<torrent>();

		return *i;
	}

#ifndef TORRENT_DISABLE_LOGGING
	bool session_impl::should_log() const
	{
		return m_alerts.should_post<log_alert>();
	}

	TORRENT_FORMAT(2,3)
	void session_impl::session_log(char const* fmt, ...) const noexcept try
	{
		if (!m_alerts.should_post<log_alert>()) return;

		va_list v;
		va_start(v, fmt);
		m_alerts.emplace_alert<log_alert>(fmt, v);
		va_end(v);
	}
	catch (std::exception const&) {}
#endif

	void session_impl::get_torrent_status(std::vector<torrent_status>* ret
		, std::function<bool(torrent_status const&)> const& pred
		, status_flags_t const flags) const
	{
		for (auto const& t : m_torrents)
		{
			if (t->is_aborted()) continue;
			torrent_status st;
			t->status(&st, flags);
			if (!pred(st)) continue;
			ret->push_back(std::move(st));
		}
	}

	void session_impl::refresh_torrent_status(std::vector<torrent_status>* ret
		, status_flags_t const flags) const
	{
		for (auto& st : *ret)
		{
			auto t = st.handle.m_torrent.lock();
			if (!t) continue;
			t->status(&st, flags);
		}
	}

	void session_impl::post_torrent_updates(status_flags_t const flags)
	{
		INVARIANT_CHECK;

		TORRENT_ASSERT(is_single_thread());

		std::vector<torrent*>& state_updates
			= m_torrent_lists[aux::session_impl::torrent_state_updates];

#if TORRENT_USE_ASSERTS
		m_posting_torrent_updates = true;
#endif

		std::vector<torrent_status> status;
		status.reserve(state_updates.size());

		// TODO: it might be a nice feature here to limit the number of torrents
		// to send in a single update. By just posting the first n torrents, they
		// would nicely be round-robined because the torrent lists are always
		// pushed back. Perhaps the status_update_alert could even have a fixed
		// array of n entries rather than a vector, to further improve memory
		// locality.
		for (auto& t : state_updates)
		{
			TORRENT_ASSERT(t->m_links[aux::session_impl::torrent_state_updates].in_list());
			status.emplace_back();
			// querying accurate download counters may require
			// the torrent to be loaded. Loading a torrent, and evicting another
			// one will lead to calling state_updated(), which screws with
			// this list while we're working on it, and break things
			t->status(&status.back(), flags);
			t->clear_in_state_update();
		}
		state_updates.clear();

#if TORRENT_USE_ASSERTS
		m_posting_torrent_updates = false;
#endif

		m_alerts.emplace_alert<state_update_alert>(std::move(status));
	}

	void session_impl::post_session_stats()
	{
		if (!m_posted_stats_header)
		{
			m_posted_stats_header = true;
			m_alerts.emplace_alert<session_stats_header_alert>();
		}
		m_disk_thread->update_stats_counters(m_stats_counters);

#ifndef TORRENT_DISABLE_DHT
		if (m_dht)
			m_dht->update_stats_counters(m_stats_counters);
#endif

		m_stats_counters.set_value(counters::limiter_up_queue
			, m_upload_rate.queue_size());
		m_stats_counters.set_value(counters::limiter_down_queue
			, m_download_rate.queue_size());

		m_stats_counters.set_value(counters::limiter_up_bytes
			, m_upload_rate.queued_bytes());
		m_stats_counters.set_value(counters::limiter_down_bytes
			, m_download_rate.queued_bytes());

		m_alerts.emplace_alert<session_stats_alert>(m_stats_counters);
	}

	void session_impl::post_dht_stats()
	{
#ifndef TORRENT_DISABLE_DHT
		std::vector<dht::dht_status> dht_stats;
		if (m_dht)
			dht_stats = m_dht->dht_status();

		if (dht_stats.empty())
		{
			// for backwards compatibility, still post an empty alert if we don't
			// have any active DHT nodes
			m_alerts.emplace_alert<dht_stats_alert>(std::vector<dht_routing_bucket>{}
				, std::vector<dht_lookup>{}, dht::node_id{}, udp::endpoint{});
		}
		else
		{
			for (auto& s : dht_stats)
			{
				m_alerts.emplace_alert<dht_stats_alert>(
					std::move(s.table), std::move(s.requests)
					, s.our_id, s.local_endpoint);
			}
		}
#endif
	}

	std::vector<torrent_handle> session_impl::get_torrents() const
	{
		std::vector<torrent_handle> ret;

		for (auto const& i : m_torrents)
		{
			if (i->is_aborted()) continue;
			ret.push_back(torrent_handle(i));
		}
		return ret;
	}

	torrent_handle session_impl::find_torrent_handle(sha1_hash const& info_hash)
	{
		return torrent_handle(find_torrent(info_hash_t(info_hash)));
	}

	void session_impl::async_add_torrent(add_torrent_params* params)
	{
		std::unique_ptr<add_torrent_params> holder(params);
		error_code ec;
		add_torrent(std::move(*params), ec);
	}

#ifndef TORRENT_DISABLE_EXTENSIONS
	void session_impl::add_extensions_to_torrent(
		std::shared_ptr<torrent> const& torrent_ptr, client_data_t const userdata)
	{
		for (auto& e : m_ses_extensions[plugins_all_idx])
		{
			std::shared_ptr<torrent_plugin> tp(e->new_torrent(
				torrent_ptr->get_handle(), userdata));
			if (tp) torrent_ptr->add_extension(std::move(tp));
		}
	}
#endif

	torrent_handle session_impl::add_torrent(add_torrent_params&& params
		, error_code& ec)
	{
		std::shared_ptr<torrent> torrent_ptr;

		// in case there's an error, make sure to abort the torrent before leaving
		// the scope
		auto abort_torrent = aux::scope_end([&]{ if (torrent_ptr) torrent_ptr->abort(); });

#ifndef TORRENT_DISABLE_EXTENSIONS
		auto extensions = std::move(params.extensions);
		auto const userdata = std::move(params.userdata);
#endif

		// copy the most important fields from params to pass back in the
		// add_torrent_alert
		add_torrent_params alert_params;
		alert_params.flags = params.flags;
		alert_params.ti = params.ti;
		alert_params.name = params.name;
		alert_params.save_path = params.save_path;
		alert_params.userdata = params.userdata;
		alert_params.trackerid = params.trackerid;

		auto const flags = params.flags;

		info_hash_t info_hash;
		bool added;
		std::tie(torrent_ptr, info_hash, added) = add_torrent_impl(std::move(params), ec);

		alert_params.info_hashes = info_hash;

		torrent_handle handle(torrent_ptr);

        if (!torrent_ptr)
        {
            m_alerts.emplace_alert<add_torrent_alert>(handle, std::move(alert_params), ec);
            return handle;
        }

		TORRENT_ASSERT(info_hash.has_v1() || info_hash.has_v2());

#if TORRENT_ABI_VERSION == 1
		if (m_alerts.should_post<torrent_added_alert>())
			m_alerts.emplace_alert<torrent_added_alert>(handle);
#endif

		// if this was an existing torrent, we can't start it again, or add
		// another set of plugins etc. we're done
		if (!added)
		{
			abort_torrent.disarm();
            m_alerts.emplace_alert<add_torrent_alert>(handle, std::move(alert_params), ec);
			return handle;
		}

		torrent_ptr->set_ip_filter(m_ip_filter);
		torrent_ptr->start();

#ifndef TORRENT_DISABLE_EXTENSIONS
		for (auto& ext : extensions)
		{
			std::shared_ptr<torrent_plugin> tp(ext(handle, userdata));
			if (tp) torrent_ptr->add_extension(std::move(tp));
		}

		add_extensions_to_torrent(torrent_ptr, userdata);
#endif

		TORRENT_ASSERT(info_hash == torrent_ptr->torrent_file().info_hashes());
		insert_torrent(info_hash, torrent_ptr);

        m_alerts.emplace_alert<add_torrent_alert>(handle, std::move(alert_params), ec);

		// once we successfully add the torrent, we can disarm the abort action
		abort_torrent.disarm();

		// recalculate auto-managed torrents sooner (or put it off)
		// if another torrent will be added within one second from now
		// we want to put it off again anyway. So that while we're adding
		// a boat load of torrents, we postpone the recalculation until
		// we're done adding them all (since it's kind of an expensive operation)
		if (flags & torrent_flags::auto_managed)
		{
			const int max_downloading = settings().get_int(settings_pack::active_downloads);
			const int max_seeds = settings().get_int(settings_pack::active_seeds);
			const int max_active = settings().get_int(settings_pack::active_limit);

			const int num_downloading
			= int(torrent_list(session_interface::torrent_downloading_auto_managed).size());
			const int num_seeds
			= int(torrent_list(session_interface::torrent_seeding_auto_managed).size());
			const int num_active = num_downloading + num_seeds;

			// there's no point in triggering the auto manage logic early if we
			// don't have a reason to believe anything will change. It's kind of
			// expensive.
			if ((num_downloading < max_downloading
				|| num_seeds < max_seeds)
				&& num_active < max_active)
			{
				trigger_auto_manage();
			}
		}

		return handle;
	}

	std::tuple<std::shared_ptr<torrent>, info_hash_t, bool>
	session_impl::add_torrent_impl(add_torrent_params&& params, error_code& ec)
	{
		TORRENT_ASSERT(!params.save_path.empty());

		using ptr_t = std::shared_ptr<torrent>;
		using ret_t = std::tuple<std::shared_ptr<torrent>, info_hash_t, bool>;

#if TORRENT_ABI_VERSION == 1
		if (string_begins_no_case("magnet:", params.url.c_str()))
		{
			parse_magnet_uri(params.url, params, ec);
			if (ec) return ret_t{ptr_t(), params.info_hashes, false};
			params.url.clear();
		}
#endif

		if (params.ti && !params.ti->is_valid())
		{
			ec = errors::no_metadata;
			return ret_t{ptr_t(), params.info_hashes, false};
		}

		if (params.ti && params.ti->is_valid() && params.ti->num_files() == 0)
		{
			ec = errors::no_files_in_torrent;
			return ret_t{ptr_t(), params.info_hashes, false};
		}

		if (params.ti
			&& ((params.info_hashes.has_v1() && params.info_hashes.v1 != params.ti->info_hashes().v1)
				|| (params.info_hashes.has_v2() && params.info_hashes.v2 != params.ti->info_hashes().v2)
			))
		{
			ec = errors::mismatching_info_hash;
			return ret_t{ptr_t(), params.info_hashes, false};
		}

#ifndef TORRENT_DISABLE_DHT
		// add params.dht_nodes to the DHT, if enabled
		for (auto const& n : params.dht_nodes)
			add_dht_node_name(n);

		if (params.ti)
		{
			for (auto const& n : params.ti->nodes())
				add_dht_node_name(n);
		}
#endif

		INVARIANT_CHECK;

		if (is_aborted())
		{
			ec = errors::session_is_closing;
			return ret_t{ptr_t(), params.info_hashes, false};
		}

		// figure out the info hash of the torrent and make sure
		// params.info_hashes is set correctly
		if (params.ti)
		{
			params.info_hashes = params.ti->info_hashes();
#if TORRENT_ABI_VERSION < 3
			params.info_hash = params.info_hashes.get_best();
#endif
		}

		if (!params.info_hashes.has_v1() && !params.info_hashes.has_v2())
		{
			ec = errors::missing_info_hash_in_uri;
			return ret_t{ptr_t(), params.info_hashes, false};
		}

		// is the torrent already active?
		std::shared_ptr<torrent> torrent_ptr = find_torrent(params.info_hashes).lock();

		if (torrent_ptr)
		{
			if (!(params.flags & torrent_flags::duplicate_is_error))
				return ret_t{std::move(torrent_ptr), params.info_hashes, false};

			ec = errors::duplicate_torrent;
			return ret_t{ptr_t(), params.info_hashes, false};
		}

		// make sure we have enough memory in the torrent lists up-front,
		// since when torrents changes states, we cannot allocate memory that
		// might fail.
		size_t const num_torrents = m_torrents.size();
		for (auto& l : m_torrent_lists)
		{
			l.reserve(num_torrents + 1);
		}

		try
		{
			torrent_ptr = std::make_shared<torrent>(*this, m_paused, std::move(params));
			torrent_ptr->set_queue_position(m_download_queue.end_index());
		}
		catch (system_error const& e)
		{
			ec = e.code();
			return ret_t{ptr_t(), params.info_hashes, false};
		}

		// it's fine to copy this moved-from info_hash_t object, since its move
		// construction is just a copy.
		return ret_t{std::move(torrent_ptr), params.info_hashes, true};
	}

	void session_impl::update_outgoing_interfaces()
	{
		std::string const net_interfaces = m_settings.get_str(settings_pack::outgoing_interfaces);

		// declared in string_util.hpp
		parse_comma_separated_string(net_interfaces, m_outgoing_interfaces);

#ifndef TORRENT_DISABLE_LOGGING
		if (!net_interfaces.empty() && m_outgoing_interfaces.empty())
		{
			session_log("ERROR: failed to parse outgoing interface list: %s"
				, net_interfaces.c_str());
		}
#endif
	}

	tcp::endpoint session_impl::bind_outgoing_socket(socket_type& s
		, address const& remote_address, error_code& ec) const
	{
		tcp::endpoint bind_ep(address_v4(), 0);
		if (m_settings.get_int(settings_pack::outgoing_port) > 0)
		{
#ifdef TORRENT_WINDOWS
			s.set_option(exclusive_address_use(true), ec);
#else
			s.set_option(tcp::acceptor::reuse_address(true), ec);
#endif
			// ignore errors because the underlying socket may not
			// be opened yet. This happens when we're routing through
			// a proxy. In that case, we don't yet know the address of
			// the proxy server, and more importantly, we don't know
			// the address family of its address. This means we can't
			// open the socket yet. The socks abstraction layer defers
			// opening it.
			ec.clear();
			bind_ep.port(std::uint16_t(next_port()));
		}

		if (is_utp(s))
		{
			// TODO: factor out this logic into a separate function for unit
			// testing

			utp_socket_impl* impl = nullptr;
			transport ssl = transport::plaintext;
#if TORRENT_USE_SSL
			if (std::get_if<ssl_stream<utp_stream>>(&s.var()) != nullptr)
			{
				impl = std::get<ssl_stream<utp_stream>>(s).next_layer().get_impl();
				ssl = transport::ssl;
			}
			else
#endif
				impl = std::get<utp_stream>(s).get_impl();

			std::vector<std::shared_ptr<listen_socket_t>> with_gateways;
			std::shared_ptr<listen_socket_t> match;
			for (auto const& ls : m_listen_sockets)
			{
				if (is_v4(ls->local_endpoint) != remote_address.is_v4()) continue;
				if (ls->ssl != ssl) continue;
				if (!(ls->flags & listen_socket_t::local_network))
					with_gateways.push_back(ls);

				if (match_addr_mask(ls->local_endpoint.address(), remote_address, ls->netmask))
				{
					// is this better than the previous match?
					match = ls;
				}
			}
			if (!match && !with_gateways.empty())
				match = with_gateways[random(std::uint32_t(with_gateways.size() - 1))];

			if (match)
			{
				impl->m_sock = match;
				return match->local_endpoint;
			}
			ec.assign(boost::system::errc::not_supported, generic_category());
			return {};
		}

		if (!m_outgoing_interfaces.empty())
		{
			if (m_interface_index >= m_outgoing_interfaces.size()) m_interface_index = 0;
			std::string const& ifname = m_outgoing_interfaces[m_interface_index++];

			bind_ep.address(bind_socket_to_device(m_io_context, s
				, remote_address.is_v4() ? tcp::v4() : tcp::v6()
				, ifname.c_str(), bind_ep.port(), ec));
			return bind_ep;
		}

		// if we're not binding to a specific interface, bind
		// to the same protocol family as the target endpoint
		if (bind_ep.address().is_unspecified())
		{
			if (remote_address.is_v6())
				bind_ep.address(address_v6::any());
			else
				bind_ep.address(address_v4::any());
		}

		s.bind(bind_ep, ec);
		return bind_ep;
	}

	// verify that ``addr``s interface allows incoming connections
	bool session_impl::verify_incoming_interface(address const& addr) const
	{
		auto const iter = std::find_if(m_listen_sockets.begin(), m_listen_sockets.end()
			, [&addr](std::shared_ptr<listen_socket_t> const& s)
			{ return s->local_endpoint.address() == addr; });
		return iter == m_listen_sockets.end()
			? false
			: bool((*iter)->flags & listen_socket_t::accept_incoming);
	}

	// verify that the given local address satisfies the requirements of
	// the outgoing interfaces. i.e. that one of the allowed outgoing
	// interfaces has this address. For uTP sockets, which are all backed
	// by an unconnected udp socket, we won't be able to tell what local
	// address is used for this peer's packets, in that case, just make
	// sure one of the allowed interfaces exists and maybe that it's the
	// default route. For systems that have SO_BINDTODEVICE, it should be
	// enough to just know that one of the devices exist
	bool session_impl::verify_bound_address(address const& addr, bool utp
		, error_code& ec)
	{
		TORRENT_UNUSED(utp);

		// we have specific outgoing interfaces specified. Make sure the
		// local endpoint for this socket is bound to one of the allowed
		// interfaces. the list can be a mixture of interfaces and IP
		// addresses.
		for (auto const& s : m_outgoing_interfaces)
		{
			error_code err;
			address const ip = make_address(s.c_str(), err);
			if (err) continue;
			if (ip == addr) return true;
		}

		// we didn't find the address as an IP in the interface list. Now,
		// resolve which device (if any) has this IP address.
		std::string const device = device_for_address(addr, m_io_context, ec);
		if (ec) return false;

		// if no device was found to have this address, we fail
		if (device.empty()) return false;

		return std::any_of(m_outgoing_interfaces.begin(), m_outgoing_interfaces.end()
			, [&device](std::string const& s) { return s == device; });
	}

	bool session_impl::has_lsd() const
	{
		return std::any_of(m_listen_sockets.begin(), m_listen_sockets.end()
			, [](std::shared_ptr<listen_socket_t> const& s) { return bool(s->lsd); });
	}

	void session_impl::remove_torrent(const torrent_handle& h
		, remove_flags_t const options)
	{
		INVARIANT_CHECK;

		std::shared_ptr<torrent> tptr = h.m_torrent.lock();
		if (!tptr) return;

		m_alerts.emplace_alert<torrent_removed_alert>(tptr->get_handle()
			, tptr->info_hash(), tptr->get_userdata());

		remove_torrent_impl(tptr, options);

		tptr->abort();
	}

	void session_impl::remove_torrent_impl(std::shared_ptr<torrent> tptr
		, remove_flags_t const options)
	{
		m_torrents.erase(tptr->info_hash());

		torrent& t = *tptr;
		if (options)
		{
			if (!t.delete_files(options))
			{
				if (m_alerts.should_post<torrent_delete_failed_alert>())
					m_alerts.emplace_alert<torrent_delete_failed_alert>(t.get_handle()
						, error_code(), t.torrent_file().info_hashes());
			}
		}

		tptr->update_gauge();
		tptr->removed();

#ifndef TORRENT_DISABLE_DHT
		if (m_next_dht_torrent == m_torrents.size())
			m_next_dht_torrent = 0;
#endif
		if (m_next_lsd_torrent == m_torrents.size())
			m_next_lsd_torrent = 0;

		// this torrent may open up a slot for a queued torrent
		trigger_auto_manage();
	}

#if TORRENT_ABI_VERSION == 1

	void session_impl::update_ssl_listen()
	{
		INVARIANT_CHECK;

		// this function maps the previous functionality of just setting the ssl
		// listen port in order to enable the ssl listen sockets, to the new
		// mechanism where SSL sockets are specified in listen_interfaces.
		std::vector<std::string> ignore;
		auto current_ifaces = parse_listen_interfaces(
			m_settings.get_str(settings_pack::listen_interfaces), ignore);
		// these are the current interfaces we have, first remove all the SSL
		// interfaces
		current_ifaces.erase(std::remove_if(current_ifaces.begin(), current_ifaces.end()
			, std::bind(&listen_interface_t::ssl, _1)), current_ifaces.end());

		int const ssl_listen_port = m_settings.get_int(settings_pack::ssl_listen);

		// setting a port of 0 means to disable listening on SSL, so just update
		// the interface list with the new list, and we're done
		if (ssl_listen_port == 0)
		{
			m_settings.set_str(settings_pack::listen_interfaces
				, print_listen_interfaces(current_ifaces));
			return;
		}

		std::vector<listen_interface_t> new_ifaces;
		std::transform(current_ifaces.begin(), current_ifaces.end()
			, std::back_inserter(new_ifaces), [](listen_interface_t in)
			{ in.ssl = true; return in; });

		current_ifaces.insert(current_ifaces.end(), new_ifaces.begin(), new_ifaces.end());

		m_settings.set_str(settings_pack::listen_interfaces
			, print_listen_interfaces(current_ifaces));
	}
#endif // TORRENT_ABI_VERSION

	void session_impl::update_listen_interfaces()
	{
		INVARIANT_CHECK;

		std::string const net_interfaces = m_settings.get_str(settings_pack::listen_interfaces);
		std::vector<std::string> err;
		m_listen_interfaces = parse_listen_interfaces(net_interfaces, err);

		for (auto const& e : err)
		{
			m_alerts.emplace_alert<listen_failed_alert>(e, lt::address{}, 0
				, operation_t::parse_address, errors::invalid_port, lt::socket_type_t::tcp);
		}

#ifndef TORRENT_DISABLE_LOGGING
		if (should_log())
		{
			session_log("update listen interfaces: %s", net_interfaces.c_str());
			session_log("parsed listen interfaces count: %d, ifaces: %s"
				, int(m_listen_interfaces.size())
				, print_listen_interfaces(m_listen_interfaces).c_str());
		}
#endif
	}

	void session_impl::update_privileged_ports()
	{
		if (m_settings.get_bool(settings_pack::no_connect_privileged_ports))
		{
			m_port_filter.add_rule(0, 1024, port_filter::blocked);

			// Close connections whose endpoint is filtered
			// by the new ip-filter
			for (auto const& t : m_torrents)
				t->port_filter_updated();
		}
		else
		{
			m_port_filter.add_rule(0, 1024, 0);
		}
	}

	void session_impl::update_auto_sequential()
	{
		for (auto& i : m_torrents)
			i->update_auto_sequential();
	}

	void session_impl::update_max_failcount()
	{
		for (auto& i : m_torrents)
			i->update_max_failcount();
	}

	void session_impl::update_resolver_cache_timeout()
	{
		int const timeout = m_settings.get_int(settings_pack::resolver_cache_timeout);
		m_host_resolver.set_cache_timeout(seconds(timeout));
	}

	void session_impl::update_proxy()
	{
		for (auto& i : m_listen_sockets)
			i->udp_sock->sock.set_proxy_settings(proxy(), m_alerts, get_resolver()
				, settings().get_bool(settings_pack::socks5_udp_send_local_ep));
	}

	void session_impl::update_ip_notifier()
	{
		if (m_settings.get_bool(settings_pack::enable_ip_notifier))
			start_ip_notifier();
		else
			stop_ip_notifier();
	}

	void session_impl::update_upnp()
	{
		if (m_settings.get_bool(settings_pack::enable_upnp))
			start_upnp();
		else
			stop_upnp();
	}

	void session_impl::update_natpmp()
	{
		if (m_settings.get_bool(settings_pack::enable_natpmp))
			start_natpmp();
		else
			stop_natpmp();
	}

	void session_impl::update_lsd()
	{
		if (m_settings.get_bool(settings_pack::enable_lsd))
			start_lsd();
		else
			stop_lsd();
	}

	void session_impl::update_dht()
	{
#ifndef TORRENT_DISABLE_DHT
		if (m_settings.get_bool(settings_pack::enable_dht))
		{
			if (!m_settings.get_str(settings_pack::dht_bootstrap_nodes).empty()
				&& m_dht_router_nodes.empty())
			{
				// if we have bootstrap nodes configured, make sure we initiate host
				// name lookups. once these complete, the DHT will be started.
				// they are tracked by m_outstanding_router_lookups
				update_dht_bootstrap_nodes();
			}
			else
			{
				start_dht();
			}
		}
		else
			stop_dht();
#endif
	}

	void session_impl::update_dht_bootstrap_nodes()
	{
#ifndef TORRENT_DISABLE_DHT
		if (!m_settings.get_bool(settings_pack::enable_dht)) return;

		std::string const& node_list = m_settings.get_str(settings_pack::dht_bootstrap_nodes);
		std::vector<std::pair<std::string, int>> nodes;
		parse_comma_separated_string_port(node_list, nodes);

#ifndef TORRENT_DISABLE_LOGGING
		if (!node_list.empty() && nodes.empty())
		{
			session_log("ERROR: failed to parse DHT bootstrap list: %s", node_list.c_str());
		}
#endif
		for (auto const& n : nodes)
			add_dht_router(n);
#endif
	}

	void session_impl::update_count_slow()
	{
		error_code ec;
		for (auto const& tp : m_torrents)
		{
			tp->on_inactivity_tick(ec);
		}
	}

	// TODO: 2 this function should be removed and users need to deal with the
	// more generic case of having multiple listen ports
	std::uint16_t session_impl::listen_port() const
	{
		return listen_port(nullptr);
	}

	std::uint16_t session_impl::listen_port(listen_socket_t* sock) const
	{
		if (m_listen_sockets.empty()) return 0;
		if (sock)
		{
			// if we're using a proxy, we won't be able to accept any TCP
			// connections. Not even uTP connections via the port we know about.
			// The DHT may use the implied port to make it work, but the port we
			// announce here has no relevance for that.
			if (sock->flags & listen_socket_t::proxy)
				return 0;

			if (!(sock->flags & listen_socket_t::accept_incoming))
				return 0;

			return std::uint16_t(sock->tcp_external_port());
		}

#ifdef TORRENT_SSL_PEERS
		for (auto const& s : m_listen_sockets)
		{
			if (!(s->flags & listen_socket_t::accept_incoming)) continue;
			if (s->ssl == transport::plaintext)
				return std::uint16_t(s->tcp_external_port());
		}
		return 0;
#else
		sock = m_listen_sockets.front().get();
		if (!(sock->flags & listen_socket_t::accept_incoming)) return 0;
		return std::uint16_t(sock->tcp_external_port());
#endif
	}

	// TODO: 2 this function should be removed and users need to deal with the
	// more generic case of having multiple ssl ports
	std::uint16_t session_impl::ssl_listen_port() const
	{
		return ssl_listen_port(nullptr);
	}

	std::uint16_t session_impl::ssl_listen_port(listen_socket_t* sock) const
	{
#ifdef TORRENT_SSL_PEERS
		if (sock)
		{
			if (!(sock->flags & listen_socket_t::accept_incoming)) return 0;
			return std::uint16_t(sock->tcp_external_port());
		}

		if (m_settings.get_int(settings_pack::proxy_type) != settings_pack::none
			&& m_settings.get_bool(settings_pack::proxy_peer_connections))
			return 0;

		for (auto const& s : m_listen_sockets)
		{
			if (!(s->flags & listen_socket_t::accept_incoming)) continue;
			if (s->ssl == transport::ssl)
				return std::uint16_t(s->tcp_external_port());
		}
#else
		TORRENT_UNUSED(sock);
#endif
		return 0;
	}

	int session_impl::get_listen_port(transport const ssl, aux::listen_socket_handle const& s) const
	{
		auto* socket = s.get();
		if (socket->ssl != ssl)
		{
			auto alt_socket = std::find_if(m_listen_sockets.begin(), m_listen_sockets.end()
				, [&](std::shared_ptr<listen_socket_t> const& e)
			{
				return e->ssl == ssl
					&& e->external_address.external_address()
						== socket->external_address.external_address();
			});
			if (alt_socket != m_listen_sockets.end())
				socket = alt_socket->get();
		}
		return socket->udp_external_port();
	}

	int session_impl::listen_port(transport const ssl, address const& local_addr) const
	{
		auto socket = std::find_if(m_listen_sockets.begin(), m_listen_sockets.end()
			, [&](std::shared_ptr<listen_socket_t> const& e)
		{
			if (!(e->flags & listen_socket_t::accept_incoming)) return false;
			auto const& listen_addr = e->external_address.external_address();
			return e->ssl == ssl
				&& (listen_addr == local_addr
					|| (listen_addr.is_v4() == local_addr.is_v4() && listen_addr.is_unspecified()));
		});
		if (socket != m_listen_sockets.end())
			return (*socket)->tcp_external_port();
		return 0;
	}

	void session_impl::announce_lsd(sha1_hash const& ih, int port)
	{
		// use internal listen port for local peers
		for (auto const& s : m_listen_sockets)
		{
			if (s->lsd) s->lsd->announce(ih, port);
		}
	}

	void session_impl::on_lsd_peer(tcp::endpoint const& peer, sha1_hash const& ih)
	{
		m_stats_counters.inc_stats_counter(counters::on_lsd_peer_counter);
		TORRENT_ASSERT(is_single_thread());

		INVARIANT_CHECK;

		std::shared_ptr<torrent> t = find_torrent(info_hash_t(ih)).lock();
		if (!t) return;
		// don't add peers from lsd to private torrents
		if (t->torrent_file().priv() || (t->torrent_file().is_i2p()
			&& !m_settings.get_bool(settings_pack::allow_i2p_mixed))) return;

		protocol_version const v = ih == t->torrent_file().info_hashes().v1
			? protocol_version::V1 : protocol_version::V2;

		t->add_peer(peer, peer_info::lsd, v == protocol_version::V2 ? pex_lt_v2 : pex_flags_t(0));
#ifndef TORRENT_DISABLE_LOGGING
		if (should_log())
		{
			t->debug_log("lsd add_peer() [ %s ]"
				, peer.address().to_string().c_str());
		}
#endif
		t->do_connect_boost();

		if (m_alerts.should_post<lsd_peer_alert>())
			m_alerts.emplace_alert<lsd_peer_alert>(t->get_handle(), peer);
	}

	void session_impl::start_natpmp(std::shared_ptr<aux::listen_socket_t> const& s)
	{
		// don't create mappings for local IPv6 addresses
		// they can't be reached from outside of the local network anyways
		if (is_v6(s->local_endpoint) && is_local(s->local_endpoint.address()))
			return;

		if (!s->natpmp_mapper
			&& !(s->flags & listen_socket_t::local_network)
			&& !(s->flags & listen_socket_t::proxy))
		{
			// the natpmp constructor may fail and call the callbacks
			// into the session_impl.
			s->natpmp_mapper = std::make_shared<natpmp>(m_io_context, *this, listen_socket_handle(s));
			ip_interface ip;
			ip.interface_address = s->local_endpoint.address();
			ip.netmask = s->netmask;
			std::strncpy(ip.name, s->device.c_str(), sizeof(ip.name) - 1);
			ip.name[sizeof(ip.name) - 1] = '\0';
			s->natpmp_mapper->start(ip);
		}
	}

	void session_impl::on_port_mapping(port_mapping_t const mapping
		, address const& external_ip, int port
		, portmap_protocol const proto, error_code const& ec
		, portmap_transport const transport
		, listen_socket_handle const& ls)
	{
		TORRENT_ASSERT(is_single_thread());

		listen_socket_t* listen_socket = ls.get();

		// NOTE: don't assume that if ec != 0, the rest of the logic
		// is not necessary, the ports still need to be set, in other
		// words, don't early return without careful review of the
		// remaining logic
		if (ec && m_alerts.should_post<portmap_error_alert>())
		{
			m_alerts.emplace_alert<portmap_error_alert>(mapping
				, transport, ec, listen_socket ? listen_socket->local_endpoint.address() : address());
		}

		if (!listen_socket) return;

		if (!ec && !external_ip.is_unspecified())
		{
			// TODO: 1 report the proper address of the router as the source IP of
			// this vote of our external address, instead of the empty address
			listen_socket->external_address.cast_vote(external_ip, source_router, address());
		}

		if (proto == portmap_protocol::tcp) listen_socket->tcp_port_mapping[transport].port = port;
		else if (proto == portmap_protocol::udp) listen_socket->udp_port_mapping[transport].port = port;

		if (!ec && m_alerts.should_post<portmap_alert>())
		{
			m_alerts.emplace_alert<portmap_alert>(mapping, port
				, transport, proto, listen_socket->local_endpoint.address());
		}
	}

#if TORRENT_ABI_VERSION == 1
	session_status session_impl::status() const
	{
//		INVARIANT_CHECK;
		TORRENT_ASSERT(is_single_thread());

		session_status s;

		s.optimistic_unchoke_counter = m_optimistic_unchoke_time_scaler;
		s.unchoke_counter = m_unchoke_time_scaler;
		s.num_dead_peers = int(m_undead_peers.size());

		s.num_peers = int(m_stats_counters[counters::num_peers_connected]);
		s.num_unchoked = int(m_stats_counters[counters::num_peers_up_unchoked_all]);
		s.allowed_upload_slots = int(m_stats_counters[counters::num_unchoke_slots]);

		s.num_torrents
			= int(m_stats_counters[counters::num_checking_torrents]
			+ m_stats_counters[counters::num_stopped_torrents]
			+ m_stats_counters[counters::num_queued_seeding_torrents]
			+ m_stats_counters[counters::num_queued_download_torrents]
			+ m_stats_counters[counters::num_upload_only_torrents]
			+ m_stats_counters[counters::num_downloading_torrents]
			+ m_stats_counters[counters::num_seeding_torrents]
			+ m_stats_counters[counters::num_error_torrents]);

		s.num_paused_torrents
			= int(m_stats_counters[counters::num_stopped_torrents]
			+ m_stats_counters[counters::num_error_torrents]
			+ m_stats_counters[counters::num_queued_seeding_torrents]
			+ m_stats_counters[counters::num_queued_download_torrents]);

		s.total_redundant_bytes = m_stats_counters[counters::recv_redundant_bytes];
		s.total_failed_bytes = m_stats_counters[counters::recv_failed_bytes];

		s.up_bandwidth_queue = int(m_stats_counters[counters::limiter_up_queue]);
		s.down_bandwidth_queue = int(m_stats_counters[counters::limiter_down_queue]);

		s.up_bandwidth_bytes_queue = int(m_stats_counters[counters::limiter_up_bytes]);
		s.down_bandwidth_bytes_queue = int(m_stats_counters[counters::limiter_down_bytes]);

		s.disk_write_queue = int(m_stats_counters[counters::num_peers_down_disk]);
		s.disk_read_queue = int(m_stats_counters[counters::num_peers_up_disk]);

		s.has_incoming_connections = m_stats_counters[counters::has_incoming_connections] != 0;

		// total
		s.download_rate = m_stat.download_rate();
		s.total_upload = m_stat.total_upload();
		s.upload_rate = m_stat.upload_rate();
		s.total_download = m_stat.total_download();

		// payload
		s.payload_download_rate = m_stat.transfer_rate(stat::download_payload);
		s.total_payload_download = m_stat.total_transfer(stat::download_payload);
		s.payload_upload_rate = m_stat.transfer_rate(stat::upload_payload);
		s.total_payload_upload = m_stat.total_transfer(stat::upload_payload);

		// IP-overhead
		s.ip_overhead_download_rate = m_stat.transfer_rate(stat::download_ip_protocol);
		s.total_ip_overhead_download = m_stats_counters[counters::recv_ip_overhead_bytes];
		s.ip_overhead_upload_rate = m_stat.transfer_rate(stat::upload_ip_protocol);
		s.total_ip_overhead_upload = m_stats_counters[counters::sent_ip_overhead_bytes];

		// tracker
		s.total_tracker_download = m_stats_counters[counters::recv_tracker_bytes];
		s.total_tracker_upload = m_stats_counters[counters::sent_tracker_bytes];

		// dht
		s.total_dht_download = m_stats_counters[counters::dht_bytes_in];
		s.total_dht_upload = m_stats_counters[counters::dht_bytes_out];

		// deprecated
		s.tracker_download_rate = 0;
		s.tracker_upload_rate = 0;
		s.dht_download_rate = 0;
		s.dht_upload_rate = 0;

#ifndef TORRENT_DISABLE_DHT
		if (m_dht)
		{
			m_dht->dht_status(s);
		}
		else
#endif
		{
			s.dht_nodes = 0;
			s.dht_node_cache = 0;
			s.dht_torrents = 0;
			s.dht_global_nodes = 0;
			s.dht_total_allocations = 0;
		}

		s.utp_stats.packet_loss = std::uint64_t(m_stats_counters[counters::utp_packet_loss]);
		s.utp_stats.timeout = std::uint64_t(m_stats_counters[counters::utp_timeout]);
		s.utp_stats.packets_in = std::uint64_t(m_stats_counters[counters::utp_packets_in]);
		s.utp_stats.packets_out = std::uint64_t(m_stats_counters[counters::utp_packets_out]);
		s.utp_stats.fast_retransmit = std::uint64_t(m_stats_counters[counters::utp_fast_retransmit]);
		s.utp_stats.packet_resend = std::uint64_t(m_stats_counters[counters::utp_packet_resend]);
		s.utp_stats.samples_above_target = std::uint64_t(m_stats_counters[counters::utp_samples_above_target]);
		s.utp_stats.samples_below_target = std::uint64_t(m_stats_counters[counters::utp_samples_below_target]);
		s.utp_stats.payload_pkts_in = std::uint64_t(m_stats_counters[counters::utp_payload_pkts_in]);
		s.utp_stats.payload_pkts_out = std::uint64_t(m_stats_counters[counters::utp_payload_pkts_out]);
		s.utp_stats.invalid_pkts_in = std::uint64_t(m_stats_counters[counters::utp_invalid_pkts_in]);
		s.utp_stats.redundant_pkts_in = std::uint64_t(m_stats_counters[counters::utp_redundant_pkts_in]);

		s.utp_stats.num_idle = int(m_stats_counters[counters::num_utp_idle]);
		s.utp_stats.num_syn_sent = int(m_stats_counters[counters::num_utp_syn_sent]);
		s.utp_stats.num_connected = int(m_stats_counters[counters::num_utp_connected]);
		s.utp_stats.num_fin_sent = int(m_stats_counters[counters::num_utp_fin_sent]);
		s.utp_stats.num_close_wait = int(m_stats_counters[counters::num_utp_close_wait]);

		// this loop is potentially expensive. It could be optimized by
		// simply keeping a global counter
		s.peerlist_size = std::accumulate(m_torrents.begin(), m_torrents.end(), 0
			, [](int const acc, std::shared_ptr<torrent> const& t)
			{ return acc + t->num_known_peers(); });

		return s;
	}
#endif // TORRENT_ABI_VERSION

#ifndef TORRENT_DISABLE_DHT

	void session_impl::start_dht()
	{
		INVARIANT_CHECK;

		stop_dht();

		if (!m_settings.get_bool(settings_pack::enable_dht)) return;

		// postpone starting the DHT if we're still resolving the DHT router
		if (m_outstanding_router_lookups > 0)
		{
#ifndef TORRENT_DISABLE_LOGGING
			session_log("not starting DHT, outstanding router lookups: %d"
				, m_outstanding_router_lookups);
#endif
			return;
		}

		if (m_abort)
		{
#ifndef TORRENT_DISABLE_LOGGING
			session_log("not starting DHT, aborting");
#endif
			return;
		}

#ifndef TORRENT_DISABLE_LOGGING
		session_log("starting DHT, running: %s, router lookups: %d"
			, m_dht ? "true" : "false", m_outstanding_router_lookups);
#endif

		// TODO: refactor, move the storage to dht_tracker
		m_dht_storage = m_dht_storage_constructor(m_settings);
		m_dht = std::make_shared<dht::dht_tracker>(
			static_cast<dht::dht_observer*>(this)
			, m_io_context
			, [this](aux::listen_socket_handle const& sock
				, udp::endpoint const& ep
				, span<char const> p
				, error_code& ec
				, udp_send_flags_t const flags)
				{ send_udp_packet_listen(sock, ep, p, ec, flags); }
			, m_settings
			, m_stats_counters
			, *m_dht_storage
			, std::move(m_dht_state));

		for (auto& s : m_listen_sockets)
		{
			if (s->ssl != transport::ssl
				&& !(s->flags & listen_socket_t::local_network))
			{
				m_dht->new_socket(s);
			}
		}

		for (auto const& n : m_dht_router_nodes)
		{
			m_dht->add_router_node(n);
		}

		for (auto const& n : m_dht_nodes)
		{
			m_dht->add_node(n);
		}
		m_dht_nodes.clear();
		m_dht_nodes.shrink_to_fit();

		auto cb = [this](
			std::vector<std::pair<dht::node_entry, std::string>> const&)
		{
			if (m_alerts.should_post<dht_bootstrap_alert>())
				m_alerts.emplace_alert<dht_bootstrap_alert>();
		};

		m_dht->start(cb);
	}

	void session_impl::stop_dht()
	{
#ifndef TORRENT_DISABLE_LOGGING
		session_log("about to stop DHT, running: %s", m_dht ? "true" : "false");
#endif

		if (m_dht)
		{
			m_dht->stop();
			m_dht.reset();
		}

		m_dht_storage.reset();
	}

#if TORRENT_ABI_VERSION <= 2
	void session_impl::set_dht_settings(dht::dht_settings const& settings)
	{
#define SET_BOOL(name) m_settings.set_bool(settings_pack::dht_ ## name, settings.name)
#define SET_INT(name) m_settings.set_int(settings_pack::dht_ ## name, settings.name)

		SET_INT(max_peers_reply);
		SET_INT(search_branching);
		SET_INT(max_fail_count);
		SET_INT(max_torrents);
		SET_INT(max_dht_items);
		SET_INT(max_peers);
		SET_INT(max_torrent_search_reply);
		SET_BOOL(restrict_routing_ips);
		SET_BOOL(restrict_search_ips);
		SET_BOOL(extended_routing_table);
		SET_BOOL(aggressive_lookups);
		SET_BOOL(privacy_lookups);
		SET_BOOL(enforce_node_id);
		SET_BOOL(ignore_dark_internet);
		SET_INT(block_timeout);
		SET_INT(block_ratelimit);
		SET_BOOL(read_only);
		SET_INT(item_lifetime);
		SET_INT(upload_rate_limit);
		SET_INT(sample_infohashes_interval);
		SET_INT(max_infohashes_sample_count);
#undef SET_BOOL
#undef SET_INT
		update_dht_upload_rate_limit();
	}

	dht::dht_settings session_impl::get_dht_settings() const
	{
		dht::dht_settings sett;
#define SET_BOOL(name) \
		sett.name = m_settings.get_bool( settings_pack::dht_ ## name )
#define SET_INT(name) \
		sett.name = m_settings.get_int( settings_pack::dht_ ## name )

		SET_INT(max_peers_reply);
		SET_INT(search_branching);
		SET_INT(max_fail_count);
		SET_INT(max_torrents);
		SET_INT(max_dht_items);
		SET_INT(max_peers);
		SET_INT(max_torrent_search_reply);
		SET_BOOL(restrict_routing_ips);
		SET_BOOL(restrict_search_ips);
		SET_BOOL(extended_routing_table);
		SET_BOOL(aggressive_lookups);
		SET_BOOL(privacy_lookups);
		SET_BOOL(enforce_node_id);
		SET_BOOL(ignore_dark_internet);
		SET_INT(block_timeout);
		SET_INT(block_ratelimit);
		SET_BOOL(read_only);
		SET_INT(item_lifetime);
		SET_INT(upload_rate_limit);
		SET_INT(sample_infohashes_interval);
		SET_INT(max_infohashes_sample_count);
#undef SET_BOOL
#undef SET_INT
		return sett;
	}
#endif

	void session_impl::set_dht_state(dht::dht_state&& state)
	{
		m_dht_state = std::move(state);
	}

	void session_impl::set_dht_storage(dht::dht_storage_constructor_type sc)
	{
		m_dht_storage_constructor = std::move(sc);
	}

#if TORRENT_ABI_VERSION == 1
	entry session_impl::dht_state() const
	{
		return m_dht ? dht::save_dht_state(m_dht->state()) : entry();
	}

	void session_impl::start_dht_deprecated(entry const& startup_state)
	{
		m_settings.set_bool(settings_pack::enable_dht, true);
		std::vector<char> tmp;
		bencode(std::back_inserter(tmp), startup_state);

		bdecode_node e;
		error_code ec;
		if (tmp.empty() || bdecode(&tmp[0], &tmp[0] + tmp.size(), e, ec) != 0)
			return;
		m_dht_state = dht::read_dht_state(e);
		start_dht();
	}
#endif

	void session_impl::add_dht_node_name(std::pair<std::string, int> const& node)
	{
		ADD_OUTSTANDING_ASYNC("session_impl::on_dht_name_lookup");
		m_host_resolver.async_resolve(node.first, resolver::abort_on_shutdown
			, std::bind(&session_impl::on_dht_name_lookup
				, this, _1, _2, node.second));
	}

	void session_impl::on_dht_name_lookup(error_code const& e
		, std::vector<address> const& addresses, int port)
	{
		COMPLETE_ASYNC("session_impl::on_dht_name_lookup");

		if (e)
		{
			if (m_alerts.should_post<dht_error_alert>())
				m_alerts.emplace_alert<dht_error_alert>(
					operation_t::hostname_lookup, e);
			return;
		}

		for (auto const& addr : addresses)
		{
			udp::endpoint ep(addr, std::uint16_t(port));
			add_dht_node(ep);
		}
	}

	void session_impl::add_dht_router(std::pair<std::string, int> const& node)
	{
		ADD_OUTSTANDING_ASYNC("session_impl::on_dht_router_name_lookup");
		++m_outstanding_router_lookups;
		m_host_resolver.async_resolve(node.first, resolver::abort_on_shutdown
			, std::bind(&session_impl::on_dht_router_name_lookup
				, this, _1, _2, node.second));
	}

	void session_impl::on_dht_router_name_lookup(error_code const& e
		, std::vector<address> const& addresses, int port)
	{
		COMPLETE_ASYNC("session_impl::on_dht_router_name_lookup");
		--m_outstanding_router_lookups;

		if (e)
		{
			if (m_alerts.should_post<dht_error_alert>())
				m_alerts.emplace_alert<dht_error_alert>(
					operation_t::hostname_lookup, e);

			if (m_outstanding_router_lookups == 0) start_dht();
			return;
		}


		for (auto const& addr : addresses)
		{
			// router nodes should be added before the DHT is started (and bootstrapped)
			udp::endpoint ep(addr, std::uint16_t(port));
			if (m_dht) m_dht->add_router_node(ep);
			m_dht_router_nodes.push_back(ep);
		}

		if (m_outstanding_router_lookups == 0) start_dht();
	}

	// callback for dht_immutable_get
	void session_impl::get_immutable_callback(sha1_hash target
		, dht::item const& i)
	{
		TORRENT_ASSERT(!i.is_mutable());
		m_alerts.emplace_alert<dht_immutable_item_alert>(target, i.value());
	}

	void session_impl::dht_get_immutable_item(sha1_hash const& target)
	{
		if (!m_dht) return;
		m_dht->get_item(target, std::bind(&session_impl::get_immutable_callback
			, this, target, _1));
	}

	// callback for dht_mutable_get
	void session_impl::get_mutable_callback(dht::item const& i
		, bool const authoritative)
	{
		TORRENT_ASSERT(i.is_mutable());
		m_alerts.emplace_alert<dht_mutable_item_alert>(i.pk().bytes
			, i.sig().bytes, i.seq().value
			, i.salt(), i.value(), authoritative);
	}

	// key is a 32-byte binary string, the public key to look up.
	// the salt is optional
	// TODO: 3 use public_key here instead of std::array
	void session_impl::dht_get_mutable_item(std::array<char, 32> key
		, std::string salt)
	{
		if (!m_dht) return;
		m_dht->get_item(dht::public_key(key.data()), std::bind(&session_impl::get_mutable_callback
			, this, _1, _2), std::move(salt));
	}

	namespace {

		void on_dht_put_immutable_item(aux::alert_manager& alerts, sha1_hash target, int num)
		{
			if (alerts.should_post<dht_put_alert>())
				alerts.emplace_alert<dht_put_alert>(target, num);
		}

		void on_dht_put_mutable_item(aux::alert_manager& alerts, dht::item const& i, int num)
		{
			if (alerts.should_post<dht_put_alert>())
			{
				dht::signature const sig = i.sig();
				dht::public_key const pk = i.pk();
				dht::sequence_number const seq = i.seq();
				std::string salt = i.salt();
				alerts.emplace_alert<dht_put_alert>(pk.bytes, sig.bytes
					, std::move(salt), seq.value, num);
			}
		}

		void put_mutable_callback(dht::item& i
			, std::function<void(entry&, std::array<char, 64>&
				, std::int64_t&, std::string const&)> cb)
		{
			entry value = i.value();
			dht::signature sig = i.sig();
			dht::public_key pk = i.pk();
			dht::sequence_number seq = i.seq();
			std::string salt = i.salt();
			cb(value, sig.bytes, seq.value, salt);
			i.assign(std::move(value), salt, seq, pk, sig);
		}

		void on_dht_get_peers(aux::alert_manager& alerts, sha1_hash info_hash, std::vector<tcp::endpoint> const& peers)
		{
			if (alerts.should_post<dht_get_peers_reply_alert>())
				alerts.emplace_alert<dht_get_peers_reply_alert>(info_hash, peers);
		}

		void on_direct_response(aux::alert_manager& alerts, client_data_t userdata, dht::msg const& msg)
		{
			if (msg.message.type() == bdecode_node::none_t)
				alerts.emplace_alert<dht_direct_response_alert>(userdata, msg.addr);
			else
				alerts.emplace_alert<dht_direct_response_alert>(userdata, msg.addr, msg.message);
		}

	} // anonymous namespace

	void session_impl::dht_put_immutable_item(entry const& data, sha1_hash target)
	{
		if (!m_dht) return;
		m_dht->put_item(data, std::bind(&on_dht_put_immutable_item, std::ref(m_alerts)
			, target, _1));
	}

	void session_impl::dht_put_mutable_item(std::array<char, 32> key
		, std::function<void(entry&, std::array<char,64>&
		, std::int64_t&, std::string const&)> cb
		, std::string salt)
	{
		if (!m_dht) return;
		m_dht->put_item(dht::public_key(key.data())
			, std::bind(&on_dht_put_mutable_item, std::ref(m_alerts), _1, _2)
			, std::bind(&put_mutable_callback, _1, std::move(cb)), salt);
	}

	void session_impl::dht_get_peers(sha1_hash const& info_hash)
	{
		if (!m_dht) return;
		m_dht->get_peers(info_hash, std::bind(&on_dht_get_peers, std::ref(m_alerts), info_hash, _1));
	}

	void session_impl::dht_announce(sha1_hash const& info_hash, int port, dht::announce_flags_t const flags)
	{
		if (!m_dht) return;
		m_dht->announce(info_hash, port, flags, std::bind(&on_dht_get_peers, std::ref(m_alerts), info_hash, _1));
	}

	void session_impl::dht_live_nodes(sha1_hash const& nid)
	{
		if (!m_dht) return;
		auto nodes = m_dht->live_nodes(nid);
		m_alerts.emplace_alert<dht_live_nodes_alert>(nid, nodes);
	}

	void session_impl::dht_sample_infohashes(udp::endpoint const& ep, sha1_hash const& target)
	{
		if (!m_dht) return;
		m_dht->sample_infohashes(ep, target, [this, ep](sha1_hash const& nid
			, time_duration const interval
			, int const num, std::vector<sha1_hash> samples
			, std::vector<std::pair<sha1_hash, udp::endpoint>> nodes)
		{
			m_alerts.emplace_alert<dht_sample_infohashes_alert>(nid
				, ep, interval, num, std::move(samples), std::move(nodes));
		});
	}

	void session_impl::dht_direct_request(udp::endpoint const& ep, entry& e, client_data_t userdata)
	{
		if (!m_dht) return;
		m_dht->direct_request(ep, e, std::bind(&on_direct_response, std::ref(m_alerts), userdata, _1));
	}

#endif

	bool session_impl::is_listening() const
	{
		return !m_listen_sockets.empty();
	}

	session_impl::~session_impl()
	{
		// since we're destructing the session, no more alerts will make it out to
		// the user. So stop posting them now
		m_alerts.set_alert_mask({});

		// this is not allowed to be the network thread!
//		TORRENT_ASSERT(is_not_thread());
// TODO: asserts that no outstanding async operations are still in flight

		// this can happen if we end the io_context run loop with an exception
		m_connections.clear();
		for (auto& t : m_torrents)
		{
			t->panic();
			t->abort();
		}
		m_torrents.clear();

		// this has probably been called already, but in case of sudden
		// termination through an exception, it may not have been done
		abort_stage2();

#if defined TORRENT_ASIO_DEBUGGING
		FILE* f = fopen("wakeups.log", "w+");
		if (f != nullptr)
		{
			time_point m = min_time();
			if (!_wakeups.empty()) m = _wakeups[0].timestamp;
			time_point prev = m;
			std::uint64_t prev_csw = 0;
			if (!_wakeups.empty()) prev_csw = _wakeups[0].context_switches;
			std::fprintf(f, "abs. time\trel. time\tctx switch\tidle-wakeup\toperation\n");
			for (wakeup_t const& w : _wakeups)
			{
				bool const idle_wakeup = w.context_switches > prev_csw;
				std::fprintf(f, "%" PRId64 "\t%" PRId64 "\t%" PRId64 "\t%c\t%s\n"
					, total_microseconds(w.timestamp - m)
					, total_microseconds(w.timestamp - prev)
					, w.context_switches
					, idle_wakeup ? '*' : '.'
					, w.operation);
				prev = w.timestamp;
				prev_csw = w.context_switches;
			}
			fclose(f);
		}
#endif
	}

#if TORRENT_ABI_VERSION == 1
	int session_impl::max_connections() const
	{
		return m_settings.get_int(settings_pack::connections_limit);
	}

	int session_impl::max_uploads() const
	{
		return m_settings.get_int(settings_pack::unchoke_slots_limit);
	}

	void session_impl::set_local_download_rate_limit(int bytes_per_second)
	{
		INVARIANT_CHECK;
		settings_pack p;
		p.set_int(settings_pack::local_download_rate_limit, bytes_per_second);
		apply_settings_pack_impl(p);
	}

	void session_impl::set_local_upload_rate_limit(int bytes_per_second)
	{
		INVARIANT_CHECK;
		settings_pack p;
		p.set_int(settings_pack::local_upload_rate_limit, bytes_per_second);
		apply_settings_pack_impl(p);
	}

	void session_impl::set_download_rate_limit_depr(int bytes_per_second)
	{
		INVARIANT_CHECK;
		settings_pack p;
		p.set_int(settings_pack::download_rate_limit, bytes_per_second);
		apply_settings_pack_impl(p);
	}

	void session_impl::set_upload_rate_limit_depr(int bytes_per_second)
	{
		INVARIANT_CHECK;
		settings_pack p;
		p.set_int(settings_pack::upload_rate_limit, bytes_per_second);
		apply_settings_pack_impl(p);
	}

	void session_impl::set_max_connections(int limit)
	{
		INVARIANT_CHECK;
		settings_pack p;
		p.set_int(settings_pack::connections_limit, limit);
		apply_settings_pack_impl(p);
	}

	void session_impl::set_max_uploads(int limit)
	{
		INVARIANT_CHECK;
		settings_pack p;
		p.set_int(settings_pack::unchoke_slots_limit, limit);
		apply_settings_pack_impl(p);
	}

	int session_impl::local_upload_rate_limit() const
	{
		return upload_rate_limit(m_local_peer_class);
	}

	int session_impl::local_download_rate_limit() const
	{
		return download_rate_limit(m_local_peer_class);
	}

	int session_impl::upload_rate_limit_depr() const
	{
		return upload_rate_limit(m_global_class);
	}

	int session_impl::download_rate_limit_depr() const
	{
		return download_rate_limit(m_global_class);
	}
#endif // DEPRECATE


	// TODO: 2 this should be factored into the udp socket, so we only have the
	// code once
	void session_impl::update_peer_dscp()
	{
		int const value = m_settings.get_int(settings_pack::peer_dscp);
		for (auto const& l : m_listen_sockets)
		{
			if (l->sock)
			{
				error_code ec;
				set_traffic_class(*l->sock, value, ec);

#ifndef TORRENT_DISABLE_LOGGING
				if (should_log())
				{
					session_log(">>> SET_DSCP [ tcp (%s %d) value: %x e: %s ]"
						, l->sock->local_endpoint().address().to_string().c_str()
						, l->sock->local_endpoint().port(), value, ec.message().c_str());
				}
#endif
			}

			if (l->udp_sock)
			{
				error_code ec;
				set_traffic_class(l->udp_sock->sock, value, ec);

#ifndef TORRENT_DISABLE_LOGGING
				if (should_log())
				{
					session_log(">>> SET_DSCP [ udp (%s %d) value: %x e: %s ]"
						, l->udp_sock->sock.local_endpoint().address().to_string().c_str()
						, l->udp_sock->sock.local_port()
						, value, ec.message().c_str());
				}
#endif
			}
		}
	}

	void session_impl::update_user_agent()
	{
		// replace all occurrences of '\n' with ' '.
		std::string agent = m_settings.get_str(settings_pack::user_agent);
		std::string::iterator i = agent.begin();
		while ((i = std::find(i, agent.end(), '\n'))
			!= agent.end())
			*i = ' ';
		m_settings.set_str(settings_pack::user_agent, agent);
	}

	void session_impl::update_unchoke_limit()
	{
		int const allowed_upload_slots = get_int_setting(settings_pack::unchoke_slots_limit);

		m_stats_counters.set_value(counters::num_unchoke_slots
			, allowed_upload_slots);

		if (m_settings.get_int(settings_pack::num_optimistic_unchoke_slots)
			>= allowed_upload_slots / 2)
		{
			if (m_alerts.should_post<performance_alert>())
				m_alerts.emplace_alert<performance_alert>(torrent_handle()
					, performance_alert::too_many_optimistic_unchoke_slots);
		}

		if (settings().get_int(settings_pack::choking_algorithm) != settings_pack::fixed_slots_choker)
			return;

		if (allowed_upload_slots == std::numeric_limits<int>::max())
		{
			// this means we're not applying upload slot limits, unchoke
			// everyone
			for (auto const& p : m_connections)
			{
				if (p->is_disconnecting()
					|| p->is_connecting()
					|| !p->is_choked()
					|| p->in_handshake()
					|| p->ignore_unchoke_slots()
					)
					continue;

				auto const t = p->associated_torrent().lock();
				t->unchoke_peer(*p);
			}
		}
		else
		{
			// trigger recalculating unchoke slots
			m_unchoke_time_scaler = 0;
		}
	}

	void session_impl::update_connection_speed()
	{
		if (m_settings.get_int(settings_pack::connection_speed) < 0)
			m_settings.set_int(settings_pack::connection_speed, 200);
	}

	void session_impl::update_alert_queue_size()
	{
		m_alerts.set_alert_queue_size_limit(m_settings.get_int(settings_pack::alert_queue_size));
	}

	bool session_impl::preemptive_unchoke() const
	{
		if (settings().get_int(settings_pack::choking_algorithm) != settings_pack::fixed_slots_choker) return false;
		return m_stats_counters[counters::num_peers_up_unchoked]
			< m_stats_counters[counters::num_unchoke_slots]
			|| m_settings.get_int(settings_pack::unchoke_slots_limit) < 0;
	}

	void session_impl::update_dht_upload_rate_limit()
	{
#ifndef TORRENT_DISABLE_DHT
		if (m_settings.get_int(settings_pack::dht_upload_rate_limit) > std::numeric_limits<int>::max() / 3)
		{
			m_settings.set_int(settings_pack::dht_upload_rate_limit, std::numeric_limits<int>::max() / 3);
		}
#endif
	}

	void session_impl::update_disk_threads()
	{
		if (m_settings.get_int(settings_pack::aio_threads) < 0)
			m_settings.set_int(settings_pack::aio_threads, 0);
		if (m_settings.get_int(settings_pack::hashing_threads) < 0)
			m_settings.set_int(settings_pack::hashing_threads, 0);
	}

	void session_impl::update_report_web_seed_downloads()
	{
		// if this flag changed, update all web seed connections
		bool report = m_settings.get_bool(settings_pack::report_web_seed_downloads);
		for (auto const& c : m_connections)
		{
			connection_type const type = c->type();
			if (type == connection_type::url_seed
				|| type == connection_type::http_seed)
				c->ignore_stats(!report);
		}
	}

	void session_impl::trigger_auto_manage()
	{
		if (m_pending_auto_manage || m_abort) return;

		// we recalculated auto-managed torrents less than a second ago,
		// put it off one second.
		if (time_now() - m_last_auto_manage < seconds(1))
		{
			m_auto_manage_time_scaler = 0;
			return;
		}
		m_pending_auto_manage = true;
		m_need_auto_manage = true;

		post(m_io_context, [this]{ wrap(&session_impl::on_trigger_auto_manage); });
	}

	void session_impl::on_trigger_auto_manage()
	{
		TORRENT_ASSERT(m_pending_auto_manage);
		if (!m_need_auto_manage || m_abort)
		{
			m_pending_auto_manage = false;
			return;
		}
		// don't clear m_pending_auto_manage until after we've
		// recalculated the auto managed torrents. The auto-managed
		// logic may trigger another auto-managed event otherwise
		recalculate_auto_managed_torrents();
		m_pending_auto_manage = false;
	}

	void session_impl::update_socket_buffer_size()
	{
		for (auto const& l : m_listen_sockets)
		{
			error_code ec;
			set_socket_buffer_size(l->udp_sock->sock, m_settings, ec);
#ifndef TORRENT_DISABLE_LOGGING
			if (ec && should_log())
			{
				session_log("listen socket buffer size [ udp %s:%d ] %s"
					, l->udp_sock->sock.local_endpoint().address().to_string().c_str()
					, l->udp_sock->sock.local_port(), print_error(ec).c_str());
			}
#endif
			ec.clear();
			set_socket_buffer_size(*l->sock, m_settings, ec);
#ifndef TORRENT_DISABLE_LOGGING
			if (ec && should_log())
			{
				session_log("listen socket buffer size [ tcp %s:%d] %s"
					, l->sock->local_endpoint().address().to_string().c_str()
					, l->sock->local_endpoint().port(), print_error(ec).c_str());
			}
#endif
		}
	}

	void session_impl::update_dht_announce_interval()
	{
#ifndef TORRENT_DISABLE_DHT
		if (!m_dht)
		{
#ifndef TORRENT_DISABLE_LOGGING
			session_log("not starting DHT announce timer: m_dht == nullptr");
#endif
			return;
		}

		m_dht_interval_update_torrents = int(m_torrents.size());

		if (m_abort)
		{
#ifndef TORRENT_DISABLE_LOGGING
			session_log("not starting DHT announce timer: m_abort set");
#endif
			return;
		}

		ADD_OUTSTANDING_ASYNC("session_impl::on_dht_announce");
		int delay = std::max(m_settings.get_int(settings_pack::dht_announce_interval)
			/ std::max(int(m_torrents.size()), 1), 1);

		if (!m_dht_torrents.empty())
		{
			// we have prioritized torrents that need
			// an initial DHT announce. Don't wait too long
			// until we announce those.
			delay = std::min(4, delay);
		}

		m_dht_announce_timer.expires_after(seconds(delay));
		m_dht_announce_timer.async_wait([this](error_code const& e) {
			wrap(&session_impl::on_dht_announce, e); });
#endif
	}

#if TORRENT_ABI_VERSION == 1
	void session_impl::update_local_download_rate()
	{
		if (m_settings.get_int(settings_pack::local_download_rate_limit) < 0)
			m_settings.set_int(settings_pack::local_download_rate_limit, 0);
		set_download_rate_limit(m_local_peer_class
			, m_settings.get_int(settings_pack::local_download_rate_limit));
	}

	void session_impl::update_local_upload_rate()
	{
		if (m_settings.get_int(settings_pack::local_upload_rate_limit) < 0)
			m_settings.set_int(settings_pack::local_upload_rate_limit, 0);
		set_upload_rate_limit(m_local_peer_class
			, m_settings.get_int(settings_pack::local_upload_rate_limit));
	}
#endif

	void session_impl::update_download_rate()
	{
		if (m_settings.get_int(settings_pack::download_rate_limit) < 0)
			m_settings.set_int(settings_pack::download_rate_limit, 0);
		set_download_rate_limit(m_global_class
			, m_settings.get_int(settings_pack::download_rate_limit));
	}

	void session_impl::update_upload_rate()
	{
		if (m_settings.get_int(settings_pack::upload_rate_limit) < 0)
			m_settings.set_int(settings_pack::upload_rate_limit, 0);
		set_upload_rate_limit(m_global_class
			, m_settings.get_int(settings_pack::upload_rate_limit));
	}

	void session_impl::update_connections_limit()
	{
		int limit = m_settings.get_int(settings_pack::connections_limit);

		if (limit <= 0) limit = max_open_files();

		m_settings.set_int(settings_pack::connections_limit, limit);

		if (num_connections() > m_settings.get_int(settings_pack::connections_limit)
			&& !m_torrents.empty())
		{
			// if we have more connections that we're allowed, disconnect
			// peers from the torrents so that they are all as even as possible

			int to_disconnect = num_connections() - m_settings.get_int(settings_pack::connections_limit);

			int last_average = 0;
			int average = m_settings.get_int(settings_pack::connections_limit) / int(m_torrents.size());

			// the number of slots that are unused by torrents
			int extra = m_settings.get_int(settings_pack::connections_limit) % int(m_torrents.size());

			// run 3 iterations of this, then we're probably close enough
			for (int iter = 0; iter < 4; ++iter)
			{
				// the number of torrents that are above average
				int num_above = 0;
				for (auto const& t : m_torrents)
				{
					int const num = t->num_peers();
					if (num <= last_average) continue;
					if (num > average) ++num_above;
					if (num < average) extra += average - num;
				}

				// distribute extra among the torrents that are above average
				if (num_above == 0) num_above = 1;
				last_average = average;
				average += extra / num_above;
				if (extra == 0) break;
				// save the remainder for the next iteration
				extra = extra % num_above;
			}

			for (auto const& t : m_torrents)
			{
				int const num = t->num_peers();
				if (num <= average) continue;

				// distribute the remainder
				int my_average = average;
				if (extra > 0)
				{
					++my_average;
					--extra;
				}

				int const disconnect = std::min(to_disconnect, num - my_average);
				to_disconnect -= disconnect;
				t->disconnect_peers(disconnect, errors::too_many_connections);
			}
		}
	}

	void session_impl::update_alert_mask()
	{
		m_alerts.set_alert_mask(alert_category_t(
			static_cast<std::uint32_t>(m_settings.get_int(settings_pack::alert_mask))));
	}

	void session_impl::update_validate_https()
	{
#if TORRENT_USE_SSL
		auto const flags = m_settings.get_bool(settings_pack::validate_https_trackers)
			? ssl::context::verify_peer
				| ssl::context::verify_fail_if_no_peer_cert
				| ssl::context::verify_client_once
			: ssl::context::verify_none;
		error_code ec;
		m_ssl_ctx.set_verify_mode(flags, ec);

#ifndef TORRENT_DISABLE_LOGGING
		if (ec) session_log("SSL set_verify_mode failed: %s", ec.message().c_str());
#endif
#endif
	}

	void session_impl::pop_alerts(std::vector<alert*>* alerts)
	{
		m_alerts.get_all(*alerts);
	}

#if TORRENT_ABI_VERSION == 1
	void session_impl::update_rate_limit_utp()
	{
		if (m_settings.get_bool(settings_pack::rate_limit_utp))
		{
			// allow the global or local peer class to limit uTP peers
			m_peer_class_type_filter.allow(peer_class_type_filter::utp_socket
				, m_global_class);
			m_peer_class_type_filter.allow(peer_class_type_filter::ssl_utp_socket
				, m_global_class);
		}
		else
		{
			// don't add the global or local peer class to limit uTP peers
			m_peer_class_type_filter.disallow(peer_class_type_filter::utp_socket
				, m_global_class);
			m_peer_class_type_filter.disallow(peer_class_type_filter::ssl_utp_socket
				, m_global_class);
		}
	}

	void session_impl::update_ignore_rate_limits_on_local_network()
	{
		init_peer_class_filter(
			m_settings.get_bool(settings_pack::ignore_limits_on_local_network));
	}

	// this function is called on the user's thread
	// not the network thread
	void session_impl::pop_alerts()
	{
		// if we don't have any alerts in our local cache, we have to ask
		// the alert_manager for more. It will swap our vector with its and
		// destruct eny left-over alerts in there.
		if (m_alert_pointer_pos >= int(m_alert_pointers.size()))
		{
			pop_alerts(&m_alert_pointers);
			m_alert_pointer_pos = 0;
		}
	}

	alert const* session_impl::pop_alert()
	{
		if (m_alert_pointer_pos >= int(m_alert_pointers.size()))
		{
			pop_alerts();
			if (m_alert_pointers.empty())
				return nullptr;
		}

		if (m_alert_pointers.empty()) return nullptr;

		// clone here to be backwards compatible, to make the client delete the
		// alert object
		return m_alert_pointers[m_alert_pointer_pos++];
	}

#endif

	alert* session_impl::wait_for_alert(time_duration max_wait)
	{
		return m_alerts.wait_for_alert(max_wait);
	}

#if TORRENT_ABI_VERSION == 1
	std::size_t session_impl::set_alert_queue_size_limit(std::size_t queue_size_limit_)
	{
		m_settings.set_int(settings_pack::alert_queue_size, int(queue_size_limit_));
		return std::size_t(m_alerts.set_alert_queue_size_limit(int(queue_size_limit_)));
	}
#endif

	void session_impl::start_ip_notifier()
	{
		INVARIANT_CHECK;

		if (m_ip_notifier) return;

		m_ip_notifier = create_ip_notifier(m_io_context);
		m_ip_notifier->async_wait([this](error_code const& e)
			{ wrap(&session_impl::on_ip_change, e); });
	}

	void session_impl::start_lsd()
	{
		INVARIANT_CHECK;

		for (auto& s : m_listen_sockets)
		{
			// we're not looking for local peers when we're using a proxy. We
			// want all traffic to go through the proxy
			if (s->flags & listen_socket_t::proxy) continue;
			if (s->lsd) continue;
			s->lsd = std::make_shared<lsd>(m_io_context, *this, s->local_endpoint.address()
				, s->netmask);
			error_code ec;
			s->lsd->start(ec);
			if (ec)
			{
				if (m_alerts.should_post<lsd_error_alert>())
					m_alerts.emplace_alert<lsd_error_alert>(ec, s->local_endpoint.address());
				s->lsd.reset();
			}
		}
	}

	void session_impl::start_natpmp()
	{
		INVARIANT_CHECK;
		for (auto& s : m_listen_sockets)
		{
			start_natpmp(s);
			remap_ports(remap_natpmp, *s);
		}
	}

	void session_impl::start_upnp()
	{
		INVARIANT_CHECK;
		for (auto const& s : m_listen_sockets)
		{
			start_upnp(s);
			remap_ports(remap_upnp, *s);
		}
	}

	void session_impl::start_upnp(std::shared_ptr<aux::listen_socket_t> const& s)
	{
		// until we support SSDP over an IPv6 network (
		// https://en.wikipedia.org/wiki/Simple_Service_Discovery_Protocol )
		// there's no point in starting upnp on one.
		if (is_v6(s->local_endpoint))
			return;

		// there's no point in starting the UPnP mapper for a network that isn't
		// connected to the internet. The whole point is to forward ports through
		// the gateway
		if ((s->flags & listen_socket_t::local_network)
			|| (s->flags & listen_socket_t::proxy))
			return;

		if (!s->upnp_mapper)
		{
			// the upnp constructor may fail and call the callbacks
			// into the session_impl.
			s->upnp_mapper = std::make_shared<upnp>(m_io_context, m_settings
				, *this, s->local_endpoint.address().to_v4(), s->netmask.to_v4(), s->device
				, listen_socket_handle(s));
			s->upnp_mapper->start();
		}
	}

	std::vector<port_mapping_t> session_impl::add_port_mapping(portmap_protocol const t
		, int const external_port
		, int const local_port)
	{
		std::vector<port_mapping_t> ret;
		for (auto& s : m_listen_sockets)
		{
			tcp::endpoint const ep{s->local_endpoint.address(), static_cast<std::uint16_t>(local_port)};
			if (s->upnp_mapper) ret.push_back(s->upnp_mapper->add_mapping(
				t, external_port, ep, s->device));
			if (s->natpmp_mapper) ret.push_back(s->natpmp_mapper->add_mapping(
				t, external_port, ep, s->device));
		}
		return ret;
	}

	void session_impl::delete_port_mapping(port_mapping_t handle)
	{
		for (auto& s : m_listen_sockets)
		{
			if (s->upnp_mapper) s->upnp_mapper->delete_mapping(handle);
			if (s->natpmp_mapper) s->natpmp_mapper->delete_mapping(handle);
		}
	}

	void session_impl::stop_ip_notifier()
	{
		if (!m_ip_notifier) return;

		m_ip_notifier->cancel();
		m_ip_notifier.reset();
	}

	void session_impl::stop_lsd()
	{
		for (auto& s : m_listen_sockets)
		{
			if (!s->lsd) continue;
			s->lsd->close();
			s->lsd.reset();
		}
	}

	void session_impl::stop_natpmp()
	{
		for (auto& s : m_listen_sockets)
		{
			s->tcp_port_mapping[portmap_transport::natpmp] = listen_port_mapping();
			s->udp_port_mapping[portmap_transport::natpmp] = listen_port_mapping();
			if (!s->natpmp_mapper) continue;
			s->natpmp_mapper->close();
			s->natpmp_mapper.reset();
		}
	}

	void session_impl::stop_upnp()
	{
		for (auto& s : m_listen_sockets)
		{
			if (!s->upnp_mapper) continue;
			s->tcp_port_mapping[portmap_transport::upnp] = listen_port_mapping();
			s->udp_port_mapping[portmap_transport::upnp] = listen_port_mapping();
			s->upnp_mapper->close();
			s->upnp_mapper.reset();
		}
	}

	aux::external_ip session_impl::external_address() const
	{
		address ips[2][2];

		// take the first IP we find which matches each category
		for (auto const& i : m_listen_sockets)
		{
			address external_addr = i->external_address.external_address();
			if (ips[0][external_addr.is_v6()] == address())
				ips[0][external_addr.is_v6()] = external_addr;
			address local_addr = i->local_endpoint.address();
			if (ips[is_local(local_addr)][local_addr.is_v6()] == address())
				ips[is_local(local_addr)][local_addr.is_v6()] = local_addr;
		}

		return {ips[1][0], ips[0][0], ips[1][1], ips[0][1]};
	}

	// this is the DHT observer version. DHT is the implied source
	void session_impl::set_external_address(aux::listen_socket_handle const& iface
		, address const& ip, address const& source)
	{
		auto i = iface.m_sock.lock();
		TORRENT_ASSERT(i);
		if (!i) return;
		set_external_address(i, ip, source_dht, source);
	}

	void session_impl::get_peers(sha1_hash const& ih)
	{
		if (!m_alerts.should_post<dht_get_peers_alert>()) return;
		m_alerts.emplace_alert<dht_get_peers_alert>(ih);
	}

	void session_impl::announce(sha1_hash const& ih, address const& addr
		, int port)
	{
		if (!m_alerts.should_post<dht_announce_alert>()) return;
		m_alerts.emplace_alert<dht_announce_alert>(addr, port, ih);
	}

	void session_impl::outgoing_get_peers(sha1_hash const& target
		, sha1_hash const& sent_target, udp::endpoint const& ep)
	{
		if (!m_alerts.should_post<dht_outgoing_get_peers_alert>()) return;
		m_alerts.emplace_alert<dht_outgoing_get_peers_alert>(target, sent_target, ep);
	}

#ifndef TORRENT_DISABLE_LOGGING
	bool session_impl::should_log(module_t) const
	{
		return m_alerts.should_post<dht_log_alert>();
	}

	TORRENT_FORMAT(3,4)
	void session_impl::log(module_t m, char const* fmt, ...)
	{
		if (!m_alerts.should_post<dht_log_alert>()) return;

		va_list v;
		va_start(v, fmt);
		m_alerts.emplace_alert<dht_log_alert>(
			static_cast<dht_log_alert::dht_module_t>(m), fmt, v);
		va_end(v);
	}

	void session_impl::log_packet(message_direction_t dir, span<char const> pkt
		, udp::endpoint const& node)
	{
		if (!m_alerts.should_post<dht_pkt_alert>()) return;

		dht_pkt_alert::direction_t d = dir == dht::dht_logger::incoming_message
			? dht_pkt_alert::incoming : dht_pkt_alert::outgoing;

		m_alerts.emplace_alert<dht_pkt_alert>(pkt, d, node);
	}

	bool session_impl::should_log_portmap(portmap_transport) const
	{
		return m_alerts.should_post<portmap_log_alert>();
	}

	void session_impl::log_portmap(portmap_transport transport, char const* msg
		, listen_socket_handle const& ls) const
	{
		listen_socket_t const* listen_socket = ls.get();
		if (m_alerts.should_post<portmap_log_alert>())
			m_alerts.emplace_alert<portmap_log_alert>(transport, msg
				, listen_socket ? listen_socket->local_endpoint.address() : address());
	}

	bool session_impl::should_log_lsd() const
	{
		return m_alerts.should_post<log_alert>();
	}

	void session_impl::log_lsd(char const* msg) const
	{
		if (m_alerts.should_post<log_alert>())
			m_alerts.emplace_alert<log_alert>(msg);
	}
#endif

	bool session_impl::on_dht_request(string_view query
		, dht::msg const& request, entry& response)
	{
#ifndef TORRENT_DISABLE_EXTENSIONS
		for (auto const& ext : m_ses_extensions[plugins_dht_request_idx])
		{
			if (ext->on_dht_request(query
				, request.addr, request.message, response))
				return true;
		}
#else
		TORRENT_UNUSED(query);
		TORRENT_UNUSED(request);
		TORRENT_UNUSED(response);
#endif
		return false;
	}

	void session_impl::set_external_address(
		tcp::endpoint const& local_endpoint, address const& ip
		, ip_source_t const source_type, address const& source)
	{
		auto sock = std::find_if(m_listen_sockets.begin(), m_listen_sockets.end()
			, [&](std::shared_ptr<listen_socket_t> const& v)
			{ return v->local_endpoint.address() == local_endpoint.address(); });

		if (sock != m_listen_sockets.end())
			set_external_address(*sock, ip, source_type, source);
	}

	void session_impl::set_external_address(std::shared_ptr<listen_socket_t> const& sock
		, address const& ip, ip_source_t const source_type, address const& source)
	{
		if (!sock->external_address.cast_vote(ip, source_type, source)) return;

#ifndef TORRENT_DISABLE_LOGGING
		if (should_log())
		{
			session_log("external address updated for %s [ new-ip: %s type: %d last-voter: %s ]"
				, sock->device.empty() ? print_endpoint(sock->local_endpoint).c_str() : sock->device.c_str()
				, print_address(ip).c_str()
				, static_cast<std::uint8_t>(source_type)
				, print_address(source).c_str());
		}
#endif

		if (m_alerts.should_post<external_ip_alert>())
			m_alerts.emplace_alert<external_ip_alert>(ip);

		for (auto const& t : m_torrents)
		{
			t->new_external_ip();
		}

		// since we have a new external IP now, we need to
		// restart the DHT with a new node ID

#ifndef TORRENT_DISABLE_DHT
		if (m_dht) m_dht->update_node_id(sock);
#endif
	}

#if TORRENT_USE_INVARIANT_CHECKS
	void session_impl::check_invariant() const
	{
		TORRENT_ASSERT(is_single_thread());

		if (m_settings.get_int(settings_pack::unchoke_slots_limit) < 0
			&& m_settings.get_int(settings_pack::choking_algorithm) == settings_pack::fixed_slots_choker)
			TORRENT_ASSERT(m_stats_counters[counters::num_unchoke_slots] == std::numeric_limits<int>::max());

		for (torrent_list_index_t l{}; l != m_torrent_lists.end_index(); ++l)
		{
			std::vector<torrent*> const& list = m_torrent_lists[l];
			for (auto const& i : list)
			{
				TORRENT_ASSERT(i->m_links[l].in_list());
			}

			queue_position_t idx{};
			for (auto t : m_download_queue)
			{
				TORRENT_ASSERT(t->queue_position() == idx);
				++idx;
			}
		}

		int const num_gauges = counters::num_error_torrents - counters::num_checking_torrents + 1;
		aux::array<int, num_gauges> torrent_state_gauges;
		torrent_state_gauges.fill(0);

#if defined TORRENT_EXPENSIVE_INVARIANT_CHECKS
		std::unordered_set<queue_position_t> unique;
#endif

		int num_active_downloading = 0;
		int num_active_finished = 0;
		int total_downloaders = 0;
		for (auto const& tor : m_torrents)
		{
			std::shared_ptr<torrent> const& t = tor;
			if (t->want_peers_download()) ++num_active_downloading;
			if (t->want_peers_finished()) ++num_active_finished;
			TORRENT_ASSERT(!(t->want_peers_download() && t->want_peers_finished()));

			int const state = t->current_stats_state() - counters::num_checking_torrents;
			if (state != torrent::no_gauge_state)
			{
				++torrent_state_gauges[state];
			}

			queue_position_t const pos = t->queue_position();
			if (pos < queue_position_t{})
			{
				TORRENT_ASSERT(pos == no_pos);
				continue;
			}
			++total_downloaders;

#if defined TORRENT_EXPENSIVE_INVARIANT_CHECKS
			unique.insert(t->queue_position());
#endif
		}

		for (int i = 0, j = counters::num_checking_torrents;
			j < counters::num_error_torrents + 1; ++i, ++j)
		{
			TORRENT_ASSERT(torrent_state_gauges[i] == m_stats_counters[j]);
		}

#if defined TORRENT_EXPENSIVE_INVARIANT_CHECKS
		TORRENT_ASSERT(int(unique.size()) == total_downloaders);
#endif
		TORRENT_ASSERT(num_active_downloading == int(m_torrent_lists[torrent_want_peers_download].size()));
		TORRENT_ASSERT(num_active_finished == int(m_torrent_lists[torrent_want_peers_finished].size()));

		std::unordered_set<peer_connection*> unique_peers;

		int unchokes = 0;
		int unchokes_all = 0;
		int num_optimistic = 0;
		int disk_queue[2] = {0, 0};
		for (auto const& p : m_connections)
		{
			TORRENT_ASSERT(p);
			if (p->is_disconnecting()) continue;

			std::shared_ptr<torrent> t = p->associated_torrent().lock();
			TORRENT_ASSERT(unique_peers.find(p.get()) == unique_peers.end());
			unique_peers.insert(p.get());

			if (p->m_channel_state[0] & peer_info::bw_disk) ++disk_queue[0];
			if (p->m_channel_state[1] & peer_info::bw_disk) ++disk_queue[1];

			if (p->ignore_unchoke_slots())
			{
				if (!p->is_choked()) ++unchokes_all;
				continue;
			}
			if (!p->is_choked())
			{
				++unchokes;
				++unchokes_all;
			}

			if (p->peer_info_struct()
				&& p->peer_info_struct()->optimistically_unchoked)
			{
				++num_optimistic;
				TORRENT_ASSERT(!p->is_choked());
			}
		}

		for (auto const& p : m_undead_peers)
		{
			if (p->ignore_unchoke_slots())
			{
				if (!p->is_choked()) ++unchokes_all;
				continue;
			}
			if (!p->is_choked())
			{
				++unchokes_all;
				++unchokes;
			}

			if (p->peer_info_struct()
				&& p->peer_info_struct()->optimistically_unchoked)
			{
				++num_optimistic;
				TORRENT_ASSERT(!p->is_choked());
			}
		}

		TORRENT_ASSERT(disk_queue[peer_connection::download_channel]
			== m_stats_counters[counters::num_peers_down_disk]);
		TORRENT_ASSERT(disk_queue[peer_connection::upload_channel]
			== m_stats_counters[counters::num_peers_up_disk]);

		if (m_settings.get_int(settings_pack::num_optimistic_unchoke_slots))
		{
			TORRENT_ASSERT(num_optimistic <= m_settings.get_int(
				settings_pack::num_optimistic_unchoke_slots));
		}

		int const unchoked_counter_all = int(m_stats_counters[counters::num_peers_up_unchoked_all]);
		int const unchoked_counter = int(m_stats_counters[counters::num_peers_up_unchoked]);
		int const unchoked_counter_optimistic
			= int(m_stats_counters[counters::num_peers_up_unchoked_optimistic]);

		TORRENT_ASSERT_VAL(unchoked_counter_all == unchokes_all, unchokes_all);
		TORRENT_ASSERT_VAL(unchoked_counter == unchokes, unchokes);
		TORRENT_ASSERT_VAL(unchoked_counter_optimistic == num_optimistic, num_optimistic);

		for (auto const& te : m_torrents)
		{
			TORRENT_ASSERT(te);
		}
	}
#endif // TORRENT_USE_INVARIANT_CHECKS

#ifndef TORRENT_DISABLE_LOGGING
		tracker_logger::tracker_logger(session_interface& ses): m_ses(ses) {}
		void tracker_logger::tracker_warning(tracker_request const&
			, std::string const& str)
		{
			debug_log("*** tracker warning: %s", str.c_str());
		}

		void tracker_logger::tracker_response(tracker_request const&
			, libtorrent::address const& tracker_ip
			, std::list<address> const& tracker_ips
			, struct tracker_response const& resp)
		{
			TORRENT_UNUSED(tracker_ips);
			debug_log("TRACKER RESPONSE\n"
				"interval: %d\n"
				"external ip: %s\n"
				"we connected to: %s\n"
				"peers:"
				, resp.interval.count()
				, print_address(resp.external_ip).c_str()
				, print_address(tracker_ip).c_str());

			for (auto const& p : resp.peers)
			{
				debug_log("  %16s %5d %s", p.hostname.c_str(), p.port
					, p.pid.is_all_zeros() ? "" : to_hex(p.pid).c_str());
			}
			for (auto const& p : resp.peers4)
			{
				debug_log("  %s:%d", print_address(address_v4(p.ip)).c_str(), p.port);
			}
			for (auto const& p : resp.peers6)
			{
				debug_log("  [%s]:%d", print_address(address_v6(p.ip)).c_str(), p.port);
			}
		}

		void tracker_logger::tracker_request_error(tracker_request const&
			, error_code const& ec, operation_t const op, std::string const& str
			, seconds32 const retry_interval)
		{
			TORRENT_UNUSED(retry_interval);
			debug_log("*** tracker error: [%s] %s %s"
				, operation_name(op), ec.message().c_str(), str.c_str());
		}

		bool tracker_logger::should_log() const
		{
			return m_ses.alerts().should_post<log_alert>();
		}

		void tracker_logger::debug_log(const char* fmt, ...) const noexcept try
		{
			if (!m_ses.alerts().should_post<log_alert>()) return;

			va_list v;
			va_start(v, fmt);
			m_ses.alerts().emplace_alert<log_alert>(fmt, v);
			va_end(v);
		}
		catch (std::exception const&) {}
#endif // TORRENT_DISABLE_LOGGING
}<|MERGE_RESOLUTION|>--- conflicted
+++ resolved
@@ -1,19 +1,12 @@
 /*
 
 Copyright (c) 2003, Magnus Jonsson
-<<<<<<< HEAD
-Copyright (c) 2006-2021, Arvid Norberg
-Copyright (c) 2009, Andrew Resch
-Copyright (c) 2014-2020, Steven Siloti
-Copyright (c) 2015-2021, Alden Torres
 Copyright (c) 2015, Thomas
-=======
 Copyright (c) 2015, Thomas
 Copyright (c) 2006-2022, Arvid Norberg
 Copyright (c) 2009, Andrew Resch
 Copyright (c) 2014-2020, Steven Siloti
 Copyright (c) 2015-2021, Alden Torres
->>>>>>> 550d3c7d
 Copyright (c) 2015, Mikhail Titov
 Copyright (c) 2015, Thomas Yuan
 Copyright (c) 2016-2017, Andrei Kurushin
@@ -22,8 +15,8 @@
 Copyright (c) 2017, sledgehammer_999
 Copyright (c) 2018, Xiyue Deng
 Copyright (c) 2020, Fonic
+Copyright (c) 2020, Paul-Louis Ageneau
 Copyright (c) 2020, Rosen Penev
-Copyright (c) 2020, Paul-Louis Ageneau
 Copyright (c) 2022, Vladimir Golovnev (glassez)
 Copyright (c) 2022, thrnz
 All rights reserved.
