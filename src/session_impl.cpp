/*

Copyright (c) 2006-2018, Arvid Norberg, Magnus Jonsson
All rights reserved.

Redistribution and use in source and binary forms, with or without
modification, are permitted provided that the following conditions
are met:

    * Redistributions of source code must retain the above copyright
      notice, this list of conditions and the following disclaimer.
    * Redistributions in binary form must reproduce the above copyright
      notice, this list of conditions and the following disclaimer in
      the documentation and/or other materials provided with the distribution.
    * Neither the name of the author nor the names of its
      contributors may be used to endorse or promote products derived
      from this software without specific prior written permission.

THIS SOFTWARE IS PROVIDED BY THE COPYRIGHT HOLDERS AND CONTRIBUTORS "AS IS"
AND ANY EXPRESS OR IMPLIED WARRANTIES, INCLUDING, BUT NOT LIMITED TO, THE
IMPLIED WARRANTIES OF MERCHANTABILITY AND FITNESS FOR A PARTICULAR PURPOSE
ARE DISCLAIMED. IN NO EVENT SHALL THE COPYRIGHT OWNER OR CONTRIBUTORS BE
LIABLE FOR ANY DIRECT, INDIRECT, INCIDENTAL, SPECIAL, EXEMPLARY, OR
CONSEQUENTIAL DAMAGES (INCLUDING, BUT NOT LIMITED TO, PROCUREMENT OF
SUBSTITUTE GOODS OR SERVICES; LOSS OF USE, DATA, OR PROFITS; OR BUSINESS
INTERRUPTION) HOWEVER CAUSED AND ON ANY THEORY OF LIABILITY, WHETHER IN
CONTRACT, STRICT LIABILITY, OR TORT (INCLUDING NEGLIGENCE OR OTHERWISE)
ARISING IN ANY WAY OUT OF THE USE OF THIS SOFTWARE, EVEN IF ADVISED OF THE
POSSIBILITY OF SUCH DAMAGE.

*/

#include "libtorrent/config.hpp"

#include <ctime>
#include <algorithm>
#include <cctype>
#include <cstdio> // for snprintf
#include <cinttypes> // for PRId64 et.al.
#include <functional>
#include <type_traits>

#if TORRENT_USE_INVARIANT_CHECKS
#include <unordered_set>
#endif

#include "libtorrent/aux_/disable_warnings_push.hpp"
#include <boost/asio/ip/v6_only.hpp>
#include "libtorrent/aux_/disable_warnings_pop.hpp"

#include "libtorrent/aux_/openssl.hpp"
#include "libtorrent/peer_id.hpp"
#include "libtorrent/torrent_info.hpp"
#include "libtorrent/tracker_manager.hpp"
#include "libtorrent/bencode.hpp"
#include "libtorrent/hasher.hpp"
#include "libtorrent/entry.hpp"
#include "libtorrent/session.hpp"
#include "libtorrent/fingerprint.hpp"
#include "libtorrent/alert_types.hpp"
#include "libtorrent/invariant_check.hpp"
#include "libtorrent/bt_peer_connection.hpp"
#include "libtorrent/peer_connection_handle.hpp"
#include "libtorrent/ip_filter.hpp"
#include "libtorrent/socket.hpp"
#include "libtorrent/aux_/session_impl.hpp"
#ifndef TORRENT_DISABLE_DHT
#include "libtorrent/kademlia/dht_tracker.hpp"
#include "libtorrent/kademlia/types.hpp"
#include "libtorrent/kademlia/node_entry.hpp"
#endif
#include "libtorrent/enum_net.hpp"
#include "libtorrent/utf8.hpp"
#include "libtorrent/upnp.hpp"
#include "libtorrent/natpmp.hpp"
#include "libtorrent/lsd.hpp"
#include "libtorrent/aux_/instantiate_connection.hpp"
#include "libtorrent/peer_info.hpp"
#include "libtorrent/random.hpp"
#include "libtorrent/magnet_uri.hpp"
#include "libtorrent/aux_/session_settings.hpp"
#include "libtorrent/torrent_peer.hpp"
#include "libtorrent/torrent_handle.hpp"
#include "libtorrent/choker.hpp"
#include "libtorrent/error.hpp"
#include "libtorrent/platform_util.hpp"
#include "libtorrent/aux_/bind_to_device.hpp"
#include "libtorrent/hex.hpp" // to_hex, from_hex
#include "libtorrent/aux_/scope_end.hpp"
#include "libtorrent/aux_/set_socket_buffer.hpp"
#include "libtorrent/aux_/generate_peer_id.hpp"

#ifndef TORRENT_DISABLE_LOGGING

#include "libtorrent/socket_io.hpp"

// for logging stat layout
#include "libtorrent/stat.hpp"

#include <cstdarg> // for va_list

// for logging the size of DHT structures
#ifndef TORRENT_DISABLE_DHT
#include <libtorrent/kademlia/find_data.hpp>
#include <libtorrent/kademlia/refresh.hpp>
#include <libtorrent/kademlia/node.hpp>
#include <libtorrent/kademlia/observer.hpp>
#include <libtorrent/kademlia/item.hpp>
#endif // TORRENT_DISABLE_DHT

#include "libtorrent/http_tracker_connection.hpp"
#include "libtorrent/udp_tracker_connection.hpp"

#endif // TORRENT_DISABLE_LOGGING

#ifdef TORRENT_USE_LIBGCRYPT

#if GCRYPT_VERSION_NUMBER < 0x010600
extern "C" {
GCRY_THREAD_OPTION_PTHREAD_IMPL;
}
#endif

namespace {

	// libgcrypt requires this to initialize the library
	struct gcrypt_setup
	{
		gcrypt_setup()
		{
			gcry_check_version(nullptr);
#if GCRYPT_VERSION_NUMBER < 0x010600
			gcry_error_t e = gcry_control(GCRYCTL_SET_THREAD_CBS, &gcry_threads_pthread);
			if (e != 0) std::fprintf(stderr, "libcrypt ERROR: %s\n", gcry_strerror(e));
			e = gcry_control(GCRYCTL_INITIALIZATION_FINISHED, 0);
			if (e != 0) std::fprintf(stderr, "initialization finished error: %s\n", gcry_strerror(e));
#endif
		}
	} gcrypt_global_constructor;
}

#endif // TORRENT_USE_LIBGCRYPT

#ifdef TORRENT_USE_OPENSSL

#include <openssl/crypto.h>
#include <openssl/rand.h>

// by openssl changelog at https://www.openssl.org/news/changelog.html
// Changes between 1.0.2h and 1.1.0  [25 Aug 2016]
// - Most global cleanup functions are no longer required because they are handled
//   via auto-deinit. Affected function CRYPTO_cleanup_all_ex_data()
#if !defined(OPENSSL_API_COMPAT) || OPENSSL_API_COMPAT < 0x10100000L
namespace {

	// openssl requires this to clean up internal
	// structures it allocates
	struct openssl_cleanup
	{
#ifdef TORRENT_MACOS_DEPRECATED_LIBCRYPTO
#pragma clang diagnostic push
#pragma clang diagnostic ignored "-Wdeprecated-declarations"
#endif
		~openssl_cleanup() { CRYPTO_cleanup_all_ex_data(); }
#ifdef TORRENT_MACOS_DEPRECATED_LIBCRYPTO
#pragma clang diagnostic pop
#endif
	} openssl_global_destructor;
}
#endif

#endif // TORRENT_USE_OPENSSL

#ifdef TORRENT_WINDOWS
// for ERROR_SEM_TIMEOUT
#include <winerror.h>
#endif

using namespace std::placeholders;

#ifdef BOOST_NO_EXCEPTIONS
namespace boost {

	void throw_exception(std::exception const& e) { std::abort(); }
}
#endif

namespace libtorrent {

#if defined TORRENT_ASIO_DEBUGGING
	std::map<std::string, async_t> _async_ops;
	std::deque<wakeup_t> _wakeups;
	int _async_ops_nthreads = 0;
	std::mutex _async_ops_mutex;
#endif

namespace aux {

	constexpr ip_source_t session_interface::source_dht;
	constexpr ip_source_t session_interface::source_peer;
	constexpr ip_source_t session_interface::source_tracker;
	constexpr ip_source_t session_interface::source_router;

	std::vector<std::shared_ptr<listen_socket_t>>::iterator partition_listen_sockets(
		std::vector<listen_endpoint_t>& eps
		, std::vector<std::shared_ptr<listen_socket_t>>& sockets)
	{
		return std::partition(sockets.begin(), sockets.end()
			, [&eps](std::shared_ptr<listen_socket_t> const& sock)
		{
			auto match = std::find_if(eps.begin(), eps.end()
				, [&sock](listen_endpoint_t const& ep)
			{
				return ep.ssl == sock->ssl
					&& ep.port == sock->original_port
					&& ep.device == sock->device
					&& ep.addr == sock->local_endpoint.address();
			});

			if (match != eps.end())
			{
				// remove the matched endpoint so that another socket can't match it
				// this also signals to the caller that it doesn't need to create a
				// socket for the endpoint
				eps.erase(match);
				return true;
			}
			else
			{
				return false;
			}
		});
	}

	// To comply with BEP 45 multi homed clients must run separate DHT nodes
	// on each interface they use to talk to the DHT. For IPv6 this is enforced
	// by prohibiting creating a listen socket on [::]. Instead the list of
	// interfaces is enumerated and sockets are created for each of them.
	// This is not enforced for 0.0.0.0 because multi homed IPv4 configurations
	// are much less common and the presence of NAT means that we cannot
	// automatically determine which interfaces should have DHT nodes started on
	// them.
	void expand_unspecified_address(std::vector<ip_interface> const& ifs
		, std::vector<listen_endpoint_t>& eps)
	{
		auto unspecified_begin = std::partition(eps.begin(), eps.end()
			, [](listen_endpoint_t const& ep) { return !(ep.addr.is_v6() && ep.addr.is_unspecified()); });
		std::vector<listen_endpoint_t> unspecified_eps(unspecified_begin, eps.end());
		eps.erase(unspecified_begin, eps.end());
		for (auto const& uep : unspecified_eps)
		{
			for (auto const& ipface : ifs)
			{
				if (!ipface.preferred)
					continue;
				if (ipface.interface_address.is_v4())
					continue;
				if (ipface.interface_address.is_loopback())
					continue;
				if (!uep.device.empty() && uep.device != ipface.name)
					continue;
				if (std::any_of(eps.begin(), eps.end(), [&](listen_endpoint_t const& e)
				{
					// ignore device name because we don't want to create
					// duplicates if the user explicitly configured an address
					// without a device name
					return e.addr == ipface.interface_address
						&& e.port == uep.port
						&& e.ssl == uep.ssl;
				}))
				{
					continue;
				}

				eps.emplace_back(ipface.interface_address, uep.port, uep.device, uep.ssl);
			}
		}
	}

	void session_impl::init_peer_class_filter(bool unlimited_local)
	{
		// set the default peer_class_filter to use the local peer class
		// for peers on local networks
		std::uint32_t lfilter = 1 << static_cast<std::uint32_t>(m_local_peer_class);
		std::uint32_t gfilter = 1 << static_cast<std::uint32_t>(m_global_class);

		struct class_mapping
		{
			char const* first;
			char const* last;
			std::uint32_t filter;
		};

		static const class_mapping v4_classes[] =
		{
			// everything
			{"0.0.0.0", "255.255.255.255", gfilter},
			// local networks
			{"10.0.0.0", "10.255.255.255", lfilter},
			{"172.16.0.0", "172.31.255.255", lfilter},
			{"192.168.0.0", "192.168.255.255", lfilter},
			// link-local
			{"169.254.0.0", "169.254.255.255", lfilter},
			// loop-back
			{"127.0.0.0", "127.255.255.255", lfilter},
		};

		static const class_mapping v6_classes[] =
		{
			// everything
			{"::0", "ffff:ffff:ffff:ffff:ffff:ffff:ffff:ffff", gfilter},
			// local networks
			{"fc00::", "fdff:ffff:ffff:ffff:ffff:ffff:ffff:ffff", lfilter},
			// link-local
			{"fe80::", "febf::ffff:ffff:ffff:ffff:ffff:ffff:ffff", lfilter},
			// loop-back
			{"::1", "::1", lfilter},
		};

		class_mapping const* p = v4_classes;
		int len = sizeof(v4_classes) / sizeof(v4_classes[0]);
		if (!unlimited_local) len = 1;
		for (int i = 0; i < len; ++i)
		{
			error_code ec;
			address_v4 begin = make_address_v4(p[i].first, ec);
			address_v4 end = make_address_v4(p[i].last, ec);
			if (ec) continue;
			m_peer_class_filter.add_rule(begin, end, p[i].filter);
		}
		p = v6_classes;
		len = sizeof(v6_classes) / sizeof(v6_classes[0]);
		if (!unlimited_local) len = 1;
		for (int i = 0; i < len; ++i)
		{
			error_code ec;
			address_v6 begin = make_address_v6(p[i].first, ec);
			address_v6 end = make_address_v6(p[i].last, ec);
			if (ec) continue;
			m_peer_class_filter.add_rule(begin, end, p[i].filter);
		}
	}

#if defined TORRENT_USE_OPENSSL && OPENSSL_VERSION_NUMBER >= 0x90812f
#ifdef TORRENT_MACOS_DEPRECATED_LIBCRYPTO
#pragma clang diagnostic push
#pragma clang diagnostic ignored "-Wdeprecated-declarations"
#endif
	namespace {
	// when running bittorrent over SSL, the SNI (server name indication)
	// extension is used to know which torrent the incoming connection is
	// trying to connect to. The 40 first bytes in the name is expected to
	// be the hex encoded info-hash
	int servername_callback(SSL* s, int*, void* arg)
	{
		auto* ses = reinterpret_cast<session_impl*>(arg);
		const char* servername = SSL_get_servername(s, TLSEXT_NAMETYPE_host_name);

		if (!servername || strlen(servername) < 40)
			return SSL_TLSEXT_ERR_ALERT_FATAL;

		sha1_hash info_hash;
		bool valid = aux::from_hex({servername, 40}, info_hash.data());

		// the server name is not a valid hex-encoded info-hash
		if (!valid)
			return SSL_TLSEXT_ERR_ALERT_FATAL;

		// see if there is a torrent with this info-hash
		std::shared_ptr<torrent> t = ses->find_torrent(info_hash).lock();

		// if there isn't, fail
		if (!t) return SSL_TLSEXT_ERR_ALERT_FATAL;

		// if the torrent we found isn't an SSL torrent, also fail.
		if (!t->is_ssl_torrent()) return SSL_TLSEXT_ERR_ALERT_FATAL;

		// if the torrent doesn't have an SSL context and should not allow
		// incoming SSL connections
		if (!t->ssl_ctx()) return SSL_TLSEXT_ERR_ALERT_FATAL;

		// use this torrent's certificate
		SSL_CTX *torrent_context = t->ssl_ctx()->native_handle();

		SSL_set_SSL_CTX(s, torrent_context);
		SSL_set_verify(s, SSL_CTX_get_verify_mode(torrent_context)
			, SSL_CTX_get_verify_callback(torrent_context));

		return SSL_TLSEXT_ERR_OK;
	}
	} // anonymous namespace
#ifdef TORRENT_MACOS_DEPRECATED_LIBCRYPTO
#pragma clang diagnostic pop
#endif
#endif

	session_impl::session_impl(io_service& ios, settings_pack const& pack)
		: m_settings(pack)
		, m_io_service(ios)
#ifdef TORRENT_USE_OPENSSL
		, m_ssl_ctx(boost::asio::ssl::context::sslv23)
#endif
		, m_alerts(m_settings.get_int(settings_pack::alert_queue_size)
			, alert_category_t{static_cast<unsigned int>(m_settings.get_int(settings_pack::alert_mask))})
		, m_disk_thread(m_io_service, m_stats_counters)
		, m_download_rate(peer_connection::download_channel)
		, m_upload_rate(peer_connection::upload_channel)
		, m_host_resolver(m_io_service)
		, m_tracker_manager(
			std::bind(&session_impl::send_udp_packet_listen, this, _1, _2, _3, _4, _5)
			, std::bind(&session_impl::send_udp_packet_hostname_listen, this, _1, _2, _3, _4, _5, _6)
			, m_stats_counters
			, m_host_resolver
			, m_settings
#if !defined TORRENT_DISABLE_LOGGING || TORRENT_USE_ASSERTS
			, *this
#endif
			)
		, m_work(new io_service::work(m_io_service))
#if TORRENT_USE_I2P
		, m_i2p_conn(m_io_service)
#endif
		, m_created(clock_type::now())
		, m_last_tick(m_created)
		, m_last_second_tick(m_created - milliseconds(900))
		, m_last_choke(m_created)
		, m_last_auto_manage(m_created)
#ifndef TORRENT_DISABLE_DHT
		, m_dht_announce_timer(m_io_service)
#endif
		, m_utp_socket_manager(
			std::bind(&session_impl::send_udp_packet, this, _1, _2, _3, _4, _5)
			, std::bind(&session_impl::incoming_connection, this, _1)
			, m_io_service
			, m_settings, m_stats_counters, nullptr)
#ifdef TORRENT_USE_OPENSSL
		, m_ssl_utp_socket_manager(
			std::bind(&session_impl::send_udp_packet, this, _1, _2, _3, _4, _5)
			, std::bind(&session_impl::on_incoming_utp_ssl, this, _1)
			, m_io_service
			, m_settings, m_stats_counters
			, &m_ssl_ctx)
#endif
		, m_timer(m_io_service)
		, m_lsd_announce_timer(m_io_service)
		, m_close_file_timer(m_io_service)
	{
		m_disk_thread.set_settings(&pack);
	}

	template <typename Fun, typename... Args>
	void session_impl::wrap(Fun f, Args&&... a)
#ifndef BOOST_NO_EXCEPTIONS
	try
#endif
	{
		(this->*f)(std::forward<Args>(a)...);
	}
#ifndef BOOST_NO_EXCEPTIONS
	catch (system_error const& e) {
		alerts().emplace_alert<session_error_alert>(e.code(), e.what());
		pause();
	} catch (std::exception const& e) {
		alerts().emplace_alert<session_error_alert>(error_code(), e.what());
		pause();
	} catch (...) {
		alerts().emplace_alert<session_error_alert>(error_code(), "unknown error");
		pause();
	}
#endif

	// This function is called by the creating thread, not in the message loop's
	// io_service thread.
	// TODO: 2 is there a reason not to move all of this into init()? and just
	// post it to the io_service?
	void session_impl::start_session()
	{
#ifndef TORRENT_DISABLE_LOGGING
		session_log("start session");
#endif

#ifdef TORRENT_USE_OPENSSL
		error_code ec;
		m_ssl_ctx.set_verify_mode(boost::asio::ssl::context::verify_none, ec);
#if OPENSSL_VERSION_NUMBER >= 0x90812f
		aux::openssl_set_tlsext_servername_callback(m_ssl_ctx.native_handle()
			, servername_callback);
		aux::openssl_set_tlsext_servername_arg(m_ssl_ctx.native_handle(), this);
#endif // OPENSSL_VERSION_NUMBER
#endif

#ifndef TORRENT_DISABLE_DHT
		m_next_dht_torrent = m_torrents.begin();
#endif
		m_next_lsd_torrent = m_torrents.begin();

		m_global_class = m_classes.new_peer_class("global");
		m_tcp_peer_class = m_classes.new_peer_class("tcp");
		m_local_peer_class = m_classes.new_peer_class("local");
		// local peers are always unchoked
		m_classes.at(m_local_peer_class)->ignore_unchoke_slots = true;
		// local peers are allowed to exceed the normal connection
		// limit by 50%
		m_classes.at(m_local_peer_class)->connection_limit_factor = 150;

		TORRENT_ASSERT(m_global_class == session::global_peer_class_id);
		TORRENT_ASSERT(m_tcp_peer_class == session::tcp_peer_class_id);
		TORRENT_ASSERT(m_local_peer_class == session::local_peer_class_id);

		init_peer_class_filter(true);

		// TCP, SSL/TCP and I2P connections should be assigned the TCP peer class
		m_peer_class_type_filter.add(peer_class_type_filter::tcp_socket, m_tcp_peer_class);
		m_peer_class_type_filter.add(peer_class_type_filter::ssl_tcp_socket, m_tcp_peer_class);
		m_peer_class_type_filter.add(peer_class_type_filter::i2p_socket, m_tcp_peer_class);

#ifndef TORRENT_DISABLE_LOGGING

		session_log("version: %s revision: %s"
			, LIBTORRENT_VERSION, LIBTORRENT_REVISION);

#endif // TORRENT_DISABLE_LOGGING

		// ---- auto-cap max connections ----
		int const max_files = max_open_files();
		// deduct some margin for epoll/kqueue, log files,
		// futexes, shared objects etc.
		// 80% of the available file descriptors should go to connections
		m_settings.set_int(settings_pack::connections_limit, std::min(
			m_settings.get_int(settings_pack::connections_limit)
			, std::max(5, (max_files - 20) * 8 / 10)));
		// 20% goes towards regular files (see disk_io_thread)
#ifndef TORRENT_DISABLE_LOGGING
		if (should_log())
		{
			session_log("   max connections: %d", m_settings.get_int(settings_pack::connections_limit));
			session_log("   max files: %d", max_files);
		}
#endif

		m_io_service.post([this] { this->wrap(&session_impl::init); });
	}

	void session_impl::init()
	{
		// this is a debug facility
		// see single_threaded in debug.hpp
		thread_started();

		TORRENT_ASSERT(is_single_thread());

#ifndef TORRENT_DISABLE_LOGGING
		session_log(" *** session thread init");
#endif

		// this is where we should set up all async operations. This
		// is called from within the network thread as opposed to the
		// constructor which is called from the main thread

#if defined TORRENT_ASIO_DEBUGGING
		async_inc_threads();
		add_outstanding_async("session_impl::on_tick");
#endif
		m_io_service.post([this]{ this->wrap(&session_impl::on_tick, error_code()); });

		int const lsd_announce_interval
			= m_settings.get_int(settings_pack::local_service_announce_interval);
		int const delay = std::max(lsd_announce_interval
			/ std::max(static_cast<int>(m_torrents.size()), 1), 1);
		error_code ec;
		m_lsd_announce_timer.expires_from_now(seconds(delay), ec);
		ADD_OUTSTANDING_ASYNC("session_impl::on_lsd_announce");
		m_lsd_announce_timer.async_wait([this](error_code const& e) {
			this->wrap(&session_impl::on_lsd_announce, e); } );
		TORRENT_ASSERT(!ec);

#ifndef TORRENT_DISABLE_LOGGING
		session_log(" done starting session");
#endif

		// this applies unchoke settings from m_settings
		recalculate_unchoke_slots();

		// apply all m_settings to this session
		run_all_updates(*this);
		reopen_listen_sockets(false);
		reopen_outgoing_sockets();

#if TORRENT_USE_INVARIANT_CHECKS
		check_invariant();
#endif
	}

	void session_impl::save_state(entry* eptr, save_state_flags_t const flags) const
	{
		TORRENT_ASSERT(is_single_thread());

		entry& e = *eptr;
		// make it a dict
		e.dict();

		if (flags & session::save_settings)
		{
			entry::dictionary_type& sett = e["settings"].dict();
			save_settings_to_dict(m_settings, sett);
		}

#ifndef TORRENT_DISABLE_DHT
		if (flags & session::save_dht_settings)
		{
			e["dht"] = dht::save_dht_settings(m_dht_settings);
		}

		if (m_dht && (flags & session::save_dht_state))
		{
			e["dht state"] = dht::save_dht_state(m_dht->state());
		}
#endif

#ifndef TORRENT_DISABLE_EXTENSIONS
		for (auto const& ext : m_ses_extensions[plugins_all_idx])
		{
			ext->save_state(*eptr);
		}
#endif
	}

	proxy_settings session_impl::proxy() const
	{
		return proxy_settings(m_settings);
	}

	void session_impl::load_state(bdecode_node const* e
		, save_state_flags_t const flags)
	{
		TORRENT_ASSERT(is_single_thread());

		bdecode_node settings;
		if (e->type() != bdecode_node::dict_t) return;

#ifndef TORRENT_DISABLE_DHT
		bool need_update_dht = false;
		if (flags & session_handle::save_dht_settings)
		{
			settings = e->dict_find_dict("dht");
			if (settings)
			{
				m_dht_settings = dht::read_dht_settings(settings);
			}
		}

		if (flags & session_handle::save_dht_state)
		{
			settings = e->dict_find_dict("dht state");
			if (settings)
			{
				m_dht_state = dht::read_dht_state(settings);
				need_update_dht = true;
			}
		}
#endif

#if TORRENT_ABI_VERSION == 1
		bool need_update_proxy = false;
		if (flags & session_handle::save_proxy)
		{
			settings = e->dict_find_dict("proxy");
			if (settings)
			{
				bdecode_node val;
				val = settings.dict_find_int("port");
				if (val) m_settings.set_int(settings_pack::proxy_port, int(val.int_value()));
				val = settings.dict_find_int("type");
				if (val) m_settings.set_int(settings_pack::proxy_type, int(val.int_value()));
				val = settings.dict_find_int("proxy_hostnames");
				if (val) m_settings.set_bool(settings_pack::proxy_hostnames, val.int_value() != 0);
				val = settings.dict_find_int("proxy_peer_connections");
				if (val) m_settings.set_bool(settings_pack::proxy_peer_connections, val.int_value() != 0);
				val = settings.dict_find_string("hostname");
				if (val) m_settings.set_str(settings_pack::proxy_hostname, val.string_value().to_string());
				val = settings.dict_find_string("password");
				if (val) m_settings.set_str(settings_pack::proxy_password, val.string_value().to_string());
				val = settings.dict_find_string("username");
				if (val) m_settings.set_str(settings_pack::proxy_username, val.string_value().to_string());
				need_update_proxy = true;
			}
		}

		settings = e->dict_find_dict("encryption");
		if (settings)
		{
			bdecode_node val;
			val = settings.dict_find_int("prefer_rc4");
			if (val) m_settings.set_bool(settings_pack::prefer_rc4, val.int_value() != 0);
			val = settings.dict_find_int("out_enc_policy");
			if (val) m_settings.set_int(settings_pack::out_enc_policy, int(val.int_value()));
			val = settings.dict_find_int("in_enc_policy");
			if (val) m_settings.set_int(settings_pack::in_enc_policy, int(val.int_value()));
			val = settings.dict_find_int("allowed_enc_level");
			if (val) m_settings.set_int(settings_pack::allowed_enc_level, int(val.int_value()));
		}
#endif

		if (flags & session_handle::save_settings)
		{
			settings = e->dict_find_dict("settings");
			if (settings)
			{
				// apply_settings_pack will update dht and proxy
				settings_pack pack = load_pack_from_dict(settings);

				// these settings are not loaded from state
				// they are set by the client software, not configured by users
				pack.clear(settings_pack::user_agent);
				pack.clear(settings_pack::peer_fingerprint);

				apply_settings_pack_impl(pack);
#ifndef TORRENT_DISABLE_DHT
				need_update_dht = false;
#endif
#if TORRENT_ABI_VERSION == 1
				need_update_proxy = false;
#endif
			}
		}

#ifndef TORRENT_DISABLE_DHT
		if (need_update_dht) start_dht();
#endif
#if TORRENT_ABI_VERSION == 1
		if (need_update_proxy) update_proxy();
#endif

#ifndef TORRENT_DISABLE_EXTENSIONS
		for (auto& ext : m_ses_extensions[plugins_all_idx])
		{
			ext->load_state(*e);
		}
#endif
	}

#ifndef TORRENT_DISABLE_EXTENSIONS

	void session_impl::add_extension(ext_function_t ext)
	{
		TORRENT_ASSERT(is_single_thread());
		TORRENT_ASSERT(ext);

		add_ses_extension(std::make_shared<session_plugin_wrapper>(ext));
	}

	void session_impl::add_ses_extension(std::shared_ptr<plugin> ext)
	{
		// this is called during startup of the session, from the thread creating
		// it, not its own thread
//		TORRENT_ASSERT(is_single_thread());
		TORRENT_ASSERT_VAL(ext, ext);

		feature_flags_t const features = ext->implemented_features();

		m_ses_extensions[plugins_all_idx].push_back(ext);

		if (features & plugin::optimistic_unchoke_feature)
			m_ses_extensions[plugins_optimistic_unchoke_idx].push_back(ext);
		if (features & plugin::tick_feature)
			m_ses_extensions[plugins_tick_idx].push_back(ext);
		if (features & plugin::dht_request_feature)
			m_ses_extensions[plugins_dht_request_idx].push_back(ext);
		if (features & plugin::alert_feature)
			m_alerts.add_extension(ext);
		session_handle h(shared_from_this());
		ext->added(h);
	}

#endif // TORRENT_DISABLE_EXTENSIONS

	void session_impl::pause()
	{
		TORRENT_ASSERT(is_single_thread());

		if (m_paused) return;
#ifndef TORRENT_DISABLE_LOGGING
		session_log(" *** session paused ***");
#endif
		m_paused = true;
		for (auto& te : m_torrents)
		{
			te.second->set_session_paused(true);
		}
	}

	void session_impl::resume()
	{
		TORRENT_ASSERT(is_single_thread());

		if (!m_paused) return;
		m_paused = false;

		for (auto& te : m_torrents)
		{
			te.second->set_session_paused(false);
		}
	}

	void session_impl::abort() noexcept
	{
		TORRENT_ASSERT(is_single_thread());

		if (m_abort) return;
#ifndef TORRENT_DISABLE_LOGGING
		session_log(" *** ABORT CALLED ***");
#endif

		// at this point we cannot call the notify function anymore, since the
		// session will become invalid.
		m_alerts.set_notify_function({});

		// this will cancel requests that are not critical for shutting down
		// cleanly. i.e. essentially tracker hostname lookups that we're not
		// about to send event=stopped to
		m_host_resolver.abort();

		m_close_file_timer.cancel();

		// abort the main thread
		m_abort = true;
		error_code ec;

#if TORRENT_USE_I2P
		m_i2p_conn.close(ec);
#endif
		stop_ip_notifier();
		stop_lsd();
		stop_upnp();
		stop_natpmp();
#ifndef TORRENT_DISABLE_DHT
		stop_dht();
		m_dht_announce_timer.cancel(ec);
#endif
		m_lsd_announce_timer.cancel(ec);

		for (auto const& s : m_incoming_sockets)
		{
			s->close(ec);
			TORRENT_ASSERT(!ec);
		}
		m_incoming_sockets.clear();

#if TORRENT_USE_I2P
		if (m_i2p_listen_socket && m_i2p_listen_socket->is_open())
		{
			m_i2p_listen_socket->close(ec);
			TORRENT_ASSERT(!ec);
		}
		m_i2p_listen_socket.reset();
#endif

#ifndef TORRENT_DISABLE_LOGGING
		session_log(" aborting all torrents (%d)", int(m_torrents.size()));
#endif
		// abort all torrents
		for (auto const& te : m_torrents)
		{
			te.second->abort();
		}
		m_torrents.clear();
		m_stats_counters.set_value(counters::num_peers_up_unchoked_all, 0);
		m_stats_counters.set_value(counters::num_peers_up_unchoked, 0);
		m_stats_counters.set_value(counters::num_peers_up_unchoked_optimistic, 0);

#ifndef TORRENT_DISABLE_LOGGING
		session_log(" aborting all tracker requests");
#endif
		m_tracker_manager.abort_all_requests();

#ifndef TORRENT_DISABLE_LOGGING
		session_log(" aborting all connections (%d)", int(m_connections.size()));
#endif
		// abort all connections
		for (auto i = m_connections.begin(); i != m_connections.end();)
		{
			peer_connection* p = (*i).get();
			++i;
			p->disconnect(errors::stopping_torrent, operation_t::bittorrent);
		}

		// close the listen sockets
		for (auto const& l : m_listen_sockets)
		{
			if (l->sock)
			{
				l->sock->close(ec);
				TORRENT_ASSERT(!ec);
			}

			// TODO: 3 closing the udp sockets here means that
			// the uTP connections cannot be closed gracefully
			if (l->udp_sock)
			{
				l->udp_sock->sock.close();
			}
		}

		m_outgoing_sockets.close();

		// we need to give all the sockets an opportunity to actually have their handlers
		// called and cancelled before we continue the shutdown. This is a bit
		// complicated, if there are no "undead" peers, it's safe to resume the
		// shutdown, but if there are, we have to wait for them to be cleared out
		// first. In session_impl::on_tick() we check them periodically. If we're
		// shutting down and we remove the last one, we'll initiate
		// shutdown_stage2 from there.
		if (m_undead_peers.empty())
		{
			m_io_service.post(make_handler([this] { abort_stage2(); }
				, m_abort_handler_storage, *this));
		}
	}

	void session_impl::abort_stage2() noexcept
	{
		m_download_rate.close();
		m_upload_rate.close();

		// it's OK to detach the threads here. The disk_io_thread
		// has an internal counter and won't release the network
		// thread until they're all dead (via m_work).
		m_disk_thread.abort(false);

		// now it's OK for the network thread to exit
		m_work.reset();
	}

	bool session_impl::has_connection(peer_connection* p) const
	{
		return m_connections.find(p->self()) != m_connections.end();
	}

	void session_impl::insert_peer(std::shared_ptr<peer_connection> const& c)
	{
		TORRENT_ASSERT(!c->m_in_constructor);

		// removing a peer may not throw an exception, so prepare for this
		// connection to be added to the undead peers now.
		m_undead_peers.reserve(m_undead_peers.size() + m_connections.size() + 1);
		m_connections.insert(c);

		TORRENT_ASSERT_VAL(m_undead_peers.capacity() >= m_connections.size()
			, m_undead_peers.capacity());
	}

	void session_impl::set_port_filter(port_filter const& f)
	{
		m_port_filter = f;
		if (m_settings.get_bool(settings_pack::no_connect_privileged_ports))
			m_port_filter.add_rule(0, 1024, port_filter::blocked);
		// Close connections whose endpoint is filtered
		// by the new ip-filter
		for (auto const& t : m_torrents)
			t.second->port_filter_updated();
	}

	void session_impl::set_ip_filter(std::shared_ptr<ip_filter> const& f)
	{
		INVARIANT_CHECK;

		m_ip_filter = f;

		// Close connections whose endpoint is filtered
		// by the new ip-filter
		for (auto& i : m_torrents)
			i.second->set_ip_filter(m_ip_filter);
	}

	void session_impl::ban_ip(address addr)
	{
		TORRENT_ASSERT(is_single_thread());
		if (!m_ip_filter) m_ip_filter = std::make_shared<ip_filter>();
		m_ip_filter->add_rule(addr, addr, ip_filter::blocked);
		for (auto& i : m_torrents)
			i.second->set_ip_filter(m_ip_filter);
	}

	ip_filter const& session_impl::get_ip_filter()
	{
		TORRENT_ASSERT(is_single_thread());
		if (!m_ip_filter) m_ip_filter = std::make_shared<ip_filter>();
		return *m_ip_filter;
	}

	port_filter const& session_impl::get_port_filter() const
	{
		TORRENT_ASSERT(is_single_thread());
		return m_port_filter;
	}

	peer_class_t session_impl::create_peer_class(char const* name)
	{
		TORRENT_ASSERT(is_single_thread());
		return m_classes.new_peer_class(name);
	}

	void session_impl::delete_peer_class(peer_class_t const cid)
	{
		TORRENT_ASSERT(is_single_thread());
		// if you hit this assert, you're deleting a non-existent peer class
		TORRENT_ASSERT_PRECOND(m_classes.at(cid));
		if (m_classes.at(cid) == nullptr) return;
		m_classes.decref(cid);
	}

	peer_class_info session_impl::get_peer_class(peer_class_t const cid) const
	{
		peer_class_info ret{};
		peer_class const* pc = m_classes.at(cid);
		// if you hit this assert, you're passing in an invalid cid
		TORRENT_ASSERT_PRECOND(pc);
		if (pc == nullptr)
		{
#if TORRENT_USE_INVARIANT_CHECKS
			// make it obvious that the return value is undefined
			ret.upload_limit = 0xf0f0f0f;
			ret.download_limit = 0xf0f0f0f;
			ret.label.resize(20);
			url_random(span<char>(ret.label));
			ret.ignore_unchoke_slots = false;
			ret.connection_limit_factor = 0xf0f0f0f;
			ret.upload_priority = 0xf0f0f0f;
			ret.download_priority = 0xf0f0f0f;
#endif
			return ret;
		}

		pc->get_info(&ret);
		return ret;
	}

	void session_impl::queue_tracker_request(tracker_request& req
		, std::weak_ptr<request_callback> c)
	{
<<<<<<< HEAD
=======
		req.listen_port = listen_port();
		if (m_key) req.key = m_key;

#ifdef TORRENT_USE_OPENSSL
		// SSL torrents use the SSL listen port
		if (req.ssl_ctx && req.ssl_ctx != &m_ssl_ctx) req.listen_port = ssl_listen_port();
		else req.ssl_ctx = &m_ssl_ctx;
#endif
>>>>>>> e5dfcfc6
#if TORRENT_USE_I2P
		if (!m_settings.get_str(settings_pack::i2p_hostname).empty())
		{
			req.i2pconn = &m_i2p_conn;
		}
#endif

#ifdef TORRENT_USE_OPENSSL
		bool const use_ssl = req.ssl_ctx != nullptr;
		if (!use_ssl) req.ssl_ctx = &m_ssl_ctx;
#endif

		if (req.outgoing_socket)
		{
			auto ls = req.outgoing_socket.get();

			req.key ^= ls->tracker_key;

			req.listen_port =
#ifdef TORRENT_USE_OPENSSL
			// SSL torrents use the SSL listen port
				use_ssl ? ssl_listen_port(ls) :
#endif
				listen_port(ls);
			m_tracker_manager.queue_request(get_io_service(), req, c);
		}
		else
		{
			for (auto& ls : m_listen_sockets)
			{
#ifdef TORRENT_USE_OPENSSL
				if ((ls->ssl == transport::ssl) != use_ssl) continue;
#endif
				req.listen_port =
#ifdef TORRENT_USE_OPENSSL
				// SSL torrents use the SSL listen port
					use_ssl ? ssl_listen_port(ls.get()) :
#endif
					listen_port(ls.get());

				// we combine the per-torrent key with the per-interface key to make
				// them consistent and unique per torrent and interface
				req.key ^= ls->tracker_key;
				req.outgoing_socket = ls;
				m_tracker_manager.queue_request(get_io_service(), req, c);
			}
		}
	}

	void session_impl::set_peer_class(peer_class_t const cid, peer_class_info const& pci)
	{
		peer_class* pc = m_classes.at(cid);
		// if you hit this assert, you're passing in an invalid cid
		TORRENT_ASSERT_PRECOND(pc);
		if (pc == nullptr) return;

		pc->set_info(&pci);
	}

	void session_impl::set_peer_class_filter(ip_filter const& f)
	{
		INVARIANT_CHECK;
		m_peer_class_filter = f;
	}

	ip_filter const& session_impl::get_peer_class_filter() const
	{
		return m_peer_class_filter;
	}

	void session_impl::set_peer_class_type_filter(peer_class_type_filter f)
	{
		m_peer_class_type_filter = f;
	}

	peer_class_type_filter session_impl::get_peer_class_type_filter()
	{
		return m_peer_class_type_filter;
	}

	void session_impl::set_peer_classes(peer_class_set* s, address const& a, int const st)
	{
		std::uint32_t peer_class_mask = m_peer_class_filter.access(a);

		using sock_t = peer_class_type_filter::socket_type_t;
		// assign peer class based on socket type
		static const sock_t mapping[] = {
			sock_t::tcp_socket, sock_t::tcp_socket
			, sock_t::tcp_socket, sock_t::tcp_socket
			, sock_t::utp_socket, sock_t::i2p_socket
			, sock_t::ssl_tcp_socket, sock_t::ssl_tcp_socket
			, sock_t::ssl_tcp_socket, sock_t::ssl_utp_socket
		};
		sock_t const socket_type = mapping[st];
		// filter peer classes based on type
		peer_class_mask = m_peer_class_type_filter.apply(socket_type, peer_class_mask);

		for (peer_class_t i{0}; peer_class_mask; peer_class_mask >>= 1, ++i)
		{
			if ((peer_class_mask & 1) == 0) continue;

			// if you hit this assert, your peer class filter contains
			// a bitmask referencing a non-existent peer class
			TORRENT_ASSERT_PRECOND(m_classes.at(i));

			if (m_classes.at(i) == nullptr) continue;
			s->add_class(m_classes, i);
		}
	}

	bool session_impl::ignore_unchoke_slots_set(peer_class_set const& set) const
	{
		int num = set.num_classes();
		for (int i = 0; i < num; ++i)
		{
			peer_class const* pc = m_classes.at(set.class_at(i));
			if (pc == nullptr) continue;
			if (pc->ignore_unchoke_slots) return true;
		}
		return false;
	}

	bandwidth_manager* session_impl::get_bandwidth_manager(int channel)
	{
		return (channel == peer_connection::download_channel)
			? &m_download_rate : &m_upload_rate;
	}

	void session_impl::deferred_submit_jobs()
	{
		if (m_deferred_submit_disk_jobs) return;
		m_deferred_submit_disk_jobs = true;
		m_io_service.post([this] { this->wrap(&session_impl::submit_disk_jobs); } );
	}

	void session_impl::submit_disk_jobs()
	{
		TORRENT_ASSERT(m_deferred_submit_disk_jobs);
		m_deferred_submit_disk_jobs = false;
		m_disk_thread.submit_jobs();
	}

	// copies pointers to bandwidth channels from the peer classes
	// into the array. Only bandwidth channels with a bandwidth limit
	// is considered pertinent and copied
	// returns the number of pointers copied
	// channel is upload_channel or download_channel
	int session_impl::copy_pertinent_channels(peer_class_set const& set
		, int channel, bandwidth_channel** dst, int const max)
	{
		int num_channels = set.num_classes();
		int num_copied = 0;
		for (int i = 0; i < num_channels; ++i)
		{
			peer_class* pc = m_classes.at(set.class_at(i));
			TORRENT_ASSERT(pc);
			if (pc == nullptr) continue;
			bandwidth_channel* chan = &pc->channel[channel];
			// no need to include channels that don't have any bandwidth limits
			if (chan->throttle() == 0) continue;
			dst[num_copied] = chan;
			++num_copied;
			if (num_copied == max) break;
		}
		return num_copied;
	}

	bool session_impl::use_quota_overhead(bandwidth_channel* ch, int amount)
	{
		ch->use_quota(amount);
		return (ch->throttle() > 0 && ch->throttle() < amount);
	}

	int session_impl::use_quota_overhead(peer_class_set& set, int const amount_down, int const amount_up)
	{
		int ret = 0;
		int const num = set.num_classes();
		for (int i = 0; i < num; ++i)
		{
			peer_class* p = m_classes.at(set.class_at(i));
			if (p == nullptr) continue;

			bandwidth_channel* ch = &p->channel[peer_connection::download_channel];
			if (use_quota_overhead(ch, amount_down))
				ret |= 1 << peer_connection::download_channel;
			ch = &p->channel[peer_connection::upload_channel];
			if (use_quota_overhead(ch, amount_up))
				ret |= 1 << peer_connection::upload_channel;
		}
		return ret;
	}

	// session_impl is responsible for deleting 'pack'
	void session_impl::apply_settings_pack(std::shared_ptr<settings_pack> pack)
	{
		INVARIANT_CHECK;
		apply_settings_pack_impl(*pack);
	}

	settings_pack session_impl::get_settings() const
	{
		settings_pack ret;
		// TODO: it would be nice to reserve() these vectors up front
		for (int i = settings_pack::string_type_base;
			i < settings_pack::max_string_setting_internal; ++i)
		{
			ret.set_str(i, m_settings.get_str(i));
		}
		for (int i = settings_pack::int_type_base;
			i < settings_pack::max_int_setting_internal; ++i)
		{
			ret.set_int(i, m_settings.get_int(i));
		}
		for (int i = settings_pack::bool_type_base;
			i < settings_pack::max_bool_setting_internal; ++i)
		{
			ret.set_bool(i, m_settings.get_bool(i));
		}
		return ret;
	}

	void session_impl::apply_settings_pack_impl(settings_pack const& pack)
	{
		bool const reopen_listen_port =
#if TORRENT_ABI_VERSION == 1
			(pack.has_val(settings_pack::ssl_listen)
				&& pack.get_int(settings_pack::ssl_listen)
					!= m_settings.get_int(settings_pack::ssl_listen))
			||
#endif
			(pack.has_val(settings_pack::listen_interfaces)
				&& pack.get_str(settings_pack::listen_interfaces)
					!= m_settings.get_str(settings_pack::listen_interfaces));

		bool const reopen_outgoing_port =
			(pack.has_val(settings_pack::outgoing_interfaces)
				&& pack.get_str(settings_pack::outgoing_interfaces)
					!= m_settings.get_str(settings_pack::outgoing_interfaces));

#ifndef TORRENT_DISABLE_LOGGING
		session_log("applying settings pack, reopen_listen_port=%s"
			, reopen_listen_port ? "true" : "false");
#endif

		apply_pack(&pack, m_settings, this);
		m_disk_thread.set_settings(&pack);

		if (!reopen_listen_port)
		{
			// no need to call this if reopen_listen_port is true
			// since the apply_pack will do it
			update_listen_interfaces();
		}

		if (reopen_listen_port)
		{
			reopen_listen_sockets();
		}

		if (reopen_outgoing_port)
			reopen_outgoing_sockets();
	}

	std::uint32_t session_impl::get_tracker_key(address const& iface) const
	{
		auto const ses = reinterpret_cast<uintptr_t>(this);
		hasher h(reinterpret_cast<char const*>(&ses), sizeof(ses));
		if (iface.is_v4())
		{
			auto const b = iface.to_v4().to_bytes();
			h.update({reinterpret_cast<char const*>(b.data()), b.size()});
		}
		else
		{
			auto const b = iface.to_v6().to_bytes();
			h.update({reinterpret_cast<char const*>(b.data()), b.size()});
		}
		sha1_hash const hash = h.final();
		unsigned char const* ptr = &hash[0];
		return detail::read_uint32(ptr);
	}

	std::shared_ptr<listen_socket_t> session_impl::setup_listener(
		listen_endpoint_t const& lep, error_code& ec)
	{
		int retries = m_settings.get_int(settings_pack::max_retry_port_bind);
		tcp::endpoint bind_ep(lep.addr, std::uint16_t(lep.port));

#ifndef TORRENT_DISABLE_LOGGING
		if (should_log())
		{
			session_log("attempting to open listen socket to: %s on device: %s ssl: %x"
				, print_endpoint(bind_ep).c_str(), lep.device.c_str(), static_cast<int>(lep.ssl));
		}
#endif

		auto ret = std::make_shared<listen_socket_t>();
		ret->ssl = lep.ssl;
		ret->original_port = bind_ep.port();
		ret->incoming = lep.incoming;
		operation_t last_op = operation_t::unknown;
		socket_type_t const sock_type
			= (lep.ssl == transport::ssl)
			? socket_type_t::tcp_ssl
			: socket_type_t::tcp;

		// if we're in force-proxy mode, don't open TCP listen sockets. We cannot
		// accept connections on our local machine in this case.
		// TODO: 3 the logic in this if-block should be factored out into a
		// separate function. At least most of it
		if (ret->incoming == duplex::accept_incoming)
		{
			ret->sock = std::make_shared<tcp::acceptor>(m_io_service);
			ret->sock->open(bind_ep.protocol(), ec);
			last_op = operation_t::sock_open;
			if (ec)
			{
#ifndef TORRENT_DISABLE_LOGGING
				if (should_log())
				{
					session_log("failed to open socket: %s"
						, ec.message().c_str());
				}
#endif

				if (m_alerts.should_post<listen_failed_alert>())
					m_alerts.emplace_alert<listen_failed_alert>(lep.device, bind_ep, last_op
						, ec, sock_type);
				return ret;
			}

#ifdef TORRENT_WINDOWS
			{
				// this is best-effort. ignore errors
				error_code err;
				ret->sock->set_option(exclusive_address_use(true), err);
#ifndef TORRENT_DISABLE_LOGGING
				if (err && should_log())
				{
					session_log("failed enable exclusive address use on listen socket: %s"
						, err.message().c_str());
				}
#endif // TORRENT_DISABLE_LOGGING
			}
#else

			{
				// this is best-effort. ignore errors
				error_code err;
				ret->sock->set_option(tcp::acceptor::reuse_address(true), err);
#ifndef TORRENT_DISABLE_LOGGING
				if (err && should_log())
				{
					session_log("failed enable reuse-address on listen socket: %s"
						, err.message().c_str());
				}
#endif // TORRENT_DISABLE_LOGGING
			}
#endif // TORRENT_WINDOWS

			if (is_v6(bind_ep))
			{
				error_code err; // ignore errors here
				ret->sock->set_option(boost::asio::ip::v6_only(true), err);
#ifndef TORRENT_DISABLE_LOGGING
				if (err && should_log())
				{
					session_log("failed enable v6 only on listen socket: %s"
						, err.message().c_str());
				}
#endif // LOGGING

#ifdef TORRENT_WINDOWS
				// enable Teredo on windows
				ret->sock->set_option(v6_protection_level(PROTECTION_LEVEL_UNRESTRICTED), err);
#ifndef TORRENT_DISABLE_LOGGING
				if (err && should_log())
				{
					session_log("failed enable IPv6 unrestricted protection level on "
						"listen socket: %s", err.message().c_str());
				}
#endif // TORRENT_DISABLE_LOGGING
#endif // TORRENT_WINDOWS
			}

			if (!lep.device.empty())
			{
				// we have an actual device we're interested in listening on, if we
				// have SO_BINDTODEVICE functionality, use it now.
#if TORRENT_HAS_BINDTODEVICE
				ret->sock->set_option(bind_to_device(lep.device.c_str()), ec);
#ifndef TORRENT_DISABLE_LOGGING
				if (ec && should_log())
				{
					session_log("bind to device failed (device: %s): %s"
						, lep.device.c_str(), ec.message().c_str());
				}
#endif // TORRENT_DISABLE_LOGGING
				ec.clear();
#endif
			}

			ret->sock->bind(bind_ep, ec);
			last_op = operation_t::sock_bind;

			while (ec == error_code(error::address_in_use) && retries > 0)
			{
				TORRENT_ASSERT_VAL(ec, ec);
#ifndef TORRENT_DISABLE_LOGGING
				if (should_log())
				{
					session_log("failed to bind listen socket to: %s on device: %s :"
						" [%s] (%d) %s (retries: %d)"
						, print_endpoint(bind_ep).c_str()
						, lep.device.c_str()
						, ec.category().name(), ec.value(), ec.message().c_str()
						, retries);
				}
#endif
				ec.clear();
				--retries;
				bind_ep.port(bind_ep.port() + 1);
				ret->sock->bind(bind_ep, ec);
			}

			if (ec == error_code(error::address_in_use)
				&& m_settings.get_bool(settings_pack::listen_system_port_fallback)
				&& bind_ep.port() != 0)
			{
				// instead of giving up, try let the OS pick a port
				bind_ep.port(0);
				ec.clear();
				ret->sock->bind(bind_ep, ec);
				last_op = operation_t::sock_bind;
			}

			if (ec)
			{
				// not even that worked, give up

#ifndef TORRENT_DISABLE_LOGGING
				if (should_log())
				{
					session_log("failed to bind listen socket to: %s on device: %s :"
						" [%s] (%d) %s (giving up)"
						, print_endpoint(bind_ep).c_str()
						, lep.device.c_str()
						, ec.category().name(), ec.value(), ec.message().c_str());
				}
#endif
				if (m_alerts.should_post<listen_failed_alert>())
				{
					m_alerts.emplace_alert<listen_failed_alert>(lep.device, bind_ep
						, last_op, ec, sock_type);
				}
				ret->sock.reset();
				return ret;
			}
			ret->local_endpoint = ret->sock->local_endpoint(ec);
			last_op = operation_t::getname;
			if (ec)
			{
#ifndef TORRENT_DISABLE_LOGGING
				if (should_log())
				{
					session_log("get_sockname failed on listen socket: %s"
						, ec.message().c_str());
				}
#endif
				if (m_alerts.should_post<listen_failed_alert>())
				{
					m_alerts.emplace_alert<listen_failed_alert>(lep.device, bind_ep
						, last_op, ec, sock_type);
				}
				return ret;
			}

			ret->tcp_external_port = ret->local_endpoint.port();
			TORRENT_ASSERT(ret->tcp_external_port == bind_ep.port()
				|| bind_ep.port() == 0);

			ret->sock->listen(m_settings.get_int(settings_pack::listen_queue_size), ec);
			last_op = operation_t::sock_listen;

			if (ec)
			{
#ifndef TORRENT_DISABLE_LOGGING
				if (should_log())
				{
					session_log("cannot listen on interface \"%s\": %s"
						, lep.device.c_str(), ec.message().c_str());
				}
#endif
				if (m_alerts.should_post<listen_failed_alert>())
				{
					m_alerts.emplace_alert<listen_failed_alert>(lep.device, bind_ep
						, last_op, ec, sock_type);
				}
				return ret;
			}
		} // accept incoming

		socket_type_t const udp_sock_type
			= (lep.ssl == transport::ssl)
			? socket_type_t::utp_ssl
			: socket_type_t::udp;
		udp::endpoint udp_bind_ep(bind_ep.address(), bind_ep.port());

		ret->udp_sock = std::make_shared<session_udp_socket>(m_io_service);
		ret->udp_sock->sock.open(udp_bind_ep.protocol(), ec);
		if (ec)
		{
#ifndef TORRENT_DISABLE_LOGGING
			if (should_log())
			{
				session_log("failed to open UDP socket: %s: %s"
					, lep.device.c_str(), ec.message().c_str());
			}
#endif

			last_op = operation_t::sock_open;
			if (m_alerts.should_post<listen_failed_alert>())
				m_alerts.emplace_alert<listen_failed_alert>(lep.device
					, bind_ep, last_op, ec, udp_sock_type);

			return ret;
		}

#if TORRENT_HAS_BINDTODEVICE
		if (!lep.device.empty())
		{
			ret->udp_sock->sock.set_option(bind_to_device(lep.device.c_str()), ec);
#ifndef TORRENT_DISABLE_LOGGING
			if (ec && should_log())
			{
				session_log("bind to device failed (device: %s): %s"
					, lep.device.c_str(), ec.message().c_str());
			}
#endif // TORRENT_DISABLE_LOGGING
			ec.clear();
		}
#endif
		ret->udp_sock->sock.bind(udp_bind_ep, ec);

		while (ec == error_code(error::address_in_use) && retries > 0)
		{
			TORRENT_ASSERT_VAL(ec, ec);
#ifndef TORRENT_DISABLE_LOGGING
			if (should_log())
			{
				session_log("failed to bind udp socket to: %s on device: %s :"
					" [%s] (%d) %s (retries: %d)"
					, print_endpoint(bind_ep).c_str()
					, lep.device.c_str()
					, ec.category().name(), ec.value(), ec.message().c_str()
					, retries);
			}
#endif
			ec.clear();
			--retries;
			udp_bind_ep.port(udp_bind_ep.port() + 1);
			ret->udp_sock->sock.bind(udp_bind_ep, ec);
		}

		if (ec == error_code(error::address_in_use)
			&& m_settings.get_bool(settings_pack::listen_system_port_fallback)
			&& udp_bind_ep.port() != 0)
		{
			// instead of giving up, try let the OS pick a port
			udp_bind_ep.port(0);
			ec.clear();
			ret->udp_sock->sock.bind(udp_bind_ep, ec);
		}

		last_op = operation_t::sock_bind;
		if (ec)
		{
#ifndef TORRENT_DISABLE_LOGGING
			if (should_log())
			{
				session_log("failed to bind UDP socket: %s: %s"
					, lep.device.c_str(), ec.message().c_str());
			}
#endif

			if (m_alerts.should_post<listen_failed_alert>())
				m_alerts.emplace_alert<listen_failed_alert>(lep.device
					, bind_ep, last_op, ec, udp_sock_type);

			return ret;
		}
		ret->udp_external_port = ret->udp_sock->sock.local_port();

		// if we did not open a TCP listen socket, ret->local_endpoint was never
		// initialized, so do that now, based on the UDP socket
		if (ret->incoming != duplex::accept_incoming)
		{
			auto const udp_ep = ret->udp_sock->local_endpoint();
			ret->local_endpoint = tcp::endpoint(udp_ep.address(), udp_ep.port());
		}

		ret->tracker_key = get_tracker_key(ret->local_endpoint.address());
		ret->device = lep.device;

		error_code err;
		set_socket_buffer_size(ret->udp_sock->sock, m_settings, err);
		if (err)
		{
			if (m_alerts.should_post<udp_error_alert>())
				m_alerts.emplace_alert<udp_error_alert>(ret->udp_sock->sock.local_endpoint(ec)
					, operation_t::alloc_recvbuf, err);
		}

		// this call is necessary here because, unless the settings actually
		// change after the session is up and listening, at no other point
		// set_proxy_settings is called with the correct proxy configuration,
		// internally, this method handle the SOCKS5's connection logic
		ret->udp_sock->sock.set_proxy_settings(proxy());

		ADD_OUTSTANDING_ASYNC("session_impl::on_udp_packet");
		ret->udp_sock->sock.async_read(aux::make_handler(std::bind(&session_impl::on_udp_packet
			, this, ret->udp_sock, ret, ret->ssl, _1)
			, ret->udp_handler_storage, *this));

#ifndef TORRENT_DISABLE_LOGGING
		if (should_log())
		{
			session_log(" listening on: %s TCP port: %d UDP port: %d"
				, bind_ep.address().to_string().c_str()
				, ret->tcp_external_port, ret->udp_external_port);
		}
#endif
		return ret;
	}

	void session_impl::on_exception(std::exception const& e)
	{
		TORRENT_UNUSED(e);
#ifndef TORRENT_DISABLE_LOGGING
		session_log("FATAL SESSION ERROR [%s]", e.what());
#endif
		this->abort();
	}

	void session_impl::on_error(error_code const& ec)
	{
		TORRENT_UNUSED(ec);
#ifndef TORRENT_DISABLE_LOGGING
		session_log("FATAL SESSION ERROR (%s : %d) [%s]"
			, ec.category().name(), ec.value(), ec.message().c_str());
#endif
		this->abort();
	}

	void session_impl::on_ip_change(error_code const& ec)
	{
#ifndef TORRENT_DISABLE_LOGGING
		if (!ec)
			session_log("received ip change from internal ip_notifier");
		else
			session_log("received error on_ip_change: %d, %s", ec.value(), ec.message().c_str());
#endif
		if (ec || m_abort || !m_ip_notifier) return;
		m_ip_notifier->async_wait([this] (error_code const& e)
			{ this->wrap(&session_impl::on_ip_change, e); });
		reopen_network_sockets({});
	}

	void session_impl::interface_to_endpoints(std::string const& device, int const port
		, transport const ssl, duplex const incoming, std::vector<listen_endpoint_t>& eps)
	{
		// First, check to see if it's an IP address
		error_code err;
		address const adr = make_address(device.c_str(), err);
		if (!err)
		{
			eps.emplace_back(adr, port, std::string(), ssl, incoming);
		}
		else
		{
			// this is the case where device names a network device. We need to
			// enumerate all IPs associated with this device

			// TODO: 3 only run this once in the caller
			std::vector<ip_interface> const ifs = enum_net_interfaces(m_io_service, err);
			if (err)
			{
#ifndef TORRENT_DISABLE_LOGGING
				if (should_log())
				{
					session_log("failed to enumerate IPs on device: \"%s\": %s"
						, device.c_str(), err.message().c_str());
				}
#endif
				if (m_alerts.should_post<listen_failed_alert>())
				{
					m_alerts.emplace_alert<listen_failed_alert>(device
						, operation_t::enum_if, err
						, socket_type_t::tcp);
				}
				return;
			}

			for (auto const& ipface : ifs)
			{
				// we're looking for a specific interface, and its address
				// (which must be of the same family as the address we're
				// connecting to)
				if (device != ipface.name) continue;
				eps.emplace_back(ipface.interface_address, port, device, ssl, incoming);
			}
		}
	}

	void session_impl::reopen_listen_sockets(bool const map_ports)
	{
#ifndef TORRENT_DISABLE_LOGGING
		session_log("reopen listen sockets");
#endif

		TORRENT_ASSERT(is_single_thread());

		TORRENT_ASSERT(!m_abort);

		error_code ec;

		if (m_abort) return;

		// first build a list of endpoints we should be listening on
		// we need to remove any unneeded sockets first to avoid the possibility
		// of a new socket failing to bind due to a conflict with a stale socket
		std::vector<listen_endpoint_t> eps;

		duplex const incoming = m_settings.get_int(settings_pack::proxy_type) != settings_pack::none
			? duplex::only_outgoing
			: duplex::accept_incoming;

		for (auto const& iface : m_listen_interfaces)
		{
			std::string const& device = iface.device;
			int const port = iface.port;
			transport const ssl = iface.ssl ? transport::ssl : transport::plaintext;

#ifndef TORRENT_USE_OPENSSL
			if (ssl == transport::ssl)
			{
#ifndef TORRENT_DISABLE_LOGGING
				session_log("attempted to listen ssl with no library support on device: \"%s\""
					, device.c_str());
#endif
				if (m_alerts.should_post<listen_failed_alert>())
				{
					m_alerts.emplace_alert<listen_failed_alert>(device
						, operation_t::sock_open
						, boost::asio::error::operation_not_supported
						, socket_type_t::tcp_ssl);
				}
				continue;
			}
#endif

			// now we have a device to bind to. This device may actually just be an
			// IP address or a device name. In case it's a device name, we want to
			// (potentially) end up binding a socket for each IP address associated
			// with that device.
			interface_to_endpoints(device, port, ssl, incoming, eps);
		}

		std::vector<ip_interface> const ifs = enum_net_interfaces(m_io_service, ec);
		if (!ec)
		{
			expand_unspecified_address(ifs, eps);
		}

		// if no listen interfaces are specified, create sockets to use
		// any interface
		if (eps.empty())
		{
			eps.emplace_back(address_v4(), 0, "", transport::plaintext
				, duplex::only_outgoing);
			eps.emplace_back(address_v6(), 0, "", transport::plaintext
				, duplex::only_outgoing);
		}

		auto remove_iter = partition_listen_sockets(eps, m_listen_sockets);

		while (remove_iter != m_listen_sockets.end())
		{
#ifndef TORRENT_DISABLE_DHT
			if (m_dht)
				m_dht->delete_socket(*remove_iter);
#endif

#ifndef TORRENT_DISABLE_LOGGING
			if (should_log())
			{
				session_log("closing listen socket for %s on device \"%s\""
					, print_endpoint((*remove_iter)->local_endpoint).c_str()
					, (*remove_iter)->device.c_str());
			}
#endif
			if ((*remove_iter)->sock) (*remove_iter)->sock->close(ec);
			if ((*remove_iter)->udp_sock) (*remove_iter)->udp_sock->sock.close();
			if ((*remove_iter)->natpmp_mapper) (*remove_iter)->natpmp_mapper->close();
			remove_iter = m_listen_sockets.erase(remove_iter);
		}

		// all sockets in there stayed the same. Only sockets after this point are
		// new and should post alerts
		auto const existing_sockets = m_listen_sockets.size();

		m_stats_counters.set_value(counters::has_incoming_connections
			, std::any_of(m_listen_sockets.begin(), m_listen_sockets.end()
				, [](std::shared_ptr<listen_socket_t> const& l)
				{ return l->incoming_connection; }));

		// open new sockets on any endpoints that didn't match with
		// an existing socket
		for (auto const& ep : eps)
		{
#ifndef BOOST_NO_EXCEPTIONS
			try
#endif
		{
			std::shared_ptr<listen_socket_t> s = setup_listener(ep, ec);

			if (!ec && (s->sock || s->udp_sock))
			{
				m_listen_sockets.emplace_back(s);

#ifndef TORRENT_DISABLE_DHT
				if (m_dht)
					m_dht->new_socket(m_listen_sockets.back());
#endif

				TORRENT_ASSERT((s->incoming == duplex::accept_incoming) == bool(s->sock));
				if (s->sock) async_accept(s->sock, s->ssl);
			}
		}
#ifndef BOOST_NO_EXCEPTIONS
		catch (std::exception const& e)
		{
#ifndef TORRENT_DISABLE_LOGGING
			if (should_log())
			{
				session_log("setup_listener(%s) device: %s failed: %s"
					, print_endpoint(ep.addr, ep.port).c_str()
					, ep.device.c_str()
					, e.what());
			}
#endif // TORRENT_DISABLE_LOGGING
		}
#endif // BOOST_NO_EXCEPTIONS
		}

		if (m_listen_sockets.empty())
		{
#ifndef TORRENT_DISABLE_LOGGING
			session_log("giving up on binding listen sockets");
#endif
			return;
		}

		auto const new_sockets = span<std::shared_ptr<listen_socket_t>>(
			m_listen_sockets).subspan(existing_sockets);

		// now, send out listen_succeeded_alert for the listen sockets we are
		// listening on
		if (m_alerts.should_post<listen_succeeded_alert>())
		{
			for (auto const& l : new_sockets)
			{
				error_code err;
				if (l->sock)
				{
					tcp::endpoint const tcp_ep = l->sock->local_endpoint(err);
					if (!err)
					{
						socket_type_t const socket_type
							= l->ssl == transport::ssl
							? socket_type_t::tcp_ssl
							: socket_type_t::tcp;

						m_alerts.emplace_alert<listen_succeeded_alert>(
							tcp_ep, socket_type);
					}
				}

				if (l->udp_sock)
				{
					udp::endpoint const udp_ep = l->udp_sock->sock.local_endpoint(err);
					if (!err && l->udp_sock->sock.is_open())
					{
						socket_type_t const socket_type
							= l->ssl == transport::ssl
							? socket_type_t::utp_ssl
							: socket_type_t::udp;

						m_alerts.emplace_alert<listen_succeeded_alert>(
							udp_ep, socket_type);
					}
				}
			}
		}

		if (m_settings.get_int(settings_pack::peer_tos) != 0)
		{
			update_peer_tos();
		}

		ec.clear();

		if (m_settings.get_bool(settings_pack::enable_natpmp))
		{
			for (auto const& s : new_sockets)
				start_natpmp(*s);
		}

		if (map_ports)
		{
			for (auto const& s : m_listen_sockets)
				remap_ports(remap_natpmp_and_upnp, *s);
		}
		else
		{
			// new sockets need to map ports even if the caller did not request
			// re-mapping
			for (auto const& s : new_sockets)
				remap_ports(remap_natpmp_and_upnp, *s);
		}

#if TORRENT_USE_I2P
		open_new_incoming_i2p_connection();
#endif
	}

	void session_impl::reopen_outgoing_sockets()
	{
		// first build a list of endpoints we should be listening on
		// we need to remove any unneeded sockets first to avoid the possibility
		// of a new socket failing to bind due to a conflict with a stale socket
		std::vector<listen_endpoint_t> eps;

		for (auto const& iface : m_outgoing_interfaces)
		{
			interface_to_endpoints(iface, 0, transport::plaintext, duplex::accept_incoming, eps);
#ifdef TORRENT_USE_OPENSSL
			interface_to_endpoints(iface, 0, transport::ssl, duplex::accept_incoming, eps);
#endif
		}

		// if no outgoing interfaces are specified, create sockets to use
		// any interface
		if (eps.empty())
		{
			eps.emplace_back(address_v4(), 0, "", transport::plaintext);
			eps.emplace_back(address_v6(), 0, "", transport::plaintext);
#ifdef TORRENT_USE_OPENSSL
			eps.emplace_back(address_v4(), 0, "", transport::ssl);
			eps.emplace_back(address_v6(), 0, "", transport::ssl);
#endif
		}

		auto remove_iter = m_outgoing_sockets.partition_outgoing_sockets(eps);

		for (auto i = remove_iter; i != m_outgoing_sockets.sockets.end(); ++i)
		{
			auto& remove_sock = *i;
			m_utp_socket_manager.remove_udp_socket(remove_sock);

#ifndef TORRENT_DISABLE_LOGGING
			if (should_log())
			{
				session_log("Closing outgoing UDP socket for %s on device \"%s\""
					, print_endpoint(remove_sock->local_endpoint()).c_str()
					, remove_sock->device.c_str());
			}
#endif
			remove_sock->sock.close();
		}

		m_outgoing_sockets.sockets.erase(remove_iter, m_outgoing_sockets.sockets.end());

		// open new sockets on any endpoints that didn't match with
		// an existing socket
		for (auto const& ep : eps)
		{
			error_code ec;
			udp::endpoint const udp_bind_ep(ep.addr, 0);

			auto udp_sock = std::make_shared<outgoing_udp_socket>(m_io_service, ep.device, ep.ssl);
			udp_sock->sock.open(udp_bind_ep.protocol(), ec);
			if (ec)
			{
#ifndef TORRENT_DISABLE_LOGGING
				if (should_log())
				{
					session_log("failed to open UDP socket: %s: %s"
						, ep.device.c_str(), ec.message().c_str());
				}
#endif
				if (m_alerts.should_post<udp_error_alert>())
					m_alerts.emplace_alert<udp_error_alert>(udp_bind_ep
						, operation_t::sock_open, ec);
				continue;
			}

#if TORRENT_HAS_BINDTODEVICE
			if (!ep.device.empty())
			{
				udp_sock->sock.set_option(bind_to_device(ep.device.c_str()), ec);
#ifndef TORRENT_DISABLE_LOGGING
				if (ec && should_log())
				{
					session_log("bind to device failed (device: %s): %s"
						, ep.device.c_str(), ec.message().c_str());
				}
#endif // TORRENT_DISABLE_LOGGING
				ec.clear();
			}
#endif
			udp_sock->sock.bind(udp_bind_ep, ec);

			if (ec)
			{
#ifndef TORRENT_DISABLE_LOGGING
				if (should_log())
				{
					session_log("failed to bind UDP socket: %s: %s"
						, ep.device.c_str(), ec.message().c_str());
				}
#endif
				if (m_alerts.should_post<udp_error_alert>())
					m_alerts.emplace_alert<udp_error_alert>(udp_bind_ep
						, operation_t::sock_bind, ec);
				continue;
			}

			error_code err;
			set_socket_buffer_size(udp_sock->sock, m_settings, err);
			if (err)
			{
				if (m_alerts.should_post<udp_error_alert>())
					m_alerts.emplace_alert<udp_error_alert>(udp_sock->sock.local_endpoint(ec)
						, operation_t::alloc_recvbuf, err);
			}

			// this call is necessary here because, unless the settings actually
			// change after the session is up and listening, at no other point
			// set_proxy_settings is called with the correct proxy configuration,
			// internally, this method handle the SOCKS5's connection logic
			udp_sock->sock.set_proxy_settings(proxy());

			ADD_OUTSTANDING_ASYNC("session_impl::on_udp_packet");
			udp_sock->sock.async_read(aux::make_handler(std::bind(&session_impl::on_udp_packet
				, this, udp_sock, std::weak_ptr<listen_socket_t>(), ep.ssl, _1)
					, udp_sock->udp_handler_storage, *this));

			if (!ec && udp_sock)
			{
				m_outgoing_sockets.sockets.push_back(udp_sock);
			}
		}
	}

	void session_impl::reopen_network_sockets(reopen_network_flags_t const options)
	{
		reopen_listen_sockets(bool(options & session_handle::reopen_map_ports));
		reopen_outgoing_sockets();
	}

	namespace {
		template <typename MapProtocol, typename ProtoType, typename EndpointType>
		void map_port(MapProtocol& m, ProtoType protocol, EndpointType const& ep
			, port_mapping_t& map_handle)
		{
			if (map_handle != port_mapping_t{-1}) m.delete_mapping(map_handle);
			map_handle = port_mapping_t{-1};

			address const addr = ep.address();
			// with IPv4 the interface might be behind NAT so we can't skip them
			// based on the scope of the local address
			if (addr.is_v6() && is_local(addr))
				return;

			// only update this mapping if we actually have a socket listening
			if (ep != EndpointType())
				map_handle = m.add_mapping(protocol, ep.port(), ep);
		}
	}

	void session_impl::remap_ports(remap_port_mask_t const mask
		, listen_socket_t& s)
	{
		tcp::endpoint const tcp_ep = s.sock ? s.sock->local_endpoint() : tcp::endpoint();
		udp::endpoint const udp_ep = s.udp_sock ? s.udp_sock->sock.local_endpoint() : udp::endpoint();

		if ((mask & remap_natpmp) && s.natpmp_mapper)
		{
			map_port(*s.natpmp_mapper, portmap_protocol::tcp, tcp_ep, s.tcp_port_mapping[0]);
			map_port(*s.natpmp_mapper, portmap_protocol::udp, make_tcp(udp_ep), s.udp_port_mapping[0]);
		}
		if ((mask & remap_upnp) && m_upnp)
		{
			map_port(*m_upnp, portmap_protocol::tcp, tcp_ep, s.tcp_port_mapping[1]);
			map_port(*m_upnp, portmap_protocol::udp, make_tcp(udp_ep), s.udp_port_mapping[1]);
		}
	}

	void session_impl::update_i2p_bridge()
	{
		// we need this socket to be open before we
		// can make name lookups for trackers for instance.
		// pause the session now and resume it once we've
		// established the i2p SAM connection
#if TORRENT_USE_I2P
		if (m_settings.get_str(settings_pack::i2p_hostname).empty())
		{
			error_code ec;
			m_i2p_conn.close(ec);
			return;
		}
		m_i2p_conn.open(m_settings.get_str(settings_pack::i2p_hostname)
			, m_settings.get_int(settings_pack::i2p_port)
			, std::bind(&session_impl::on_i2p_open, this, _1));
#endif
	}

#ifndef TORRENT_DISABLE_DHT
	int session_impl::external_udp_port(address const& local_address) const
	{
		auto ls = std::find_if(m_listen_sockets.begin(), m_listen_sockets.end()
			, [&](std::shared_ptr<listen_socket_t> const& e)
		{
			return e->local_endpoint.address() == local_address;
		});

		if (ls != m_listen_sockets.end())
			return (*ls)->udp_external_port;
		else
			return -1;
	}
#endif

#if TORRENT_USE_I2P

	proxy_settings session_impl::i2p_proxy() const
	{
		proxy_settings ret;

		ret.hostname = m_settings.get_str(settings_pack::i2p_hostname);
		ret.type = settings_pack::i2p_proxy;
		ret.port = std::uint16_t(m_settings.get_int(settings_pack::i2p_port));
		return ret;
	}

	void session_impl::on_i2p_open(error_code const& ec)
	{
		if (ec)
		{
			if (m_alerts.should_post<i2p_alert>())
				m_alerts.emplace_alert<i2p_alert>(ec);

#ifndef TORRENT_DISABLE_LOGGING
			if (should_log())
				session_log("i2p open failed (%d) %s", ec.value(), ec.message().c_str());
#endif
		}
		// now that we have our i2p connection established
		// it's OK to start torrents and use this socket to
		// do i2p name lookups

		open_new_incoming_i2p_connection();
	}

	void session_impl::open_new_incoming_i2p_connection()
	{
		if (!m_i2p_conn.is_open()) return;

		if (m_i2p_listen_socket) return;

		m_i2p_listen_socket = std::make_shared<socket_type>(m_io_service);
		bool ret = instantiate_connection(m_io_service, m_i2p_conn.proxy()
			, *m_i2p_listen_socket, nullptr, nullptr, true, false);
		TORRENT_ASSERT_VAL(ret, ret);
		TORRENT_UNUSED(ret);

		ADD_OUTSTANDING_ASYNC("session_impl::on_i2p_accept");
		i2p_stream& s = *m_i2p_listen_socket->get<i2p_stream>();
		s.set_command(i2p_stream::cmd_accept);
		s.set_session_id(m_i2p_conn.session_id());

		s.async_connect(tcp::endpoint()
			, std::bind(&session_impl::on_i2p_accept, this, m_i2p_listen_socket, _1));
	}

	void session_impl::on_i2p_accept(std::shared_ptr<socket_type> const& s
		, error_code const& e)
	{
		COMPLETE_ASYNC("session_impl::on_i2p_accept");
		m_i2p_listen_socket.reset();
		if (e == boost::asio::error::operation_aborted) return;
		if (e)
		{
			if (m_alerts.should_post<listen_failed_alert>())
			{
				m_alerts.emplace_alert<listen_failed_alert>("i2p"
					, operation_t::sock_accept
					, e, socket_type_t::i2p);
			}
#ifndef TORRENT_DISABLE_LOGGING
			if (should_log())
				session_log("i2p SAM connection failure: %s", e.message().c_str());
#endif
			return;
		}
		open_new_incoming_i2p_connection();
		incoming_connection(s);
	}
#endif

	void session_impl::send_udp_packet_hostname(std::weak_ptr<utp_socket_interface> sock
		, char const* hostname
		, int const port
		, span<char const> p
		, error_code& ec
		, udp_send_flags_t const flags)
	{
		auto si = sock.lock();
		if (!si)
		{
			ec = boost::asio::error::bad_descriptor;
			return;
		}

		auto s = std::static_pointer_cast<session_udp_socket>(si);

		s->sock.send_hostname(hostname, port, p, ec, flags);

		if ((ec == error::would_block || ec == error::try_again)
			&& !s->write_blocked)
		{
			s->write_blocked = true;
			ADD_OUTSTANDING_ASYNC("session_impl::on_udp_writeable");
			s->sock.async_write(std::bind(&session_impl::on_udp_writeable
				, this, s, _1));
		}
	}

	void session_impl::send_udp_packet(std::weak_ptr<utp_socket_interface> sock
		, udp::endpoint const& ep
		, span<char const> p
		, error_code& ec
		, udp_send_flags_t const flags)
	{
		auto si = sock.lock();
		if (!si)
		{
			ec = boost::asio::error::bad_descriptor;
			return;
		}

		auto s = std::static_pointer_cast<session_udp_socket>(si);

		TORRENT_ASSERT(s->sock.local_endpoint().protocol() == ep.protocol());

		s->sock.send(ep, p, ec, flags);

		if ((ec == error::would_block || ec == error::try_again) && !s->write_blocked)
		{
			s->write_blocked = true;
			ADD_OUTSTANDING_ASYNC("session_impl::on_udp_writeable");
			s->sock.async_write(std::bind(&session_impl::on_udp_writeable
				, this, s, _1));
		}
	}

	void session_impl::on_udp_writeable(std::weak_ptr<session_udp_socket> sock, error_code const& ec)
	{
		COMPLETE_ASYNC("session_impl::on_udp_writeable");
		if (ec) return;

		auto s = sock.lock();
		if (!s) return;

		s->write_blocked = false;

#ifdef TORRENT_USE_OPENSSL
		auto i = std::find_if(
			m_listen_sockets.begin(), m_listen_sockets.end()
			, [&s] (std::shared_ptr<listen_socket_t> const& ls) { return ls->udp_sock == s; });
#endif

		// notify the utp socket manager it can start sending on the socket again
		struct utp_socket_manager& mgr =
#ifdef TORRENT_USE_OPENSSL
			(i != m_listen_sockets.end() && (*i)->ssl == transport::ssl) ? m_ssl_utp_socket_manager :
#endif
			m_utp_socket_manager;

		mgr.writable();
	}


	void session_impl::on_udp_packet(std::weak_ptr<session_udp_socket> socket
		, std::weak_ptr<listen_socket_t> ls, transport const ssl, error_code const& ec)
	{
		COMPLETE_ASYNC("session_impl::on_udp_packet");
		if (ec)
		{
			std::shared_ptr<session_udp_socket> s = socket.lock();
			udp::endpoint ep;
			if (s) ep = s->local_endpoint();

			// don't bubble up operation aborted errors to the user
			if (ec != boost::asio::error::operation_aborted
				&& ec != boost::asio::error::bad_descriptor
				&& m_alerts.should_post<udp_error_alert>())
			{
				m_alerts.emplace_alert<udp_error_alert>(ep
					, operation_t::sock_read, ec);
			}

#ifndef TORRENT_DISABLE_LOGGING
			if (should_log())
			{
				session_log("UDP error: %s (%d) %s"
					, print_endpoint(ep).c_str(), ec.value(), ec.message().c_str());
			}
#endif
			return;
		}

		m_stats_counters.inc_stats_counter(counters::on_udp_counter);

		std::shared_ptr<session_udp_socket> s = socket.lock();
		if (!s) return;

		struct utp_socket_manager& mgr =
#ifdef TORRENT_USE_OPENSSL
			ssl == transport::ssl ? m_ssl_utp_socket_manager :
#endif
			m_utp_socket_manager;

		auto listen_socket = ls.lock();
		if (listen_socket)
			listen_socket->incoming_connection = true;

		for (;;)
		{
			aux::array<udp_socket::packet, 50> p;
			error_code err;
			int const num_packets = s->sock.read(p, err);

			for (int i = 0; i < num_packets; ++i)
			{
				udp_socket::packet& packet = p[i];

				if (packet.error)
				{
					// TODO: 3 it would be neat if the utp socket manager would
					// handle ICMP errors too

#ifndef TORRENT_DISABLE_DHT
					if (m_dht)
						m_dht->incoming_error(packet.error, packet.from);
#endif

					m_tracker_manager.incoming_error(packet.error, packet.from);
					continue;
				}

				span<char const> const buf = packet.data;

				// give the uTP socket manager first dibs on the packet. Presumably
				// the majority of packets are uTP packets.
				if (!mgr.incoming_packet(socket, packet.from, buf))
				{
					// if it wasn't a uTP packet, try the other users of the UDP
					// socket
					bool handled = false;
#ifndef TORRENT_DISABLE_DHT
					if (m_dht && buf.size() > 20
						&& buf.front() == 'd'
						&& buf.back() == 'e'
						&& listen_socket)
					{
						handled = m_dht->incoming_packet(listen_socket, packet.from, buf);
					}
#endif

					if (!handled)
					{
						m_tracker_manager.incoming_packet(packet.from, buf);
					}
				}
			}

			if (err == error::would_block || err == error::try_again)
			{
				// there are no more packets on the socket
				break;
			}

			if (err)
			{
				udp::endpoint const ep = s->local_endpoint();

				if (err != boost::asio::error::operation_aborted
					&& m_alerts.should_post<udp_error_alert>())
					m_alerts.emplace_alert<udp_error_alert>(ep
						, operation_t::sock_read, err);

#ifndef TORRENT_DISABLE_LOGGING
				if (should_log())
				{
					session_log("UDP error: %s (%d) %s"
						, print_endpoint(ep).c_str(), ec.value(), ec.message().c_str());
				}
#endif

				// any error other than these ones are considered fatal errors, and
				// we won't read from the socket again
				if (err != boost::asio::error::host_unreachable
					&& err != boost::asio::error::fault
					&& err != boost::asio::error::connection_reset
					&& err != boost::asio::error::connection_refused
					&& err != boost::asio::error::connection_aborted
					&& err != boost::asio::error::operation_aborted
					&& err != boost::asio::error::network_reset
					&& err != boost::asio::error::network_unreachable
#ifdef _WIN32
					// ERROR_MORE_DATA means the same thing as EMSGSIZE
					&& err != error_code(ERROR_MORE_DATA, system_category())
					&& err != error_code(ERROR_HOST_UNREACHABLE, system_category())
					&& err != error_code(ERROR_PORT_UNREACHABLE, system_category())
					&& err != error_code(ERROR_RETRY, system_category())
					&& err != error_code(ERROR_NETWORK_UNREACHABLE, system_category())
					&& err != error_code(ERROR_CONNECTION_REFUSED, system_category())
					&& err != error_code(ERROR_CONNECTION_ABORTED, system_category())
#endif
					&& err != boost::asio::error::message_size)
				{
					// fatal errors. Don't try to read from this socket again
					mgr.socket_drained();
					return;
				}
				// non-fatal UDP errors get here, we should re-issue the read.
				continue;
			}
		}

		mgr.socket_drained();

		ADD_OUTSTANDING_ASYNC("session_impl::on_udp_packet");
		s->sock.async_read(make_handler(std::bind(&session_impl::on_udp_packet
			, this, std::move(socket), std::move(ls), ssl, _1), s->udp_handler_storage
				, *this));
	}

	void session_impl::async_accept(std::shared_ptr<tcp::acceptor> const& listener
		, transport const ssl)
	{
		TORRENT_ASSERT(!m_abort);
		std::shared_ptr<socket_type> c = std::make_shared<socket_type>(m_io_service);
		tcp::socket* str = nullptr;

#ifdef TORRENT_USE_OPENSSL
		if (ssl == transport::ssl)
		{
			// accept connections initializing the SSL connection to
			// use the generic m_ssl_ctx context. However, since it has
			// the servername callback set on it, we will switch away from
			// this context into a specific torrent once we start handshaking
			c->instantiate<ssl_stream<tcp::socket>>(m_io_service, &m_ssl_ctx);
			str = &c->get<ssl_stream<tcp::socket>>()->next_layer();
		}
		else
#endif
		{
			c->instantiate<tcp::socket>(m_io_service);
			str = c->get<tcp::socket>();
		}

		ADD_OUTSTANDING_ASYNC("session_impl::on_accept_connection");

#ifdef TORRENT_USE_OPENSSL
		TORRENT_ASSERT((ssl == transport::ssl) == is_ssl(*c));
#endif

		std::weak_ptr<tcp::acceptor> ls(listener);
		listener->async_accept(*str, [this, c, ls, ssl] (error_code const& ec)
			{ return this->wrap(&session_impl::on_accept_connection, c, ls, ec, ssl); });
	}

	void session_impl::on_accept_connection(std::shared_ptr<socket_type> const& s
		, std::weak_ptr<tcp::acceptor> listen_socket, error_code const& e
		, transport const ssl)
	{
		COMPLETE_ASYNC("session_impl::on_accept_connection");
		m_stats_counters.inc_stats_counter(counters::on_accept_counter);
		TORRENT_ASSERT(is_single_thread());
		std::shared_ptr<tcp::acceptor> listener = listen_socket.lock();
		if (!listener) return;

		if (e == boost::asio::error::operation_aborted) return;

		if (m_abort) return;

		error_code ec;
		if (e)
		{
			tcp::endpoint const ep = listener->local_endpoint(ec);
#ifndef TORRENT_DISABLE_LOGGING
			if (should_log())
			{
				session_log("error accepting connection on '%s': %s"
					, print_endpoint(ep).c_str(), e.message().c_str());
			}
#endif
#ifdef TORRENT_WINDOWS
			// Windows sometimes generates this error. It seems to be
			// non-fatal and we have to do another async_accept.
			if (e.value() == ERROR_SEM_TIMEOUT)
			{
				async_accept(listener, ssl);
				return;
			}
#endif
#ifdef TORRENT_BSD
			// Leopard sometimes generates an "invalid argument" error. It seems to be
			// non-fatal and we have to do another async_accept.
			if (e.value() == EINVAL)
			{
				async_accept(listener, ssl);
				return;
			}
#endif
			if (e == boost::system::errc::too_many_files_open)
			{
				// if we failed to accept an incoming connection
				// because we have too many files open, try again
				// and lower the number of file descriptors used
				// elsewhere.
				if (m_settings.get_int(settings_pack::connections_limit) > 10)
				{
					// now, disconnect a random peer
					auto const i = std::max_element(m_torrents.begin(), m_torrents.end()
						, [](torrent_map::value_type const& lhs, torrent_map::value_type const& rhs)
						{ return lhs.second->num_peers() < rhs.second->num_peers(); });

					if (m_alerts.should_post<performance_alert>())
						m_alerts.emplace_alert<performance_alert>(
							torrent_handle(), performance_alert::too_few_file_descriptors);

					if (i != m_torrents.end())
					{
						i->second->disconnect_peers(1, e);
					}

					m_settings.set_int(settings_pack::connections_limit
						, std::max(10, int(m_connections.size())));
				}
				// try again, but still alert the user of the problem
				async_accept(listener, ssl);
			}
			if (m_alerts.should_post<listen_failed_alert>())
			{
				error_code err;
				m_alerts.emplace_alert<listen_failed_alert>(ep.address().to_string(err)
					, ep, operation_t::sock_accept, e
					, ssl == transport::ssl ? socket_type_t::tcp_ssl : socket_type_t::tcp);
			}
			return;
		}
		async_accept(listener, ssl);

		// don't accept any connections from our local sockets if we're using a
		// proxy
		if (m_settings.get_int(settings_pack::proxy_type) != settings_pack::none)
			return;

		auto listen = std::find_if(m_listen_sockets.begin(), m_listen_sockets.end()
			, [&listener](std::shared_ptr<listen_socket_t> const& l)
		{ return l->sock == listener; });
		if (listen != m_listen_sockets.end())
			(*listen)->incoming_connection = true;

#ifdef TORRENT_USE_OPENSSL
		if (ssl == transport::ssl)
		{
			TORRENT_ASSERT(is_ssl(*s));

			// for SSL connections, incoming_connection() is called
			// after the handshake is done
			ADD_OUTSTANDING_ASYNC("session_impl::ssl_handshake");
			s->get<ssl_stream<tcp::socket>>()->async_accept_handshake(
				std::bind(&session_impl::ssl_handshake, this, _1, s));
			m_incoming_sockets.insert(s);
		}
		else
#endif
		{
			incoming_connection(s);
		}
	}

#ifdef TORRENT_USE_OPENSSL

	void session_impl::on_incoming_utp_ssl(std::shared_ptr<socket_type> const& s)
	{
		TORRENT_ASSERT(is_ssl(*s));

		// for SSL connections, incoming_connection() is called
		// after the handshake is done
		ADD_OUTSTANDING_ASYNC("session_impl::ssl_handshake");
		s->get<ssl_stream<utp_stream>>()->async_accept_handshake(
			std::bind(&session_impl::ssl_handshake, this, _1, s));
		m_incoming_sockets.insert(s);
	}

	// to test SSL connections, one can use this openssl command template:
	//
	// openssl s_client -cert <client-cert>.pem -key <client-private-key>.pem
	//   -CAfile <torrent-cert>.pem  -debug -connect 127.0.0.1:4433 -tls1
	//   -servername <hex-encoded-info-hash>

	void session_impl::ssl_handshake(error_code const& ec, std::shared_ptr<socket_type> s)
	{
		COMPLETE_ASYNC("session_impl::ssl_handshake");
		TORRENT_ASSERT(is_ssl(*s));

		m_incoming_sockets.erase(s);

		error_code e;
		tcp::endpoint endp = s->remote_endpoint(e);
		if (e) return;

#ifndef TORRENT_DISABLE_LOGGING
		if (should_log())
		{
			session_log(" *** peer SSL handshake done [ ip: %s ec: %s socket: %s ]"
				, print_endpoint(endp).c_str(), ec.message().c_str(), s->type_name());
		}
#endif

		if (ec)
		{
			if (m_alerts.should_post<peer_error_alert>())
			{
				m_alerts.emplace_alert<peer_error_alert>(torrent_handle(), endp
					, peer_id(), operation_t::ssl_handshake, ec);
			}
			return;
		}

		incoming_connection(s);
	}

#endif // TORRENT_USE_OPENSSL

	void session_impl::incoming_connection(std::shared_ptr<socket_type> const& s)
	{
		TORRENT_ASSERT(is_single_thread());

		if (m_paused)
		{
#ifndef TORRENT_DISABLE_LOGGING
			session_log(" <== INCOMING CONNECTION [ ignored, paused ]");
#endif
			return;
		}

		error_code ec;
		// we got a connection request!
		tcp::endpoint endp = s->remote_endpoint(ec);

		if (ec)
		{
#ifndef TORRENT_DISABLE_LOGGING
			if (should_log())
			{
				session_log(" <== INCOMING CONNECTION FAILED, could "
					"not retrieve remote endpoint: %s"
					, ec.message().c_str());
			}
#endif
			return;
		}

#ifndef TORRENT_DISABLE_LOGGING
		if (should_log())
		{
			session_log(" <== INCOMING CONNECTION %s type: %s"
				, print_endpoint(endp).c_str(), s->type_name());
		}
#endif

		if (!m_settings.get_bool(settings_pack::enable_incoming_utp)
			&& is_utp(*s))
		{
#ifndef TORRENT_DISABLE_LOGGING
			session_log("    rejected uTP connection");
#endif
			if (m_alerts.should_post<peer_blocked_alert>())
				m_alerts.emplace_alert<peer_blocked_alert>(torrent_handle()
					, endp, peer_blocked_alert::utp_disabled);
			return;
		}

		if (!m_settings.get_bool(settings_pack::enable_incoming_tcp)
			&& s->get<tcp::socket>())
		{
#ifndef TORRENT_DISABLE_LOGGING
			session_log("    rejected TCP connection");
#endif
			if (m_alerts.should_post<peer_blocked_alert>())
				m_alerts.emplace_alert<peer_blocked_alert>(torrent_handle()
					, endp, peer_blocked_alert::tcp_disabled);
			return;
		}

		// if there are outgoing interfaces specified, verify this
		// peer is correctly bound to one of them
		if (!m_settings.get_str(settings_pack::outgoing_interfaces).empty())
		{
			tcp::endpoint local = s->local_endpoint(ec);
			if (ec)
			{
#ifndef TORRENT_DISABLE_LOGGING
				if (should_log())
				{
					session_log("    rejected connection: (%d) %s", ec.value()
						, ec.message().c_str());
				}
#endif
				return;
			}

			if (!verify_incoming_interface(local.address()))
			{
#ifndef TORRENT_DISABLE_LOGGING
				if (should_log())
				{
					error_code err;
					session_log("    rejected connection, local interface has incoming connections disabled: %s"
						, local.address().to_string(err).c_str());
				}
#endif
				if (m_alerts.should_post<peer_blocked_alert>())
					m_alerts.emplace_alert<peer_blocked_alert>(torrent_handle()
						, endp, peer_blocked_alert::invalid_local_interface);
				return;
			}
			if (!verify_bound_address(local.address()
				, is_utp(*s), ec))
			{
				if (ec)
				{
#ifndef TORRENT_DISABLE_LOGGING
					if (should_log())
					{
						session_log("    rejected connection, not allowed local interface: (%d) %s"
							, ec.value(), ec.message().c_str());
					}
#endif
					return;
				}

#ifndef TORRENT_DISABLE_LOGGING
				if (should_log())
				{
					error_code err;
					session_log("    rejected connection, not allowed local interface: %s"
						, local.address().to_string(err).c_str());
				}
#endif
				if (m_alerts.should_post<peer_blocked_alert>())
					m_alerts.emplace_alert<peer_blocked_alert>(torrent_handle()
						, endp, peer_blocked_alert::invalid_local_interface);
				return;
			}
		}

		// local addresses do not count, since it's likely
		// coming from our own client through local service discovery
		// and it does not reflect whether or not a router is open
		// for incoming connections or not.
		if (!is_local(endp.address()))
			m_stats_counters.set_value(counters::has_incoming_connections, 1);

		// this filter is ignored if a single torrent
		// is set to ignore the filter, since this peer might be
		// for that torrent
		if (m_stats_counters[counters::non_filter_torrents] == 0
			&& m_ip_filter
			&& (m_ip_filter->access(endp.address()) & ip_filter::blocked))
		{
#ifndef TORRENT_DISABLE_LOGGING
			session_log("filtered blocked ip");
#endif
			if (m_alerts.should_post<peer_blocked_alert>())
				m_alerts.emplace_alert<peer_blocked_alert>(torrent_handle()
					, endp, peer_blocked_alert::ip_filter);
			return;
		}

		// check if we have any active torrents
		// if we don't reject the connection
		if (m_torrents.empty())
		{
#ifndef TORRENT_DISABLE_LOGGING
			session_log(" There are no torrents, disconnect");
#endif
			return;
		}

		// figure out which peer classes this is connections has,
		// to get connection_limit_factor
		peer_class_set pcs;
		set_peer_classes(&pcs, endp.address(), s->type());
		int connection_limit_factor = 0;
		for (int i = 0; i < pcs.num_classes(); ++i)
		{
			peer_class_t pc = pcs.class_at(i);
			if (m_classes.at(pc) == nullptr) continue;
			int f = m_classes.at(pc)->connection_limit_factor;
			if (connection_limit_factor < f) connection_limit_factor = f;
		}
		if (connection_limit_factor == 0) connection_limit_factor = 100;

		std::int64_t limit = m_settings.get_int(settings_pack::connections_limit);
		limit = limit * 100 / connection_limit_factor;

		// don't allow more connections than the max setting
		// weighed by the peer class' setting
		bool reject = num_connections() >= limit + m_settings.get_int(settings_pack::connections_slack);

		if (reject)
		{
			if (m_alerts.should_post<peer_disconnected_alert>())
			{
				m_alerts.emplace_alert<peer_disconnected_alert>(torrent_handle(), endp, peer_id()
						, operation_t::bittorrent, s->type()
						, error_code(errors::too_many_connections)
						, close_reason_t::none);
			}
#ifndef TORRENT_DISABLE_LOGGING
			if (should_log())
			{
				session_log("number of connections limit exceeded (conns: %d, limit: %d, slack: %d), connection rejected"
					, num_connections(), m_settings.get_int(settings_pack::connections_limit)
					, m_settings.get_int(settings_pack::connections_slack));
			}
#endif
			return;
		}

		// if we don't have any active torrents, there's no
		// point in accepting this connection. If, however,
		// the setting to start up queued torrents when they
		// get an incoming connection is enabled, we cannot
		// perform this check.
		if (!m_settings.get_bool(settings_pack::incoming_starts_queued_torrents))
		{
			bool has_active_torrent = false;
			for (auto& i : m_torrents)
			{
				if (!i.second->is_torrent_paused())
				{
					has_active_torrent = true;
					break;
				}
			}
			if (!has_active_torrent)
			{
#ifndef TORRENT_DISABLE_LOGGING
				session_log(" There are no _active_ torrents, disconnect");
#endif
				return;
			}
		}

		m_stats_counters.inc_stats_counter(counters::incoming_connections);

		if (m_alerts.should_post<incoming_connection_alert>())
			m_alerts.emplace_alert<incoming_connection_alert>(s->type(), endp);

		{
			error_code err;
			set_socket_buffer_size(*s, m_settings, err);
#ifndef TORRENT_DISABLE_LOGGING
			if (err && should_log())
			{
				error_code ignore;
				session_log("socket buffer size [ %s %d]: (%d) %s"
					, s->local_endpoint().address().to_string(ignore).c_str()
					, s->local_endpoint().port(), err.value(), err.message().c_str());
			}
#endif
		}

		peer_connection_args pack{
			this
			, &m_settings
			, &m_stats_counters
			, &m_disk_thread
			, &m_io_service
			, std::weak_ptr<torrent>()
			, s
			, endp
			, nullptr
			, aux::generate_peer_id(m_settings)
		};

		std::shared_ptr<peer_connection> c
			= std::make_shared<bt_peer_connection>(std::move(pack));

		if (!c->is_disconnecting())
		{
			// in case we've exceeded the limit, let this peer know that
			// as soon as it's received the handshake, it needs to either
			// disconnect or pick another peer to disconnect
			if (num_connections() >= limit)
				c->peer_exceeds_limit();

			TORRENT_ASSERT(!c->m_in_constructor);
			// removing a peer may not throw an exception, so prepare for this
			// connection to be added to the undead peers now.
			m_undead_peers.reserve(m_undead_peers.size() + m_connections.size() + 1);
			m_connections.insert(c);
			c->start();
		}
	}

	void session_impl::close_connection(peer_connection* p) noexcept
	{
		TORRENT_ASSERT(is_single_thread());
		std::shared_ptr<peer_connection> sp(p->self());

		TORRENT_ASSERT(p->is_disconnecting());

		auto const i = m_connections.find(sp);
		// make sure the next disk peer round-robin cursor stays valid
		if (i != m_connections.end())
		{
			m_connections.erase(i);

			TORRENT_ASSERT(std::find(m_undead_peers.begin()
				, m_undead_peers.end(), sp) == m_undead_peers.end());

			// someone else is holding a reference, it's important that
			// it's destructed from the network thread. Make sure the
			// last reference is held by the network thread.
			TORRENT_ASSERT_VAL(m_undead_peers.capacity() > m_undead_peers.size()
				, m_undead_peers.capacity());
			if (sp.use_count() > 2)
				m_undead_peers.push_back(sp);
		}
	}

#if TORRENT_ABI_VERSION == 1
	peer_id session_impl::deprecated_get_peer_id() const
	{
		return aux::generate_peer_id(m_settings);
	}
#endif

	int session_impl::next_port() const
	{
		int start = m_settings.get_int(settings_pack::outgoing_port);
		int num = m_settings.get_int(settings_pack::num_outgoing_ports);
		std::pair<int, int> out_ports(start, start + num);
		if (m_next_port < out_ports.first || m_next_port > out_ports.second)
			m_next_port = out_ports.first;

		int port = m_next_port;
		++m_next_port;
		if (m_next_port > out_ports.second) m_next_port = out_ports.first;
#ifndef TORRENT_DISABLE_LOGGING
		session_log(" *** BINDING OUTGOING CONNECTION [ port: %d ]", port);
#endif
		return port;
	}

	int session_impl::rate_limit(peer_class_t c, int channel) const
	{
		TORRENT_ASSERT(channel >= 0 && channel <= 1);
		if (channel < 0 || channel > 1) return 0;

		peer_class const* pc = m_classes.at(c);
		if (pc == nullptr) return 0;
		return pc->channel[channel].throttle();
	}

	int session_impl::upload_rate_limit(peer_class_t c) const
	{
		return rate_limit(c, peer_connection::upload_channel);
	}

	int session_impl::download_rate_limit(peer_class_t c) const
	{
		return rate_limit(c, peer_connection::download_channel);
	}

	void session_impl::set_rate_limit(peer_class_t c, int channel, int limit)
	{
		TORRENT_ASSERT(is_single_thread());
		TORRENT_ASSERT(limit >= -1);
		TORRENT_ASSERT(channel >= 0 && channel <= 1);

		if (channel < 0 || channel > 1) return;

		peer_class* pc = m_classes.at(c);
		if (pc == nullptr) return;
		if (limit <= 0) limit = 0;
		else limit = std::min(limit, std::numeric_limits<int>::max() - 1);
		pc->channel[channel].throttle(limit);
	}

	void session_impl::set_upload_rate_limit(peer_class_t c, int limit)
	{
		set_rate_limit(c, peer_connection::upload_channel, limit);
	}

	void session_impl::set_download_rate_limit(peer_class_t c, int limit)
	{
		set_rate_limit(c, peer_connection::download_channel, limit);
	}

#if TORRENT_USE_ASSERTS
	bool session_impl::has_peer(peer_connection const* p) const
	{
		TORRENT_ASSERT(is_single_thread());
		return std::any_of(m_connections.begin(), m_connections.end()
			, [p] (std::shared_ptr<peer_connection> const& pr)
			{ return pr.get() == p; });
	}

	bool session_impl::any_torrent_has_peer(peer_connection const* p) const
	{
		for (auto& pe : m_torrents)
			if (pe.second->has_peer(p)) return true;
		return false;
	}

	bool session_impl::verify_queue_position(torrent const* t, queue_position_t const pos)
	{
		return m_download_queue.end_index() > pos && m_download_queue[pos] == t;
	}
#endif

	void session_impl::sent_bytes(int bytes_payload, int bytes_protocol)
	{
		m_stats_counters.inc_stats_counter(counters::sent_bytes
			, bytes_payload + bytes_protocol);
		m_stats_counters.inc_stats_counter(counters::sent_payload_bytes
			, bytes_payload);

		m_stat.sent_bytes(bytes_payload, bytes_protocol);
	}

	void session_impl::received_bytes(int bytes_payload, int bytes_protocol)
	{
		m_stats_counters.inc_stats_counter(counters::recv_bytes
			, bytes_payload + bytes_protocol);
		m_stats_counters.inc_stats_counter(counters::recv_payload_bytes
			, bytes_payload);

		m_stat.received_bytes(bytes_payload, bytes_protocol);
	}

	void session_impl::trancieve_ip_packet(int bytes, bool ipv6)
	{
		// one TCP/IP packet header for the packet
		// sent or received, and one for the ACK
		// The IPv4 header is 20 bytes
		// and IPv6 header is 40 bytes
		int const header = (ipv6 ? 40 : 20) + 20;
		int const mtu = 1500;
		int const packet_size = mtu - header;
		int const overhead = std::max(1, (bytes + packet_size - 1) / packet_size) * header;
		m_stats_counters.inc_stats_counter(counters::sent_ip_overhead_bytes
			, overhead);
		m_stats_counters.inc_stats_counter(counters::recv_ip_overhead_bytes
			, overhead);

		m_stat.trancieve_ip_packet(bytes, ipv6);
	}

	void session_impl::sent_syn(bool ipv6)
	{
		int const overhead = ipv6 ? 60 : 40;
		m_stats_counters.inc_stats_counter(counters::sent_ip_overhead_bytes
			, overhead);

		m_stat.sent_syn(ipv6);
	}

	void session_impl::received_synack(bool ipv6)
	{
		int const overhead = ipv6 ? 60 : 40;
		m_stats_counters.inc_stats_counter(counters::sent_ip_overhead_bytes
			, overhead);
		m_stats_counters.inc_stats_counter(counters::recv_ip_overhead_bytes
			, overhead);

		m_stat.received_synack(ipv6);
	}

	void session_impl::on_tick(error_code const& e)
	{
		COMPLETE_ASYNC("session_impl::on_tick");
		m_stats_counters.inc_stats_counter(counters::on_tick_counter);

		TORRENT_ASSERT(is_single_thread());

		// submit all disk jobs when we leave this function
		deferred_submit_jobs();

		time_point const now = aux::time_now();

		// remove undead peers that only have this list as their reference keeping them alive
		if (!m_undead_peers.empty())
		{
			auto const remove_it = std::remove_if(m_undead_peers.begin(), m_undead_peers.end()
				, std::bind(&std::shared_ptr<peer_connection>::unique, _1));
			m_undead_peers.erase(remove_it, m_undead_peers.end());
			if (m_undead_peers.empty())
			{
				// we just removed our last "undead" peer (i.e. a peer connection
				// that had some external reference to it). It's now safe to
				// shut-down
				if (m_abort)
				{
					m_io_service.post(std::bind(&session_impl::abort_stage2, this));
				}
			}
		}

// too expensive
//		INVARIANT_CHECK;

		// we have to keep ticking the utp socket manager
		// until they're all closed
		// we also have to keep updating the aux time while
		// there are outstanding announces
		if (m_abort)
		{
			if (m_utp_socket_manager.num_sockets() == 0
#ifdef TORRENT_USE_OPENSSL
				&& m_ssl_utp_socket_manager.num_sockets() == 0
#endif
				&& m_undead_peers.empty()
				&& m_tracker_manager.empty())
			{
				return;
			}
#if defined TORRENT_ASIO_DEBUGGING
			std::fprintf(stderr, "uTP sockets: %d ssl-uTP sockets: %d undead-peers left: %d\n"
				, m_utp_socket_manager.num_sockets()
#ifdef TORRENT_USE_OPENSSL
				, m_ssl_utp_socket_manager.num_sockets()
#else
				, 0
#endif
				, int(m_undead_peers.size()));
#endif
		}

		if (e == boost::asio::error::operation_aborted) return;

		if (e)
		{
#ifndef TORRENT_DISABLE_LOGGING
			if (should_log())
				session_log("*** TICK TIMER FAILED %s", e.message().c_str());
#endif
			std::abort();
		}

		ADD_OUTSTANDING_ASYNC("session_impl::on_tick");
		error_code ec;
		m_timer.expires_at(now + milliseconds(m_settings.get_int(settings_pack::tick_interval)), ec);
		m_timer.async_wait(aux::make_handler([this](error_code const& err)
		{ this->wrap(&session_impl::on_tick, err); }, m_tick_handler_storage, *this));

		m_download_rate.update_quotas(now - m_last_tick);
		m_upload_rate.update_quotas(now - m_last_tick);

		m_last_tick = now;

		m_utp_socket_manager.tick(now);
#ifdef TORRENT_USE_OPENSSL
		m_ssl_utp_socket_manager.tick(now);
#endif

		// only tick the following once per second
		if (now - m_last_second_tick < seconds(1)) return;

#ifndef TORRENT_DISABLE_DHT
		if (m_dht
			&& m_dht_interval_update_torrents < 40
			&& m_dht_interval_update_torrents != int(m_torrents.size()))
			update_dht_announce_interval();
#endif

		m_utp_socket_manager.decay();
#ifdef TORRENT_USE_OPENSSL
		m_ssl_utp_socket_manager.decay();
#endif

		int const tick_interval_ms = aux::numeric_cast<int>(total_milliseconds(now - m_last_second_tick));
		m_last_second_tick = now;

		std::int32_t const stime = session_time();
		if (stime > 65000)
		{
			// we're getting close to the point where our timestamps
			// in torrent_peer are wrapping. We need to step all counters back
			// four hours. This means that any timestamp that refers to a time
			// more than 18.2 - 4 = 14.2 hours ago, will be incremented to refer to
			// 14.2 hours ago.

			m_created += hours(4);

			constexpr int four_hours = 60 * 60 * 4;
			for (auto& i : m_torrents)
			{
				i.second->step_session_time(four_hours);
			}
		}

#ifndef TORRENT_DISABLE_EXTENSIONS
		for (auto& ext : m_ses_extensions[plugins_tick_idx])
		{
			ext->on_tick();
		}
#endif

		// don't do any of the following while we're shutting down
		if (m_abort) return;

		switch (m_settings.get_int(settings_pack::mixed_mode_algorithm))
		{
			case settings_pack::prefer_tcp:
				set_upload_rate_limit(m_tcp_peer_class, 0);
				set_download_rate_limit(m_tcp_peer_class, 0);
				break;
			case settings_pack::peer_proportional:
				{
					int num_peers[2][2] = {{0, 0}, {0, 0}};
					for (auto const& i : m_connections)
					{
						peer_connection& p = *i;
						if (p.in_handshake()) continue;
						int protocol = 0;
						if (is_utp(*p.get_socket())) protocol = 1;

						if (p.download_queue().size() + p.request_queue().size() > 0)
							++num_peers[protocol][peer_connection::download_channel];
						if (!p.upload_queue().empty())
							++num_peers[protocol][peer_connection::upload_channel];
					}

					peer_class* pc = m_classes.at(m_tcp_peer_class);
					bandwidth_channel* tcp_channel = pc->channel;
					int stat_rate[] = {m_stat.upload_rate(), m_stat.download_rate() };
					// never throttle below this
					int lower_limit[] = {5000, 30000};

					for (int i = 0; i < 2; ++i)
					{
						// if there are no uploading uTP peers, don't throttle TCP up
						if (num_peers[1][i] == 0)
						{
							tcp_channel[i].throttle(0);
						}
						else
						{
							if (num_peers[0][i] == 0) num_peers[0][i] = 1;
							int total_peers = num_peers[0][i] + num_peers[1][i];
							// this are 64 bits since it's multiplied by the number
							// of peers, which otherwise might overflow an int
							std::int64_t rate = stat_rate[i];
							tcp_channel[i].throttle(std::max(int(rate * num_peers[0][i] / total_peers), lower_limit[i]));
						}
					}
				}
				break;
		}

		// --------------------------------------------------------------
		// auto managed torrent
		// --------------------------------------------------------------
		if (!m_paused) m_auto_manage_time_scaler--;
		if (m_auto_manage_time_scaler < 0)
		{
			m_auto_manage_time_scaler = settings().get_int(settings_pack::auto_manage_interval);
			recalculate_auto_managed_torrents();
		}

		// --------------------------------------------------------------
		// check for incoming connections that might have timed out
		// --------------------------------------------------------------

		for (auto i = m_connections.begin(); i != m_connections.end();)
		{
			peer_connection* p = (*i).get();
			++i;
			// ignore connections that already have a torrent, since they
			// are ticked through the torrents' second_tick
			if (!p->associated_torrent().expired()) continue;

			// TODO: have a separate list for these connections, instead of having to loop through all of them
			int timeout = m_settings.get_int(settings_pack::handshake_timeout);
#if TORRENT_USE_I2P
			timeout *= is_i2p(*p->get_socket()) ? 4 : 1;
#endif
			if (m_last_tick - p->connected_time () > seconds(timeout))
				p->disconnect(errors::timed_out, operation_t::bittorrent);
		}

		// --------------------------------------------------------------
		// second_tick every torrent (that wants it)
		// --------------------------------------------------------------

#if TORRENT_DEBUG_STREAMING > 0
		std::printf("\033[2J\033[0;0H");
#endif

		aux::vector<torrent*>& want_tick = m_torrent_lists[torrent_want_tick];
		for (int i = 0; i < int(want_tick.size()); ++i)
		{
			torrent& t = *want_tick[i];
			TORRENT_ASSERT(t.want_tick());
			TORRENT_ASSERT(!t.is_aborted());

			t.second_tick(tick_interval_ms);

			// if the call to second_tick caused the torrent
			// to no longer want to be ticked (i.e. it was
			// removed from the list) we need to back up the counter
			// to not miss the torrent after it
			if (!t.want_tick()) --i;
		}

		// TODO: this should apply to all bandwidth channels
		if (m_settings.get_bool(settings_pack::rate_limit_ip_overhead))
		{
			int const up_limit = upload_rate_limit(m_global_class);
			int const down_limit = download_rate_limit(m_global_class);

			if (down_limit > 0
				&& m_stat.download_ip_overhead() >= down_limit
				&& m_alerts.should_post<performance_alert>())
			{
				m_alerts.emplace_alert<performance_alert>(torrent_handle()
					, performance_alert::download_limit_too_low);
			}

			if (up_limit > 0
				&& m_stat.upload_ip_overhead() >= up_limit
				&& m_alerts.should_post<performance_alert>())
			{
				m_alerts.emplace_alert<performance_alert>(torrent_handle()
					, performance_alert::upload_limit_too_low);
			}
		}

		m_peak_up_rate = std::max(m_stat.upload_rate(), m_peak_up_rate);
		m_peak_down_rate = std::max(m_stat.download_rate(), m_peak_down_rate);

		m_stat.second_tick(tick_interval_ms);

		// --------------------------------------------------------------
		// scrape paused torrents that are auto managed
		// (unless the session is paused)
		// --------------------------------------------------------------
		if (!m_paused)
		{
			INVARIANT_CHECK;
			--m_auto_scrape_time_scaler;
			if (m_auto_scrape_time_scaler <= 0)
			{
				aux::vector<torrent*>& want_scrape = m_torrent_lists[torrent_want_scrape];
				m_auto_scrape_time_scaler = m_settings.get_int(settings_pack::auto_scrape_interval)
					/ std::max(1, int(want_scrape.size()));
				if (m_auto_scrape_time_scaler < m_settings.get_int(settings_pack::auto_scrape_min_interval))
					m_auto_scrape_time_scaler = m_settings.get_int(settings_pack::auto_scrape_min_interval);

				if (!want_scrape.empty() && !m_abort)
				{
					if (m_next_scrape_torrent >= int(want_scrape.size()))
						m_next_scrape_torrent = 0;

					torrent& t = *want_scrape[m_next_scrape_torrent];
					TORRENT_ASSERT(t.is_paused() && t.is_auto_managed());

					// false means it's not triggered by the user, but automatically
					// by libtorrent
					t.scrape_tracker(-1, false);

					++m_next_scrape_torrent;
					if (m_next_scrape_torrent >= int(want_scrape.size()))
						m_next_scrape_torrent = 0;

				}
			}
		}

		// --------------------------------------------------------------
		// connect new peers
		// --------------------------------------------------------------

		try_connect_more_peers();

		// --------------------------------------------------------------
		// unchoke set calculations
		// --------------------------------------------------------------
		m_unchoke_time_scaler--;
		if (m_unchoke_time_scaler <= 0 && !m_connections.empty())
		{
			m_unchoke_time_scaler = settings().get_int(settings_pack::unchoke_interval);
			recalculate_unchoke_slots();
		}

		// --------------------------------------------------------------
		// optimistic unchoke calculation
		// --------------------------------------------------------------
		m_optimistic_unchoke_time_scaler--;
		if (m_optimistic_unchoke_time_scaler <= 0)
		{
			m_optimistic_unchoke_time_scaler
				= settings().get_int(settings_pack::optimistic_unchoke_interval);
			recalculate_optimistic_unchoke_slots();
		}

		// --------------------------------------------------------------
		// disconnect peers when we have too many
		// --------------------------------------------------------------
		--m_disconnect_time_scaler;
		if (m_disconnect_time_scaler <= 0)
		{
			m_disconnect_time_scaler = m_settings.get_int(settings_pack::peer_turnover_interval);

			// if the connections_limit is too low, the disconnect
			// logic is disabled, since it is too disruptive
			if (m_settings.get_int(settings_pack::connections_limit) > 5)
			{
				if (num_connections() >= m_settings.get_int(settings_pack::connections_limit)
					* m_settings.get_int(settings_pack::peer_turnover_cutoff) / 100
					&& !m_torrents.empty())
				{
					// every 90 seconds, disconnect the worst peers
					// if we have reached the connection limit
					auto const i = std::max_element(m_torrents.begin(), m_torrents.end()
						, [] (torrent_map::value_type const& lhs, torrent_map::value_type const& rhs)
						{ return lhs.second->num_peers() < rhs.second->num_peers(); });

					TORRENT_ASSERT(i != m_torrents.end());
					int const peers_to_disconnect = std::min(std::max(
						i->second->num_peers() * m_settings.get_int(settings_pack::peer_turnover) / 100, 1)
						, i->second->num_connect_candidates());
					i->second->disconnect_peers(peers_to_disconnect
						, error_code(errors::optimistic_disconnect));
				}
				else
				{
					// if we haven't reached the global max. see if any torrent
					// has reached its local limit
					for (auto const& pt : m_torrents)
					{
						std::shared_ptr<torrent> t = pt.second;

						// ths disconnect logic is disabled for torrents with
						// too low connection limit
						if (t->num_peers() < t->max_connections()
							* m_settings.get_int(settings_pack::peer_turnover_cutoff) / 100
							|| t->max_connections() < 6)
							continue;

						int const peers_to_disconnect = std::min(std::max(t->num_peers()
							* m_settings.get_int(settings_pack::peer_turnover) / 100, 1)
							, t->num_connect_candidates());
						t->disconnect_peers(peers_to_disconnect, errors::optimistic_disconnect);
					}
				}
			}
		}
	}

	namespace {
	// returns the index of the first set bit.
	int log2(std::uint32_t v)
	{
// http://graphics.stanford.edu/~seander/bithacks.html#IntegerLogDeBruijn
		static const int MultiplyDeBruijnBitPosition[32] =
		{
			0, 9, 1, 10, 13, 21, 2, 29, 11, 14, 16, 18, 22, 25, 3, 30,
			8, 12, 20, 28, 15, 17, 24, 7, 19, 27, 23, 6, 26, 5, 4, 31
		};

		v |= v >> 1; // first round down to one less than a power of 2
		v |= v >> 2;
		v |= v >> 4;
		v |= v >> 8;
		v |= v >> 16;

		return MultiplyDeBruijnBitPosition[std::uint32_t(v * 0x07C4ACDDU) >> 27];
	}

	} // anonymous namespace

	void session_impl::received_buffer(int s)
	{
		int index = std::min(log2(std::uint32_t(s >> 3)), 17);
		m_stats_counters.inc_stats_counter(counters::socket_recv_size3 + index);
	}

	void session_impl::sent_buffer(int s)
	{
		int index = std::min(log2(std::uint32_t(s >> 3)), 17);
		m_stats_counters.inc_stats_counter(counters::socket_send_size3 + index);
	}

	void session_impl::prioritize_connections(std::weak_ptr<torrent> t)
	{
		m_prio_torrents.emplace_back(t, 10);
	}

#ifndef TORRENT_DISABLE_DHT

	void session_impl::add_dht_node(udp::endpoint const& n)
	{
		TORRENT_ASSERT(is_single_thread());
		if (m_dht) m_dht->add_node(n);
		else m_dht_nodes.push_back(n);
	}

	bool session_impl::has_dht() const
	{
		return m_dht.get() != nullptr;
	}

	void session_impl::prioritize_dht(std::weak_ptr<torrent> t)
	{
		TORRENT_ASSERT(!m_abort);
		if (m_abort) return;

		TORRENT_ASSERT(m_dht);
		m_dht_torrents.push_back(t);
#ifndef TORRENT_DISABLE_LOGGING
		std::shared_ptr<torrent> tor = t.lock();
		if (tor && should_log())
			session_log("prioritizing DHT announce: \"%s\"", tor->name().c_str());
#endif
		// trigger a DHT announce right away if we just added a new torrent and
		// there's no back-log. in the timer handler, as long as there are more
		// high priority torrents to be announced to the DHT, it will keep the
		// timer interval short until all torrents have been announced.
		if (m_dht_torrents.size() == 1)
		{
			ADD_OUTSTANDING_ASYNC("session_impl::on_dht_announce");
			error_code ec;
			m_dht_announce_timer.expires_from_now(seconds(0), ec);
			m_dht_announce_timer.async_wait([this](error_code const& err) {
				this->wrap(&session_impl::on_dht_announce, err); });
		}
	}

	void session_impl::on_dht_announce(error_code const& e)
	{
		COMPLETE_ASYNC("session_impl::on_dht_announce");
		TORRENT_ASSERT(is_single_thread());
		if (e)
		{
#ifndef TORRENT_DISABLE_LOGGING
			if (should_log())
			{
				session_log("aborting DHT announce timer (%d): %s"
					, e.value(), e.message().c_str());
			}
#endif
			return;
		}

		if (m_abort)
		{
#ifndef TORRENT_DISABLE_LOGGING
			session_log("aborting DHT announce timer: m_abort set");
#endif
			return;
		}

		if (!m_dht)
		{
			m_dht_torrents.clear();
			return;
		}

		TORRENT_ASSERT(m_dht);

		// announce to DHT every 15 minutes
		int delay = std::max(m_settings.get_int(settings_pack::dht_announce_interval)
			/ std::max(int(m_torrents.size()), 1), 1);

		if (!m_dht_torrents.empty())
		{
			// we have prioritized torrents that need
			// an initial DHT announce. Don't wait too long
			// until we announce those.
			delay = std::min(4, delay);
		}

		ADD_OUTSTANDING_ASYNC("session_impl::on_dht_announce");
		error_code ec;
		m_dht_announce_timer.expires_from_now(seconds(delay), ec);
		m_dht_announce_timer.async_wait([this](error_code const& err)
			{ this->wrap(&session_impl::on_dht_announce, err); });

		if (!m_dht_torrents.empty())
		{
			std::shared_ptr<torrent> t;
			do
			{
				t = m_dht_torrents.front().lock();
				m_dht_torrents.pop_front();
			} while (!t && !m_dht_torrents.empty());

			if (t)
			{
				t->dht_announce();
				return;
			}
		}
		if (m_torrents.empty()) return;

		if (m_next_dht_torrent == m_torrents.end())
			m_next_dht_torrent = m_torrents.begin();
		m_next_dht_torrent->second->dht_announce();
		// TODO: 2 make a list for torrents that want to be announced on the DHT so we
		// don't have to loop over all torrents, just to find the ones that want to announce
		++m_next_dht_torrent;
		if (m_next_dht_torrent == m_torrents.end())
			m_next_dht_torrent = m_torrents.begin();
	}
#endif

	void session_impl::on_lsd_announce(error_code const& e)
	{
		COMPLETE_ASYNC("session_impl::on_lsd_announce");
		m_stats_counters.inc_stats_counter(counters::on_lsd_counter);
		TORRENT_ASSERT(is_single_thread());
		if (e) return;

		if (m_abort) return;

		ADD_OUTSTANDING_ASYNC("session_impl::on_lsd_announce");
		// announce on local network every 5 minutes
		int const delay = std::max(m_settings.get_int(settings_pack::local_service_announce_interval)
			/ std::max(int(m_torrents.size()), 1), 1);
		error_code ec;
		m_lsd_announce_timer.expires_from_now(seconds(delay), ec);
		m_lsd_announce_timer.async_wait([this](error_code const& err) {
			this->wrap(&session_impl::on_lsd_announce, err); });

		if (m_torrents.empty()) return;

		if (m_next_lsd_torrent == m_torrents.end())
			m_next_lsd_torrent = m_torrents.begin();
		m_next_lsd_torrent->second->lsd_announce();
		++m_next_lsd_torrent;
		if (m_next_lsd_torrent == m_torrents.end())
			m_next_lsd_torrent = m_torrents.begin();
	}

	void session_impl::auto_manage_checking_torrents(std::vector<torrent*>& list
		, int& limit)
	{
		for (auto& t : list)
		{
			TORRENT_ASSERT(t->state() == torrent_status::checking_files);
			TORRENT_ASSERT(t->is_auto_managed());
			if (limit <= 0)
			{
				t->pause();
			}
			else
			{
				t->resume();
				if (!t->should_check_files()) continue;
				t->start_checking();
				--limit;
			}
		}
	}

	void session_impl::auto_manage_torrents(std::vector<torrent*>& list
		, int& dht_limit, int& tracker_limit
		, int& lsd_limit, int& hard_limit, int type_limit)
	{
		for (auto& t : list)
		{
			TORRENT_ASSERT(t->state() != torrent_status::checking_files);

			// inactive torrents don't count (and if you configured them to do so,
			// the torrent won't say it's inactive)
			if (hard_limit > 0 && t->is_inactive())
			{
				t->set_announce_to_dht(--dht_limit >= 0);
				t->set_announce_to_trackers(--tracker_limit >= 0);
				t->set_announce_to_lsd(--lsd_limit >= 0);

				--hard_limit;
#ifndef TORRENT_DISABLE_LOGGING
				if (t->is_torrent_paused())
					t->log_to_all_peers("auto manager starting (inactive) torrent");
#endif
				t->set_paused(false);
				continue;
			}

			if (type_limit > 0 && hard_limit > 0)
			{
				t->set_announce_to_dht(--dht_limit >= 0);
				t->set_announce_to_trackers(--tracker_limit >= 0);
				t->set_announce_to_lsd(--lsd_limit >= 0);

				--hard_limit;
				--type_limit;
#ifndef TORRENT_DISABLE_LOGGING
				if (t->is_torrent_paused())
					t->log_to_all_peers("auto manager starting torrent");
#endif
				t->set_paused(false);
				continue;
			}

#ifndef TORRENT_DISABLE_LOGGING
			if (!t->is_torrent_paused())
				t->log_to_all_peers("auto manager pausing torrent");
#endif
			// use graceful pause for auto-managed torrents
			t->set_paused(true, torrent_handle::graceful_pause
				| torrent_handle::clear_disk_cache);
			t->set_announce_to_dht(false);
			t->set_announce_to_trackers(false);
			t->set_announce_to_lsd(false);
		}
	}

	int session_impl::get_int_setting(int n) const
	{
		int const v = settings().get_int(n);
		if (v < 0) return std::numeric_limits<int>::max();
		return v;
	}

	void session_impl::recalculate_auto_managed_torrents()
	{
		INVARIANT_CHECK;

		m_last_auto_manage = time_now();
		m_need_auto_manage = false;

		if (m_paused) return;

		// make copies of the lists of torrents that we want to consider for auto
		// management. We need copies because they will be sorted.
		std::vector<torrent*> checking
			= torrent_list(session_interface::torrent_checking_auto_managed);
		std::vector<torrent*> downloaders
			= torrent_list(session_interface::torrent_downloading_auto_managed);
		std::vector<torrent*> seeds
			= torrent_list(session_interface::torrent_seeding_auto_managed);

		// these counters are set to the number of torrents
		// of each kind we're allowed to have active
		int downloading_limit = get_int_setting(settings_pack::active_downloads);
		int seeding_limit = get_int_setting(settings_pack::active_seeds);
		int checking_limit = get_int_setting(settings_pack::active_checking);
		int dht_limit = get_int_setting(settings_pack::active_dht_limit);
		int tracker_limit = get_int_setting(settings_pack::active_tracker_limit);
		int lsd_limit = get_int_setting(settings_pack::active_lsd_limit);
		int hard_limit = get_int_setting(settings_pack::active_limit);

		// if hard_limit is <= 0, all torrents in these lists should be paused.
		// The order is not relevant
		if (hard_limit > 0)
		{
			// we only need to sort the first n torrents here, where n is the number
			// of checking torrents we allow. The rest of the list is still used to
			// make sure the remaining torrents are paused, but their order is not
			// relevant
			std::partial_sort(checking.begin(), checking.begin() +
				std::min(checking_limit, int(checking.size())), checking.end()
				, [](torrent const* lhs, torrent const* rhs)
				{ return lhs->sequence_number() < rhs->sequence_number(); });

			std::partial_sort(downloaders.begin(), downloaders.begin() +
				std::min(hard_limit, int(downloaders.size())), downloaders.end()
				, [](torrent const* lhs, torrent const* rhs)
				{ return lhs->sequence_number() < rhs->sequence_number(); });

			std::partial_sort(seeds.begin(), seeds.begin() +
				std::min(hard_limit, int(seeds.size())), seeds.end()
				, [this](torrent const* lhs, torrent const* rhs)
				{ return lhs->seed_rank(m_settings) > rhs->seed_rank(m_settings); });
		}

		auto_manage_checking_torrents(checking, checking_limit);

		if (settings().get_bool(settings_pack::auto_manage_prefer_seeds))
		{
			auto_manage_torrents(seeds, dht_limit, tracker_limit, lsd_limit
				, hard_limit, seeding_limit);
			auto_manage_torrents(downloaders, dht_limit, tracker_limit, lsd_limit
				, hard_limit, downloading_limit);
		}
		else
		{
			auto_manage_torrents(downloaders, dht_limit, tracker_limit, lsd_limit
				, hard_limit, downloading_limit);
			auto_manage_torrents(seeds, dht_limit, tracker_limit, lsd_limit
				, hard_limit, seeding_limit);
		}
	}

	namespace {
#ifndef TORRENT_DISABLE_EXTENSIONS
		uint64_t const priority_undetermined = std::numeric_limits<uint64_t>::max() - 1;
#endif

		struct opt_unchoke_candidate
		{
			explicit opt_unchoke_candidate(std::shared_ptr<peer_connection> const* tp)
				: peer(tp)
			{}

			std::shared_ptr<peer_connection> const* peer;
#ifndef TORRENT_DISABLE_EXTENSIONS
			// this is mutable because comparison functors passed to std::partial_sort
			// are not supposed to modify the elements they are sorting. Here the mutation
			// being applied is idempotent so it should not pose a problem.
			mutable uint64_t ext_priority = priority_undetermined;
#endif
		};

		struct last_optimistic_unchoke_cmp
		{
#ifndef TORRENT_DISABLE_EXTENSIONS
			explicit last_optimistic_unchoke_cmp(std::vector<std::shared_ptr<plugin>>& ps)
				: plugins(ps)
			{}

			std::vector<std::shared_ptr<plugin>>& plugins;
#endif

			uint64_t get_ext_priority(opt_unchoke_candidate const& peer) const
			{
#ifndef TORRENT_DISABLE_EXTENSIONS
				if (peer.ext_priority == priority_undetermined)
				{
					peer.ext_priority = std::numeric_limits<uint64_t>::max();
					for (auto& e : plugins)
					{
						uint64_t const priority = e->get_unchoke_priority(peer_connection_handle(*peer.peer));
						peer.ext_priority = std::min(priority, peer.ext_priority);
					}
				}
				return peer.ext_priority;
#else
				TORRENT_UNUSED(peer);
				return std::numeric_limits<uint64_t>::max();
#endif
			}

			bool operator()(opt_unchoke_candidate const& l
				, opt_unchoke_candidate const& r) const
			{
				torrent_peer const* pil = (*l.peer)->peer_info_struct();
				torrent_peer const* pir = (*r.peer)->peer_info_struct();
				if (pil->last_optimistically_unchoked
					!= pir->last_optimistically_unchoked)
				{
					return pil->last_optimistically_unchoked
						< pir->last_optimistically_unchoked;
				}
				else
				{
					return get_ext_priority(l) < get_ext_priority(r);
				}
			}
		};
	}

	void session_impl::recalculate_optimistic_unchoke_slots()
	{
		INVARIANT_CHECK;

		TORRENT_ASSERT(is_single_thread());
		if (m_stats_counters[counters::num_unchoke_slots] == 0) return;

		std::vector<opt_unchoke_candidate> opt_unchoke;

		// collect the currently optimistically unchoked peers here, so we can
		// choke them when we've found new optimistic unchoke candidates.
		std::vector<torrent_peer*> prev_opt_unchoke;

		// TODO: 3 it would probably make sense to have a separate list of peers
		// that are eligible for optimistic unchoke, similar to the torrents
		// perhaps this could even iterate over the pool allocators of
		// torrent_peer objects. It could probably be done in a single pass and
		// collect the n best candidates. maybe just a queue of peers would make
		// even more sense, just pick the next peer in the queue for unchoking. It
		// would be O(1).
		for (auto& i : m_connections)
		{
			peer_connection* p = i.get();
			TORRENT_ASSERT(p);
			torrent_peer* pi = p->peer_info_struct();
			if (!pi) continue;
			if (pi->web_seed) continue;

			if (pi->optimistically_unchoked)
			{
				prev_opt_unchoke.push_back(pi);
			}

			torrent const* t = p->associated_torrent().lock().get();
			if (!t) continue;

			// TODO: 3 peers should know whether their torrent is paused or not,
			// instead of having to ask it over and over again
			if (t->is_paused()) continue;

			if (!p->is_connecting()
				&& !p->is_disconnecting()
				&& p->is_peer_interested()
				&& t->free_upload_slots()
				&& (p->is_choked() || pi->optimistically_unchoked)
				&& !p->ignore_unchoke_slots()
				&& t->valid_metadata())
			{
				opt_unchoke.emplace_back(&i);
			}
		}

		// find the peers that has been waiting the longest to be optimistically
		// unchoked

		int num_opt_unchoke = m_settings.get_int(settings_pack::num_optimistic_unchoke_slots);
		int const allowed_unchoke_slots = int(m_stats_counters[counters::num_unchoke_slots]);
		if (num_opt_unchoke == 0) num_opt_unchoke = std::max(1, allowed_unchoke_slots / 5);
		if (num_opt_unchoke > int(opt_unchoke.size())) num_opt_unchoke =
			int(opt_unchoke.size());

		// find the n best optimistic unchoke candidates
		std::partial_sort(opt_unchoke.begin()
			, opt_unchoke.begin() + num_opt_unchoke
			, opt_unchoke.end()
#ifndef TORRENT_DISABLE_EXTENSIONS
			, last_optimistic_unchoke_cmp(m_ses_extensions[plugins_optimistic_unchoke_idx])
#else
			, last_optimistic_unchoke_cmp()
#endif
			);

		// unchoke the first num_opt_unchoke peers in the candidate set
		// and make sure that the others are choked
		auto opt_unchoke_end = opt_unchoke.begin()
			+ num_opt_unchoke;

		for (auto i = opt_unchoke.begin(); i != opt_unchoke_end; ++i)
		{
			torrent_peer* pi = (*i->peer)->peer_info_struct();
			peer_connection* p = static_cast<peer_connection*>(pi->connection);
			if (pi->optimistically_unchoked)
			{
#ifndef TORRENT_DISABLE_LOGGING
					p->peer_log(peer_log_alert::info, "OPTIMISTIC UNCHOKE"
						, "already unchoked | session-time: %d"
						, pi->last_optimistically_unchoked);
#endif
				TORRENT_ASSERT(!pi->connection->is_choked());
				// remove this peer from prev_opt_unchoke, to prevent us from
				// choking it later. This peer gets another round of optimistic
				// unchoke
				auto const existing =
					std::find(prev_opt_unchoke.begin(), prev_opt_unchoke.end(), pi);
				TORRENT_ASSERT(existing != prev_opt_unchoke.end());
				prev_opt_unchoke.erase(existing);
			}
			else
			{
				TORRENT_ASSERT(p->is_choked());
				std::shared_ptr<torrent> t = p->associated_torrent().lock();
				bool ret = t->unchoke_peer(*p, true);
				TORRENT_ASSERT(ret);
				if (ret)
				{
					pi->optimistically_unchoked = true;
					m_stats_counters.inc_stats_counter(counters::num_peers_up_unchoked_optimistic);
					pi->last_optimistically_unchoked = std::uint16_t(session_time());
#ifndef TORRENT_DISABLE_LOGGING
					p->peer_log(peer_log_alert::info, "OPTIMISTIC UNCHOKE"
						, "session-time: %d", pi->last_optimistically_unchoked);
#endif
				}
			}
		}

		// now, choke all the previous optimistically unchoked peers
		for (torrent_peer* pi : prev_opt_unchoke)
		{
			TORRENT_ASSERT(pi->optimistically_unchoked);
			auto* p = static_cast<peer_connection*>(pi->connection);
			std::shared_ptr<torrent> t = p->associated_torrent().lock();
			pi->optimistically_unchoked = false;
			m_stats_counters.inc_stats_counter(counters::num_peers_up_unchoked_optimistic, -1);
			t->choke_peer(*p);
		}

		// if we have too many unchoked peers now, we need to trigger the regular
		// choking logic to choke some
		if (m_stats_counters[counters::num_unchoke_slots]
			< m_stats_counters[counters::num_peers_up_unchoked_all])
		{
			m_unchoke_time_scaler = 0;
		}
	}

	void session_impl::try_connect_more_peers()
	{
		if (m_abort) return;

		if (num_connections() >= m_settings.get_int(settings_pack::connections_limit))
			return;

		// this is the maximum number of connections we will
		// attempt this tick
		int max_connections = m_settings.get_int(settings_pack::connection_speed);

		// this loop will "hand out" connection_speed to the torrents, in a round
		// robin fashion, so that every torrent is equally likely to connect to a
		// peer

		// boost connections are connections made by torrent connection
		// boost, which are done immediately on a tracker response. These
		// connections needs to be deducted from the regular connection attempt
		// quota for this tick
		if (m_boost_connections > 0)
		{
			if (m_boost_connections > max_connections)
			{
				m_boost_connections -= max_connections;
				max_connections = 0;
			}
			else
			{
				max_connections -= m_boost_connections;
				m_boost_connections = 0;
			}
		}

		// zero connections speeds are allowed, we just won't make any connections
		if (max_connections <= 0) return;

		// TODO: use a lower limit than m_settings.connections_limit
		// to allocate the to 10% or so of connection slots for incoming
		// connections
		// cap this at max - 1, since we may add one below
		int const limit = std::min(m_settings.get_int(settings_pack::connections_limit)
			- num_connections(), std::numeric_limits<int>::max() - 1);

		// this logic is here to smooth out the number of new connection
		// attempts over time, to prevent connecting a large number of
		// sockets, wait 10 seconds, and then try again
		if (m_settings.get_bool(settings_pack::smooth_connects) && max_connections > (limit+1) / 2)
			max_connections = (limit + 1) / 2;

		aux::vector<torrent*>& want_peers_download = m_torrent_lists[torrent_want_peers_download];
		aux::vector<torrent*>& want_peers_finished = m_torrent_lists[torrent_want_peers_finished];

		// if no torrent want any peers, just return
		if (want_peers_download.empty() && want_peers_finished.empty()) return;

		// if we don't have any connection attempt quota, return
		if (max_connections <= 0) return;

		int steps_since_last_connect = 0;
		int const num_torrents = int(want_peers_finished.size() + want_peers_download.size());
		for (;;)
		{
			if (m_next_downloading_connect_torrent >= int(want_peers_download.size()))
				m_next_downloading_connect_torrent = 0;

			if (m_next_finished_connect_torrent >= int(want_peers_finished.size()))
				m_next_finished_connect_torrent = 0;

			torrent* t = nullptr;
			// there are prioritized torrents. Pick one of those
			while (!m_prio_torrents.empty())
			{
				t = m_prio_torrents.front().first.lock().get();
				--m_prio_torrents.front().second;
				if (m_prio_torrents.front().second > 0
					&& t != nullptr
					&& t->want_peers()) break;
				m_prio_torrents.pop_front();
				t = nullptr;
			}

			if (t == nullptr)
			{
				if ((m_download_connect_attempts >= m_settings.get_int(
						settings_pack::connect_seed_every_n_download)
					&& !want_peers_finished.empty())
						|| want_peers_download.empty())
				{
					// pick a finished torrent to give a peer to
					t = want_peers_finished[m_next_finished_connect_torrent];
					TORRENT_ASSERT(t->want_peers_finished());
					m_download_connect_attempts = 0;
					++m_next_finished_connect_torrent;
				}
				else
				{
					// pick a downloading torrent to give a peer to
					t = want_peers_download[m_next_downloading_connect_torrent];
					TORRENT_ASSERT(t->want_peers_download());
					++m_download_connect_attempts;
					++m_next_downloading_connect_torrent;
				}
			}

			TORRENT_ASSERT(t->want_peers());
			TORRENT_ASSERT(!t->is_torrent_paused());

			if (t->try_connect_peer())
			{
				--max_connections;
				steps_since_last_connect = 0;
				m_stats_counters.inc_stats_counter(counters::connection_attempts);
			}

			++steps_since_last_connect;

			// if there are no more free connection slots, abort
			if (max_connections == 0) return;
			// there are no more torrents that want peers
			if (want_peers_download.empty() && want_peers_finished.empty()) break;
			// if we have gone a whole loop without
			// handing out a single connection, break
			if (steps_since_last_connect > num_torrents + 1) break;
			// maintain the global limit on number of connections
			if (num_connections() >= m_settings.get_int(settings_pack::connections_limit)) break;
		}
	}

	void session_impl::recalculate_unchoke_slots()
	{
		TORRENT_ASSERT(is_single_thread());

		time_point const now = aux::time_now();
		time_duration const unchoke_interval = now - m_last_choke;
		m_last_choke = now;

		// build list of all peers that are
		// unchokable.
		// TODO: 3 there should be a pre-calculated list of all peers eligible for
		// unchoking
		std::vector<peer_connection*> peers;
		for (auto i = m_connections.begin(); i != m_connections.end();)
		{
			std::shared_ptr<peer_connection> p = *i;
			TORRENT_ASSERT(p);
			++i;
			torrent* const t = p->associated_torrent().lock().get();
			torrent_peer* const pi = p->peer_info_struct();

			if (p->ignore_unchoke_slots() || t == nullptr || pi == nullptr
				|| pi->web_seed || t->is_paused())
			{
				p->reset_choke_counters();
				continue;
			}

			if (!p->is_peer_interested()
				|| p->is_disconnecting()
				|| p->is_connecting())
			{
				// this peer is not unchokable. So, if it's unchoked
				// already, make sure to choke it.
				if (p->is_choked())
				{
					p->reset_choke_counters();
					continue;
				}
				if (pi && pi->optimistically_unchoked)
				{
					m_stats_counters.inc_stats_counter(counters::num_peers_up_unchoked_optimistic, -1);
					pi->optimistically_unchoked = false;
					// force a new optimistic unchoke
					m_optimistic_unchoke_time_scaler = 0;
					// TODO: post a message to have this happen
					// immediately instead of waiting for the next tick
				}
				t->choke_peer(*p);
				p->reset_choke_counters();
				continue;
			}

			peers.push_back(p.get());
		}

		// the unchoker wants an estimate of our upload rate capacity
		// (used by bittyrant)
		int max_upload_rate = upload_rate_limit(m_global_class);
		if (m_settings.get_int(settings_pack::choking_algorithm)
			== settings_pack::bittyrant_choker
			&& max_upload_rate == 0)
		{
			// we don't know at what rate we can upload. If we have a
			// measurement of the peak, use that + 10kB/s, otherwise
			// assume 20 kB/s
			max_upload_rate = std::max(20000, m_peak_up_rate + 10000);
			if (m_alerts.should_post<performance_alert>())
				m_alerts.emplace_alert<performance_alert>(torrent_handle()
					, performance_alert::bittyrant_with_no_uplimit);
		}

		int const allowed_upload_slots = unchoke_sort(peers, max_upload_rate
			, unchoke_interval, m_settings);

		m_stats_counters.set_value(counters::num_unchoke_slots
			, allowed_upload_slots);

#ifndef TORRENT_DISABLE_LOGGING
		if (should_log())
		{
			session_log("RECALCULATE UNCHOKE SLOTS: [ peers: %d "
				"eligible-peers: %d"
				" max_upload_rate: %d"
				" allowed-slots: %d ]"
				, int(m_connections.size())
				, int(peers.size())
				, max_upload_rate
				, allowed_upload_slots);
		}
#endif

		int const unchoked_counter_optimistic
			= int(m_stats_counters[counters::num_peers_up_unchoked_optimistic]);
		int const num_opt_unchoke = (unchoked_counter_optimistic == 0)
			? std::max(1, allowed_upload_slots / 5) : unchoked_counter_optimistic;

		int unchoke_set_size = allowed_upload_slots - num_opt_unchoke;

		// go through all the peers and unchoke the first ones and choke
		// all the other ones.
		for (auto p : peers)
		{
			TORRENT_ASSERT(p != nullptr);
			TORRENT_ASSERT(!p->ignore_unchoke_slots());

			// this will update the m_uploaded_at_last_unchoke
			p->reset_choke_counters();

			torrent* t = p->associated_torrent().lock().get();
			TORRENT_ASSERT(t);

			if (unchoke_set_size > 0)
			{
				// yes, this peer should be unchoked
				if (p->is_choked())
				{
					if (!t->unchoke_peer(*p))
						continue;
				}

				--unchoke_set_size;

				TORRENT_ASSERT(p->peer_info_struct());
				if (p->peer_info_struct()->optimistically_unchoked)
				{
					// force a new optimistic unchoke
					// since this one just got promoted into the
					// proper unchoke set
					m_optimistic_unchoke_time_scaler = 0;
					p->peer_info_struct()->optimistically_unchoked = false;
					m_stats_counters.inc_stats_counter(counters::num_peers_up_unchoked_optimistic, -1);
				}
			}
			else
			{
				// no, this peer should be choked
				TORRENT_ASSERT(p->peer_info_struct());
				if (!p->is_choked() && !p->peer_info_struct()->optimistically_unchoked)
					t->choke_peer(*p);
			}
		}
	}

	std::shared_ptr<torrent> session_impl::delay_load_torrent(sha1_hash const& info_hash
		, peer_connection* pc)
	{
#ifndef TORRENT_DISABLE_EXTENSIONS
		for (auto& e : m_ses_extensions[plugins_all_idx])
		{
			add_torrent_params p;
			if (e->on_unknown_torrent(info_hash, peer_connection_handle(pc->self()), p))
			{
				error_code ec;
				torrent_handle handle = add_torrent(p, ec);

				return handle.native_handle();
			}
		}
#else
		TORRENT_UNUSED(pc);
		TORRENT_UNUSED(info_hash);
#endif
		return std::shared_ptr<torrent>();
	}

	// the return value from this function is valid only as long as the
	// session is locked!
	std::weak_ptr<torrent> session_impl::find_torrent(sha1_hash const& info_hash) const
	{
		TORRENT_ASSERT(is_single_thread());

		auto const i = m_torrents.find(info_hash);
#if TORRENT_USE_INVARIANT_CHECKS
		for (auto const& te : m_torrents)
		{
			TORRENT_ASSERT(te.second);
		}
#endif
		if (i != m_torrents.end()) return i->second;
		return std::weak_ptr<torrent>();
	}

	void session_impl::insert_torrent(sha1_hash const& ih, std::shared_ptr<torrent> const& t
		, std::string uuid)
	{
		m_torrents.insert(std::make_pair(ih, t));
#if TORRENT_ABI_VERSION == 1
		//deprecated in 1.2
		if (!uuid.empty()) m_uuids.insert(std::make_pair(uuid, t));
#else
		TORRENT_UNUSED(uuid);
#endif
	}

	void session_impl::set_queue_position(torrent* me, queue_position_t p)
	{
		queue_position_t const current_pos = me->queue_position();
		if (current_pos == p) return;

		if (p >= queue_position_t{0} && current_pos == no_pos)
		{
			// we're inserting the torrent into the download queue
			queue_position_t const last = m_download_queue.end_index();
			if (p >= last)
			{
				m_download_queue.push_back(me);
				me->set_queue_position_impl(last);
				return;
			}

			m_download_queue.insert(m_download_queue.begin() + static_cast<int>(p), me);
			for (queue_position_t i = p; i < m_download_queue.end_index(); ++i)
			{
				m_download_queue[i]->set_queue_position_impl(i);
			}
		}
		else if (p < queue_position_t{})
		{
			// we're removing the torrent from the download queue
			TORRENT_ASSERT(current_pos >= queue_position_t{0});
			TORRENT_ASSERT(p == no_pos);
			TORRENT_ASSERT(m_download_queue[current_pos] == me);
			m_download_queue.erase(m_download_queue.begin() + static_cast<int>(current_pos));
			me->set_queue_position_impl(no_pos);
			for (queue_position_t i = current_pos; i < m_download_queue.end_index(); ++i)
			{
				m_download_queue[i]->set_queue_position_impl(i);
			}
		}
		else if (p < current_pos)
		{
			// we're moving the torrent up the queue
			torrent* tmp = me;
			for (queue_position_t i = p; i <= current_pos; ++i)
			{
				std::swap(m_download_queue[i], tmp);
				m_download_queue[i]->set_queue_position_impl(i);
			}
			TORRENT_ASSERT(tmp == me);
		}
		else if (p > current_pos)
		{
			// we're moving the torrent down the queue
			p = std::min(p, prev(m_download_queue.end_index()));
			for (queue_position_t i = current_pos; i < p; ++i)
			{
				m_download_queue[i] = m_download_queue[next(i)];
				m_download_queue[i]->set_queue_position_impl(i);
			}
			m_download_queue[p] = me;
			me->set_queue_position_impl(p);
		}

		trigger_auto_manage();
	}

#if !defined TORRENT_DISABLE_ENCRYPTION
	torrent const* session_impl::find_encrypted_torrent(sha1_hash const& info_hash
		, sha1_hash const& xor_mask)
	{
		sha1_hash obfuscated = info_hash;
		obfuscated ^= xor_mask;

		auto const i = m_obfuscated_torrents.find(obfuscated);
		if (i == m_obfuscated_torrents.end()) return nullptr;
		return i->second.get();
	}
#endif

#if TORRENT_ABI_VERSION == 1
	//deprecated in 1.2
	std::weak_ptr<torrent> session_impl::find_torrent(std::string const& uuid) const
	{
		TORRENT_ASSERT(is_single_thread());

		auto const i = m_uuids.find(uuid);
		if (i != m_uuids.end()) return i->second;
		return std::weak_ptr<torrent>();
	}
#endif

#ifndef TORRENT_DISABLE_MUTABLE_TORRENTS
	std::vector<std::shared_ptr<torrent>> session_impl::find_collection(
		std::string const& collection) const
	{
		std::vector<std::shared_ptr<torrent>> ret;
		for (auto const& tp : m_torrents)
		{
			std::shared_ptr<torrent> t = tp.second;
			if (!t) continue;
			std::vector<std::string> const& c = t->torrent_file().collections();
			if (std::find(c.begin(), c.end(), collection) == c.end()) continue;
			ret.push_back(t);
		}
		return ret;
	}
#endif //TORRENT_DISABLE_MUTABLE_TORRENTS

	namespace {

	// returns true if lhs is a better disconnect candidate than rhs
	bool compare_disconnect_torrent(session_impl::torrent_map::value_type const& lhs
		, session_impl::torrent_map::value_type const& rhs)
	{
		// a torrent with 0 peers is never a good disconnect candidate
		// since there's nothing to disconnect
		if ((lhs.second->num_peers() == 0) != (rhs.second->num_peers() == 0))
			return lhs.second->num_peers() != 0;

		// other than that, always prefer to disconnect peers from seeding torrents
		// in order to not harm downloading ones
		if (lhs.second->is_seed() != rhs.second->is_seed())
			return lhs.second->is_seed();

		return lhs.second->num_peers() > rhs.second->num_peers();
	}

	} // anonymous namespace

	std::weak_ptr<torrent> session_impl::find_disconnect_candidate_torrent() const
	{
		auto const i = std::min_element(m_torrents.begin(), m_torrents.end()
			, &compare_disconnect_torrent);

		TORRENT_ASSERT(i != m_torrents.end());
		if (i == m_torrents.end()) return std::shared_ptr<torrent>();

		return i->second;
	}

#ifndef TORRENT_DISABLE_LOGGING
	bool session_impl::should_log() const
	{
		return m_alerts.should_post<log_alert>();
	}

	TORRENT_FORMAT(2,3)
	void session_impl::session_log(char const* fmt, ...) const noexcept try
	{
		if (!m_alerts.should_post<log_alert>()) return;

		va_list v;
		va_start(v, fmt);
		m_alerts.emplace_alert<log_alert>(fmt, v);
		va_end(v);
	}
	catch (std::exception const&) {}
#endif

	void session_impl::get_torrent_status(std::vector<torrent_status>* ret
		, std::function<bool(torrent_status const&)> const& pred
		, status_flags_t const flags) const
	{
		for (auto const& t : m_torrents)
		{
			if (t.second->is_aborted()) continue;
			torrent_status st;
			t.second->status(&st, flags);
			if (!pred(st)) continue;
			ret->push_back(std::move(st));
		}
	}

	void session_impl::refresh_torrent_status(std::vector<torrent_status>* ret
		, status_flags_t const flags) const
	{
		for (auto& st : *ret)
		{
			auto t = st.handle.m_torrent.lock();
			if (!t) continue;
			t->status(&st, flags);
		}
	}

	void session_impl::post_torrent_updates(status_flags_t const flags)
	{
		INVARIANT_CHECK;

		TORRENT_ASSERT(is_single_thread());

		std::vector<torrent*>& state_updates
			= m_torrent_lists[aux::session_impl::torrent_state_updates];

#if TORRENT_USE_ASSERTS
		m_posting_torrent_updates = true;
#endif

		std::vector<torrent_status> status;
		status.reserve(state_updates.size());

		// TODO: it might be a nice feature here to limit the number of torrents
		// to send in a single update. By just posting the first n torrents, they
		// would nicely be round-robined because the torrent lists are always
		// pushed back. Perhaps the status_update_alert could even have a fixed
		// array of n entries rather than a vector, to further improve memory
		// locality.
		for (auto& t : state_updates)
		{
			TORRENT_ASSERT(t->m_links[aux::session_impl::torrent_state_updates].in_list());
			status.emplace_back();
			// querying accurate download counters may require
			// the torrent to be loaded. Loading a torrent, and evicting another
			// one will lead to calling state_updated(), which screws with
			// this list while we're working on it, and break things
			t->status(&status.back(), flags);
			t->clear_in_state_update();
		}
		state_updates.clear();

#if TORRENT_USE_ASSERTS
		m_posting_torrent_updates = false;
#endif

		m_alerts.emplace_alert<state_update_alert>(std::move(status));
	}

	void session_impl::post_session_stats()
	{
		if (!m_posted_stats_header)
		{
			m_posted_stats_header = true;
			m_alerts.emplace_alert<session_stats_header_alert>();
		}
		m_disk_thread.update_stats_counters(m_stats_counters);

#ifndef TORRENT_DISABLE_DHT
		if (m_dht)
			m_dht->update_stats_counters(m_stats_counters);
#endif

		m_stats_counters.set_value(counters::limiter_up_queue
			, m_upload_rate.queue_size());
		m_stats_counters.set_value(counters::limiter_down_queue
			, m_download_rate.queue_size());

		m_stats_counters.set_value(counters::limiter_up_bytes
			, m_upload_rate.queued_bytes());
		m_stats_counters.set_value(counters::limiter_down_bytes
			, m_download_rate.queued_bytes());

		m_alerts.emplace_alert<session_stats_alert>(m_stats_counters);
	}

	void session_impl::post_dht_stats()
	{
		std::vector<dht_lookup> requests;
		std::vector<dht_routing_bucket> table;

#ifndef TORRENT_DISABLE_DHT
		if (m_dht)
			m_dht->dht_status(table, requests);
#endif

		m_alerts.emplace_alert<dht_stats_alert>(std::move(table), std::move(requests));
	}

	std::vector<torrent_handle> session_impl::get_torrents() const
	{
		std::vector<torrent_handle> ret;

		for (auto const& i : m_torrents)
		{
			if (i.second->is_aborted()) continue;
			ret.push_back(torrent_handle(i.second));
		}
		return ret;
	}

	torrent_handle session_impl::find_torrent_handle(sha1_hash const& info_hash)
	{
		return torrent_handle(find_torrent(info_hash));
	}

	void session_impl::async_add_torrent(add_torrent_params* params)
	{
		std::unique_ptr<add_torrent_params> holder(params);

#if TORRENT_ABI_VERSION == 1
		if (!params->ti && string_begins_no_case("file://", params->url.c_str()))
		{
			if (!m_torrent_load_thread)
				m_torrent_load_thread.reset(new work_thread_t());

			m_torrent_load_thread->ios.post([params, this]
			{
				std::string const torrent_file_path = resolve_file_url(params->url);
				params->url.clear();

				std::unique_ptr<add_torrent_params> holder2(params);
				error_code ec;
				params->ti = std::make_shared<torrent_info>(torrent_file_path, ec);
				this->m_io_service.post(std::bind(&session_impl::on_async_load_torrent
					, this, params, ec));
				holder2.release();
			});
			holder.release();
			return;
		}
#endif

		error_code ec;
		add_torrent(std::move(*params), ec);
	}

#if TORRENT_ABI_VERSION == 1
	void session_impl::on_async_load_torrent(add_torrent_params* params, error_code ec)
	{
		std::unique_ptr<add_torrent_params> holder(params);

		if (ec)
		{
			m_alerts.emplace_alert<add_torrent_alert>(torrent_handle()
				, *params, ec);
			return;
		}
		TORRENT_ASSERT(params->ti->is_valid());
		TORRENT_ASSERT(params->ti->num_files() > 0);
		params->url.clear();
		add_torrent(std::move(*params), ec);
	}
#endif

#ifndef TORRENT_DISABLE_EXTENSIONS
	void session_impl::add_extensions_to_torrent(
		std::shared_ptr<torrent> const& torrent_ptr, void* userdata)
	{
		for (auto& e : m_ses_extensions[plugins_all_idx])
		{
			std::shared_ptr<torrent_plugin> tp(e->new_torrent(
				torrent_ptr->get_handle(), userdata));
			if (tp) torrent_ptr->add_extension(std::move(tp));
		}
	}
#endif

	torrent_handle session_impl::add_torrent(add_torrent_params params
		, error_code& ec)
	{
		// params is updated by add_torrent_impl()
		std::shared_ptr<torrent> torrent_ptr;

		// in case there's an error, make sure to abort the torrent before leaving
		// the scope
		auto abort_torrent = aux::scope_end([&]{ if (torrent_ptr) torrent_ptr->abort(); });

		bool added;
		// TODO: 3 perhaps params could be moved into the torrent object, instead
		// of it being copied by the torrent constructor
		std::tie(torrent_ptr, added) = add_torrent_impl(params, ec);

		torrent_handle const handle(torrent_ptr);
		m_alerts.emplace_alert<add_torrent_alert>(handle, params, ec);

		if (!torrent_ptr) return handle;

		// params.info_hash should have been initialized by add_torrent_impl()
		TORRENT_ASSERT(params.info_hash != sha1_hash(nullptr));

#ifndef TORRENT_DISABLE_DHT
		if (params.ti)
		{
			for (auto const& n : params.ti->nodes())
				add_dht_node_name(n);
		}
#endif

#if TORRENT_ABI_VERSION == 1
		if (m_alerts.should_post<torrent_added_alert>())
			m_alerts.emplace_alert<torrent_added_alert>(handle);
#endif

		// if this was an existing torrent, we can't start it again, or add
		// another set of plugins etc. we're done
		if (!added)
		{
			abort_torrent.disarm();
			return handle;
		}

		torrent_ptr->set_ip_filter(m_ip_filter);
		torrent_ptr->start();

#ifndef TORRENT_DISABLE_EXTENSIONS
		for (auto& ext : params.extensions)
		{
			std::shared_ptr<torrent_plugin> tp(ext(handle, params.userdata));
			if (tp) torrent_ptr->add_extension(std::move(tp));
		}

		add_extensions_to_torrent(torrent_ptr, params.userdata);
#endif

		sha1_hash const next_lsd = m_next_lsd_torrent != m_torrents.end()
			? m_next_lsd_torrent->first : sha1_hash();
#ifndef TORRENT_DISABLE_DHT
		sha1_hash const next_dht = m_next_dht_torrent != m_torrents.end()
			? m_next_dht_torrent->first : sha1_hash();
#endif
		float const load_factor = m_torrents.load_factor();

		m_torrents.emplace(params.info_hash, torrent_ptr);

#if !defined TORRENT_DISABLE_ENCRYPTION
		static char const req2[4] = {'r', 'e', 'q', '2'};
		hasher h(req2);
		h.update(params.info_hash);
		// this is SHA1("req2" + info-hash), used for
		// encrypted hand shakes
		m_obfuscated_torrents.emplace(h.final(), torrent_ptr);
#endif

		// once we successfully add the torrent, we can disarm the abort action
		abort_torrent.disarm();
		torrent_ptr->added();

		// if this insert made the hash grow, the iterators became invalid
		// we need to reset them
		if (m_torrents.load_factor() < load_factor)
		{
			// this indicates the hash table re-hashed
			if (!next_lsd.is_all_zeros())
				m_next_lsd_torrent = m_torrents.find(next_lsd);
#ifndef TORRENT_DISABLE_DHT
			if (!next_dht.is_all_zeros())
				m_next_dht_torrent = m_torrents.find(next_dht);
#endif
		}

#if TORRENT_ABI_VERSION == 1
		//deprecated in 1.2
		if (!params.uuid.empty() || !params.url.empty())
			m_uuids.emplace(params.uuid.empty()
				? params.url : params.uuid, torrent_ptr);
#endif

		// recalculate auto-managed torrents sooner (or put it off)
		// if another torrent will be added within one second from now
		// we want to put it off again anyway. So that while we're adding
		// a boat load of torrents, we postpone the recalculation until
		// we're done adding them all (since it's kind of an expensive operation)
		if (params.flags & torrent_flags::auto_managed)
		{
			const int max_downloading = settings().get_int(settings_pack::active_downloads);
			const int max_seeds = settings().get_int(settings_pack::active_seeds);
			const int max_active = settings().get_int(settings_pack::active_limit);

			const int num_downloading
			= int(torrent_list(session_interface::torrent_downloading_auto_managed).size());
			const int num_seeds
			= int(torrent_list(session_interface::torrent_seeding_auto_managed).size());
			const int num_active = num_downloading + num_seeds;

			// there's no point in triggering the auto manage logic early if we
			// don't have a reason to believe anything will change. It's kind of
			// expensive.
			if ((num_downloading < max_downloading
				|| num_seeds < max_seeds)
				&& num_active < max_active)
			{
				trigger_auto_manage();
			}
		}

		return handle;
	}

	std::pair<std::shared_ptr<torrent>, bool>
	session_impl::add_torrent_impl(add_torrent_params& params, error_code& ec)
	{
		TORRENT_ASSERT(!params.save_path.empty());

		using ptr_t = std::shared_ptr<torrent>;

#if TORRENT_ABI_VERSION == 1
		if (string_begins_no_case("magnet:", params.url.c_str()))
		{
			parse_magnet_uri(params.url, params, ec);
			if (ec) return std::make_pair(ptr_t(), false);
			params.url.clear();
		}

		if (!params.ti && string_begins_no_case("file://", params.url.c_str()))
		{
			std::string const torrent_file_path = resolve_file_url(params.url);
			params.url.clear();
			auto t = std::make_shared<torrent_info>(torrent_file_path, std::ref(ec), 0);
			if (ec) return std::make_pair(ptr_t(), false);
			params.ti = t;
		}
#endif

		if (params.ti && !params.ti->is_valid())
		{
			ec = errors::no_metadata;
			return std::make_pair(ptr_t(), false);
		}

		if (params.ti && params.ti->is_valid() && params.ti->num_files() == 0)
		{
			ec = errors::no_files_in_torrent;
			return std::make_pair(ptr_t(), false);
		}

#ifndef TORRENT_DISABLE_DHT
		// add params.dht_nodes to the DHT, if enabled
		for (auto const& n : params.dht_nodes)
			add_dht_node_name(n);
#endif

		INVARIANT_CHECK;

		if (is_aborted())
		{
			ec = errors::session_is_closing;
			return std::make_pair(ptr_t(), false);
		}

		// figure out the info hash of the torrent and make sure params.info_hash
		// is set correctly
		if (params.ti) params.info_hash = params.ti->info_hash();
#if TORRENT_ABI_VERSION == 1
		//deprecated in 1.2
		else if (!params.url.empty())
		{
			// in order to avoid info-hash collisions, for
			// torrents where we don't have an info-hash, but
			// just a URL, set the temporary info-hash to the
			// hash of the URL. This will be changed once we
			// have the actual .torrent file
			params.info_hash = hasher(&params.url[0], int(params.url.size())).final();
		}
#endif

		if (params.info_hash.is_all_zeros())
		{
			ec = errors::missing_info_hash_in_uri;
			return std::make_pair(ptr_t(), false);
		}

		// is the torrent already active?
		std::shared_ptr<torrent> torrent_ptr = find_torrent(params.info_hash).lock();
#if TORRENT_ABI_VERSION == 1
		//deprecated in 1.2
		if (!torrent_ptr && !params.uuid.empty()) torrent_ptr = find_torrent(params.uuid).lock();
		// if we still can't find the torrent, look for it by url
		if (!torrent_ptr && !params.url.empty())
		{
			auto const i = std::find_if(m_torrents.begin(), m_torrents.end()
				, [&params](torrent_map::value_type const& te)
				{ return te.second->url() == params.url; });
			if (i != m_torrents.end())
				torrent_ptr = i->second;
		}
#endif

		if (torrent_ptr)
		{
			if (!(params.flags & torrent_flags::duplicate_is_error))
			{
#if TORRENT_ABI_VERSION == 1
				//deprecated in 1.2
				if (!params.uuid.empty() && torrent_ptr->uuid().empty())
					torrent_ptr->set_uuid(params.uuid);
				if (!params.url.empty() && torrent_ptr->url().empty())
					torrent_ptr->set_url(params.url);
#endif
				return std::make_pair(torrent_ptr, false);
			}

			ec = errors::duplicate_torrent;
			return std::make_pair(ptr_t(), false);
		}

		// make sure we have enough memory in the torrent lists up-front,
		// since when torrents changes states, we cannot allocate memory that
		// might fail.
		size_t const num_torrents = m_torrents.size();
		for (auto& l : m_torrent_lists)
		{
			l.reserve(num_torrents + 1);
		}

		torrent_ptr = std::make_shared<torrent>(*this, m_paused, params);
		torrent_ptr->set_queue_position(m_download_queue.end_index());

		return std::make_pair(torrent_ptr, true);
	}

	void session_impl::update_outgoing_interfaces()
	{
		std::string const net_interfaces = m_settings.get_str(settings_pack::outgoing_interfaces);

		// declared in string_util.hpp
		parse_comma_separated_string(net_interfaces, m_outgoing_interfaces);

#ifndef TORRENT_DISABLE_LOGGING
		if (!net_interfaces.empty() && m_outgoing_interfaces.empty())
		{
			session_log("ERROR: failed to parse outgoing interface list: %s"
				, net_interfaces.c_str());
		}
#endif
	}

	bool session_impl::has_udp_outgoing_sockets() const
	{
		return !m_outgoing_sockets.sockets.empty();
	}

	tcp::endpoint session_impl::bind_outgoing_socket(socket_type& s, address
		const& remote_address, error_code& ec) const
	{
		tcp::endpoint bind_ep(address_v4(), 0);
		if (m_settings.get_int(settings_pack::outgoing_port) > 0)
		{
#ifdef TORRENT_WINDOWS
			s.set_option(exclusive_address_use(true), ec);
#else
			s.set_option(tcp::acceptor::reuse_address(true), ec);
#endif
			// ignore errors because the underlying socket may not
			// be opened yet. This happens when we're routing through
			// a proxy. In that case, we don't yet know the address of
			// the proxy server, and more importantly, we don't know
			// the address family of its address. This means we can't
			// open the socket yet. The socks abstraction layer defers
			// opening it.
			ec.clear();
			bind_ep.port(std::uint16_t(next_port()));
		}

		if (is_utp(s))
		{
			auto const ep = m_outgoing_sockets.bind(s, remote_address, ec);
			if (ep.port() != 0 || ec)
				return ep;
		}

		if (!m_outgoing_interfaces.empty())
		{
			if (m_interface_index >= m_outgoing_interfaces.size()) m_interface_index = 0;
			std::string const& ifname = m_outgoing_interfaces[m_interface_index++];

			if (ec) return bind_ep;

			bind_ep.address(bind_socket_to_device(m_io_service, s
				, remote_address.is_v4() ? tcp::v4() : tcp::v6()
				, ifname.c_str(), bind_ep.port(), ec));
			return bind_ep;
		}

		// if we're not binding to a specific interface, bind
		// to the same protocol family as the target endpoint
		if (is_any(bind_ep.address()))
		{
			if (remote_address.is_v6())
				bind_ep.address(address_v6::any());
			else
				bind_ep.address(address_v4::any());
		}

		s.bind(bind_ep, ec);
		return bind_ep;
	}

	// verify that the interface ``addr`` belongs to, allows incoming connections
	bool session_impl::verify_incoming_interface(address const& addr)
	{
		for (auto const& s : m_listen_sockets)
		{
			if (s->local_endpoint.address() == addr)
			{
				return s->incoming == duplex::accept_incoming;
			}
		}
		return false;
	}

	// verify that the given local address satisfies the requirements of
	// the outgoing interfaces. i.e. that one of the allowed outgoing
	// interfaces has this address. For uTP sockets, which are all backed
	// by an unconnected udp socket, we won't be able to tell what local
	// address is used for this peer's packets, in that case, just make
	// sure one of the allowed interfaces exists and maybe that it's the
	// default route. For systems that have SO_BINDTODEVICE, it should be
	// enough to just know that one of the devices exist
	bool session_impl::verify_bound_address(address const& addr, bool utp
		, error_code& ec)
	{
		TORRENT_UNUSED(utp);

		// we have specific outgoing interfaces specified. Make sure the
		// local endpoint for this socket is bound to one of the allowed
		// interfaces. the list can be a mixture of interfaces and IP
		// addresses.
		for (auto const& s : m_outgoing_interfaces)
		{
			error_code err;
			address const ip = make_address(s.c_str(), err);
			if (err) continue;
			if (ip == addr) return true;
		}

		// we didn't find the address as an IP in the interface list. Now,
		// resolve which device (if any) has this IP address.
		std::string const device = device_for_address(addr, m_io_service, ec);
		if (ec) return false;

		// if no device was found to have this address, we fail
		if (device.empty()) return false;

		for (auto const& s : m_outgoing_interfaces)
		{
			if (s == device) return true;
		}

		return false;
	}

	void session_impl::remove_torrent(const torrent_handle& h
		, remove_flags_t const options)
	{
		INVARIANT_CHECK;

		std::shared_ptr<torrent> tptr = h.m_torrent.lock();
		if (!tptr) return;

		m_alerts.emplace_alert<torrent_removed_alert>(tptr->get_handle()
			, tptr->info_hash());

		remove_torrent_impl(tptr, options);

		tptr->abort();
	}

	void session_impl::remove_torrent_impl(std::shared_ptr<torrent> tptr
		, remove_flags_t const options)
	{
#if TORRENT_ABI_VERSION == 1
		// deprecated in 1.2
		// remove from uuid list
		if (!tptr->uuid().empty())
		{
			auto const j = m_uuids.find(tptr->uuid());
			if (j != m_uuids.end()) m_uuids.erase(j);
		}
#endif

		auto i = m_torrents.find(tptr->torrent_file().info_hash());

#if TORRENT_ABI_VERSION == 1
		// deprecated in 1.2
		// this torrent might be filed under the URL-hash
		if (i == m_torrents.end() && !tptr->url().empty())
		{
			i = m_torrents.find(hasher(tptr->url()).final());
		}
#endif

		if (i == m_torrents.end()) return;

		torrent& t = *i->second;
		if (options)
		{
			if (!t.delete_files(options))
			{
				if (m_alerts.should_post<torrent_delete_failed_alert>())
					m_alerts.emplace_alert<torrent_delete_failed_alert>(t.get_handle()
						, error_code(), t.torrent_file().info_hash());
			}
		}

		tptr->update_gauge();

#if TORRENT_USE_ASSERTS
		sha1_hash i_hash = t.torrent_file().info_hash();
#endif
#ifndef TORRENT_DISABLE_DHT
		if (i == m_next_dht_torrent)
			++m_next_dht_torrent;
#endif
		if (i == m_next_lsd_torrent)
			++m_next_lsd_torrent;

		m_torrents.erase(i);
		tptr->removed();

#if !defined TORRENT_DISABLE_ENCRYPTION
		static char const req2[4] = {'r', 'e', 'q', '2'};
		hasher h(req2);
		h.update(tptr->info_hash());
		m_obfuscated_torrents.erase(h.final());
#endif

#ifndef TORRENT_DISABLE_DHT
		if (m_next_dht_torrent == m_torrents.end())
			m_next_dht_torrent = m_torrents.begin();
#endif
		if (m_next_lsd_torrent == m_torrents.end())
			m_next_lsd_torrent = m_torrents.begin();

		// this torrent may open up a slot for a queued torrent
		trigger_auto_manage();

		TORRENT_ASSERT(m_torrents.find(i_hash) == m_torrents.end());
	}

#if TORRENT_ABI_VERSION == 1

	void session_impl::update_ssl_listen()
	{
		INVARIANT_CHECK;

		// this function maps the previous functionality of just setting the ssl
		// listen port in order to enable the ssl listen sockets, to the new
		// mechanism where SSL sockets are specified in listen_interfaces.
		auto current_ifaces = parse_listen_interfaces(
			m_settings.get_str(settings_pack::listen_interfaces));
		// these are the current interfaces we have, first remove all the SSL
		// interfaces
		current_ifaces.erase(std::remove_if(current_ifaces.begin(), current_ifaces.end()
			, std::bind(&listen_interface_t::ssl, _1)), current_ifaces.end());

		int const ssl_listen_port = m_settings.get_int(settings_pack::ssl_listen);

		// setting a port of 0 means to disable listening on SSL, so just update
		// the interface list with the new list, and we're done
		if (ssl_listen_port == 0)
		{
			m_settings.set_str(settings_pack::listen_interfaces
				, print_listen_interfaces(current_ifaces));
			return;
		}

		std::vector<listen_interface_t> new_ifaces;
		std::transform(current_ifaces.begin(), current_ifaces.end()
			, std::back_inserter(new_ifaces), [](listen_interface_t in)
			{ in.ssl = true; return in; });

		current_ifaces.insert(current_ifaces.end(), new_ifaces.begin(), new_ifaces.end());

		m_settings.set_str(settings_pack::listen_interfaces
			, print_listen_interfaces(current_ifaces));
	}
#endif // TORRENT_ABI_VERSION

	void session_impl::update_listen_interfaces()
	{
		INVARIANT_CHECK;

		std::string const net_interfaces = m_settings.get_str(settings_pack::listen_interfaces);
		m_listen_interfaces = parse_listen_interfaces(net_interfaces);

#ifndef TORRENT_DISABLE_LOGGING
		if (should_log())
		{
			if (!net_interfaces.empty() && m_listen_interfaces.empty())
			{
				session_log("ERROR: failed to parse listen_interfaces setting: %s"
					, net_interfaces.c_str());
			}
			session_log("update listen interfaces: %s", net_interfaces.c_str());
			session_log("parsed listen interfaces count: %d, ifaces: %s"
				, int(m_listen_interfaces.size())
				, print_listen_interfaces(m_listen_interfaces).c_str());
		}
#endif
	}

	void session_impl::update_privileged_ports()
	{
		if (m_settings.get_bool(settings_pack::no_connect_privileged_ports))
		{
			m_port_filter.add_rule(0, 1024, port_filter::blocked);

			// Close connections whose endpoint is filtered
			// by the new ip-filter
			for (auto const& t : m_torrents)
				t.second->port_filter_updated();
		}
		else
		{
			m_port_filter.add_rule(0, 1024, 0);
		}
	}

	void session_impl::update_auto_sequential()
	{
		for (auto& i : m_torrents)
			i.second->update_auto_sequential();
	}

	void session_impl::update_max_failcount()
	{
		for (auto& i : m_torrents)
			i.second->update_max_failcount();
	}

	void session_impl::update_resolver_cache_timeout()
	{
		int const timeout = m_settings.get_int(settings_pack::resolver_cache_timeout);
		m_host_resolver.set_cache_timeout(seconds(timeout));
	}

	void session_impl::update_proxy()
	{
		for (auto& i : m_listen_sockets)
			i->udp_sock->sock.set_proxy_settings(proxy());
		m_outgoing_sockets.update_proxy(proxy());
	}

	void session_impl::update_ip_notifier()
	{
		if (m_settings.get_bool(settings_pack::enable_ip_notifier))
			start_ip_notifier();
		else
			stop_ip_notifier();
	}

	void session_impl::update_upnp()
	{
		if (m_settings.get_bool(settings_pack::enable_upnp))
			start_upnp();
		else
			stop_upnp();
	}

	void session_impl::update_natpmp()
	{
		if (m_settings.get_bool(settings_pack::enable_natpmp))
			start_natpmp();
		else
			stop_natpmp();
	}

	void session_impl::update_lsd()
	{
		if (m_settings.get_bool(settings_pack::enable_lsd))
			start_lsd();
		else
			stop_lsd();
	}

	void session_impl::update_dht()
	{
#ifndef TORRENT_DISABLE_DHT
		if (m_settings.get_bool(settings_pack::enable_dht))
		{
			if (!m_settings.get_str(settings_pack::dht_bootstrap_nodes).empty()
				&& m_dht_router_nodes.empty())
			{
				// if we have bootstrap nodes configured, make sure we initiate host
				// name lookups. once these complete, the DHT will be started.
				// they are tracked by m_outstanding_router_lookups
				update_dht_bootstrap_nodes();
			}
			else
			{
				start_dht();
			}
		}
		else
			stop_dht();
#endif
	}

	void session_impl::update_dht_bootstrap_nodes()
	{
#ifndef TORRENT_DISABLE_DHT
		if (!m_settings.get_bool(settings_pack::enable_dht)) return;

		std::string const& node_list = m_settings.get_str(settings_pack::dht_bootstrap_nodes);
		std::vector<std::pair<std::string, int>> nodes;
		parse_comma_separated_string_port(node_list, nodes);

#ifndef TORRENT_DISABLE_LOGGING
		if (!node_list.empty() && nodes.empty())
		{
			session_log("ERROR: failed to parse DHT bootstrap list: %s", node_list.c_str());
		}
#endif
		for (auto const& n : nodes)
			add_dht_router(n);
#endif
	}

	void session_impl::update_count_slow()
	{
		error_code ec;
		for (auto const& tp : m_torrents)
		{
			tp.second->on_inactivity_tick(ec);
		}
	}

	// TODO: 2 this function should be removed and users need to deal with the
	// more generic case of having multiple listen ports
	std::uint16_t session_impl::listen_port() const
	{
		return listen_port(nullptr);
	}

	std::uint16_t session_impl::listen_port(listen_socket_t* sock) const
	{
		if (m_listen_sockets.empty()) return 0;
		if (sock)
		{
			// if we're using a proxy, we won't be able to accept any TCP
			// connections. We may be able to accept uTP connections though, so
			// announce the UDP port instead
			if (m_settings.get_int(settings_pack::proxy_type) != settings_pack::none)
				return std::uint16_t(sock->udp_external_port);
			else
				return std::uint16_t(sock->tcp_external_port);
		}

#ifdef TORRENT_USE_OPENSSL
		for (auto const& s : m_listen_sockets)
		{
			if (s->ssl == transport::plaintext)
			{
				if (m_settings.get_int(settings_pack::proxy_type) != settings_pack::none)
					return std::uint16_t(s->udp_external_port);
				else
					return std::uint16_t(s->tcp_external_port);
			}
		}
		return 0;
#else
		return std::uint16_t(m_listen_sockets.front()->tcp_external_port);
#endif
	}

	// TODO: 2 this function should be removed and users need to deal with the
	// more generic case of having multiple ssl ports
	std::uint16_t session_impl::ssl_listen_port() const
	{
		return ssl_listen_port(nullptr);
	}

	std::uint16_t session_impl::ssl_listen_port(listen_socket_t* sock) const
	{
#ifdef TORRENT_USE_OPENSSL

		if (sock)
		{
			// if we're using a proxy, we won't be able to accept any TCP
			// connections. We may be able to accept uTP connections though, so
			// announce the UDP port instead
			if (m_settings.get_int(settings_pack::proxy_type) != settings_pack::none)
				return std::uint16_t(sock->udp_external_port);
			else
				return std::uint16_t(sock->tcp_external_port);
		}

		if (m_settings.get_int(settings_pack::proxy_type) != settings_pack::none)
			return 0;

		for (auto const& s : m_listen_sockets)
		{
			if (s->ssl == transport::ssl)
			{
				if (m_settings.get_int(settings_pack::proxy_type) != settings_pack::none)
					return std::uint16_t(s->udp_external_port);
				else
					return std::uint16_t(s->tcp_external_port);
			}
		}
#else
		TORRENT_UNUSED(sock);
#endif
		return 0;
	}

	int session_impl::get_listen_port(transport const ssl, aux::listen_socket_handle const& s)
	{
		auto socket = s.get();
		if (socket->ssl != ssl)
		{
			auto alt_socket = std::find_if(m_listen_sockets.begin(), m_listen_sockets.end()
				, [&](std::shared_ptr<listen_socket_t> const& e)
			{
				return e->ssl == ssl
					&& e->external_address.external_address()
						== socket->external_address.external_address();
			});
			if (alt_socket != m_listen_sockets.end())
				socket = alt_socket->get();
		}
		return socket->udp_external_port;
	}

	int session_impl::listen_port(transport const ssl, address const& local_addr)
	{
		auto socket = std::find_if(m_listen_sockets.begin(), m_listen_sockets.end()
			, [&](std::shared_ptr<listen_socket_t> const& e)
		{
			auto const& listen_addr = e->external_address.external_address();
			return e->ssl == ssl
				&& (listen_addr == local_addr
					|| (listen_addr.is_v4() == local_addr.is_v4() && listen_addr.is_unspecified()));
		});
		if (socket != m_listen_sockets.end())
			return (*socket)->tcp_external_port;
		return 0;
	}

	void session_impl::announce_lsd(sha1_hash const& ih, int port, bool broadcast)
	{
		// use internal listen port for local peers
		if (m_lsd)
			m_lsd->announce(ih, port, broadcast);
	}

	void session_impl::on_lsd_peer(tcp::endpoint const& peer, sha1_hash const& ih)
	{
		m_stats_counters.inc_stats_counter(counters::on_lsd_peer_counter);
		TORRENT_ASSERT(is_single_thread());

		INVARIANT_CHECK;

		std::shared_ptr<torrent> t = find_torrent(ih).lock();
		if (!t) return;
		// don't add peers from lsd to private torrents
		if (t->torrent_file().priv() || (t->torrent_file().is_i2p()
			&& !m_settings.get_bool(settings_pack::allow_i2p_mixed))) return;

#ifndef TORRENT_DISABLE_LOGGING
		if (should_log())
			session_log("added peer from local discovery: %s", print_endpoint(peer).c_str());
#endif
		t->add_peer(peer, peer_info::lsd);
		t->do_connect_boost();

		if (m_alerts.should_post<lsd_peer_alert>())
			m_alerts.emplace_alert<lsd_peer_alert>(t->get_handle(), peer);
	}

	void session_impl::start_natpmp(aux::listen_socket_t& s)
	{
		// don't create mappings for local IPv6 addresses
		// they can't be reached from outside of the local network anyways
		if (is_v6(s.local_endpoint) && is_local(s.local_endpoint.address()))
			return;

		if (!s.natpmp_mapper)
		{
			// the natpmp constructor may fail and call the callbacks
			// into the session_impl.
			s.natpmp_mapper = std::make_shared<natpmp>(m_io_service, *this);
			s.natpmp_mapper->start(s.local_endpoint.address(), s.device);
		}
	}

	namespace {
		bool find_tcp_port_mapping(portmap_transport const transport
			, port_mapping_t mapping, std::shared_ptr<listen_socket_t> const& ls)
		{
			return ls->tcp_port_mapping[static_cast<int>(transport)] == mapping;
		}

		bool find_udp_port_mapping(portmap_transport const transport
			, port_mapping_t mapping, std::shared_ptr<listen_socket_t> const& ls)
		{
			return ls->udp_port_mapping[static_cast<int>(transport)] == mapping;
		}
	}

	void session_impl::on_port_mapping(port_mapping_t const mapping
		, address const& ip, int port
		, portmap_protocol const proto, error_code const& ec
		, portmap_transport const transport)
	{
		TORRENT_ASSERT(is_single_thread());

		// NOTE: don't assume that if ec != 0, the rest of the logic
		// is not necessary, the ports still need to be set, in other
		// words, don't early return without careful review of the
		// remaining logic
		if (ec && m_alerts.should_post<portmap_error_alert>())
		{
			m_alerts.emplace_alert<portmap_error_alert>(mapping
				, transport, ec);
		}

		// look through our listen sockets to see if this mapping is for one of
		// them (it could also be a user mapping)

		auto ls
			= std::find_if(m_listen_sockets.begin(), m_listen_sockets.end()
			, std::bind(find_tcp_port_mapping, transport, mapping, _1));

		bool tcp = true;
		if (ls == m_listen_sockets.end())
		{
			ls = std::find_if(m_listen_sockets.begin(), m_listen_sockets.end()
				, std::bind(find_udp_port_mapping, transport, mapping, _1));
			tcp = false;
		}

		if (ls != m_listen_sockets.end())
		{
			if (!ec && ip != address())
			{
				// TODO: 1 report the proper address of the router as the source IP of
				// this vote of our external address, instead of the empty address
				(*ls)->external_address.cast_vote(ip, source_router, address());
			}

			if (tcp) (*ls)->tcp_external_port = port;
			else (*ls)->udp_external_port = port;
		}

		if (!ec && m_alerts.should_post<portmap_alert>())
		{
			m_alerts.emplace_alert<portmap_alert>(mapping, port
				, transport, proto);
		}
	}

#if TORRENT_ABI_VERSION == 1
	session_status session_impl::status() const
	{
//		INVARIANT_CHECK;
		TORRENT_ASSERT(is_single_thread());

		session_status s;

		s.optimistic_unchoke_counter = m_optimistic_unchoke_time_scaler;
		s.unchoke_counter = m_unchoke_time_scaler;
		s.num_dead_peers = int(m_undead_peers.size());

		s.num_peers = int(m_stats_counters[counters::num_peers_connected]);
		s.num_unchoked = int(m_stats_counters[counters::num_peers_up_unchoked_all]);
		s.allowed_upload_slots = int(m_stats_counters[counters::num_unchoke_slots]);

		s.num_torrents
			= int(m_stats_counters[counters::num_checking_torrents]
			+ m_stats_counters[counters::num_stopped_torrents]
			+ m_stats_counters[counters::num_queued_seeding_torrents]
			+ m_stats_counters[counters::num_queued_download_torrents]
			+ m_stats_counters[counters::num_upload_only_torrents]
			+ m_stats_counters[counters::num_downloading_torrents]
			+ m_stats_counters[counters::num_seeding_torrents]
			+ m_stats_counters[counters::num_error_torrents]);

		s.num_paused_torrents
			= int(m_stats_counters[counters::num_stopped_torrents]
			+ m_stats_counters[counters::num_error_torrents]
			+ m_stats_counters[counters::num_queued_seeding_torrents]
			+ m_stats_counters[counters::num_queued_download_torrents]);

		s.total_redundant_bytes = m_stats_counters[counters::recv_redundant_bytes];
		s.total_failed_bytes = m_stats_counters[counters::recv_failed_bytes];

		s.up_bandwidth_queue = int(m_stats_counters[counters::limiter_up_queue]);
		s.down_bandwidth_queue = int(m_stats_counters[counters::limiter_down_queue]);

		s.up_bandwidth_bytes_queue = int(m_stats_counters[counters::limiter_up_bytes]);
		s.down_bandwidth_bytes_queue = int(m_stats_counters[counters::limiter_down_bytes]);

		s.disk_write_queue = int(m_stats_counters[counters::num_peers_down_disk]);
		s.disk_read_queue = int(m_stats_counters[counters::num_peers_up_disk]);

		s.has_incoming_connections = m_stats_counters[counters::has_incoming_connections] != 0;

		// total
		s.download_rate = m_stat.download_rate();
		s.total_upload = m_stat.total_upload();
		s.upload_rate = m_stat.upload_rate();
		s.total_download = m_stat.total_download();

		// payload
		s.payload_download_rate = m_stat.transfer_rate(stat::download_payload);
		s.total_payload_download = m_stat.total_transfer(stat::download_payload);
		s.payload_upload_rate = m_stat.transfer_rate(stat::upload_payload);
		s.total_payload_upload = m_stat.total_transfer(stat::upload_payload);

		// IP-overhead
		s.ip_overhead_download_rate = m_stat.transfer_rate(stat::download_ip_protocol);
		s.total_ip_overhead_download = m_stats_counters[counters::recv_ip_overhead_bytes];
		s.ip_overhead_upload_rate = m_stat.transfer_rate(stat::upload_ip_protocol);
		s.total_ip_overhead_upload = m_stats_counters[counters::sent_ip_overhead_bytes];

		// tracker
		s.total_tracker_download = m_stats_counters[counters::recv_tracker_bytes];
		s.total_tracker_upload = m_stats_counters[counters::sent_tracker_bytes];

		// dht
		s.total_dht_download = m_stats_counters[counters::dht_bytes_in];
		s.total_dht_upload = m_stats_counters[counters::dht_bytes_out];

		// deprecated
		s.tracker_download_rate = 0;
		s.tracker_upload_rate = 0;
		s.dht_download_rate = 0;
		s.dht_upload_rate = 0;

#ifndef TORRENT_DISABLE_DHT
		if (m_dht)
		{
			m_dht->dht_status(s);
		}
		else
#endif
		{
			s.dht_nodes = 0;
			s.dht_node_cache = 0;
			s.dht_torrents = 0;
			s.dht_global_nodes = 0;
			s.dht_total_allocations = 0;
		}

		s.utp_stats.packet_loss = std::uint64_t(m_stats_counters[counters::utp_packet_loss]);
		s.utp_stats.timeout = std::uint64_t(m_stats_counters[counters::utp_timeout]);
		s.utp_stats.packets_in = std::uint64_t(m_stats_counters[counters::utp_packets_in]);
		s.utp_stats.packets_out = std::uint64_t(m_stats_counters[counters::utp_packets_out]);
		s.utp_stats.fast_retransmit = std::uint64_t(m_stats_counters[counters::utp_fast_retransmit]);
		s.utp_stats.packet_resend = std::uint64_t(m_stats_counters[counters::utp_packet_resend]);
		s.utp_stats.samples_above_target = std::uint64_t(m_stats_counters[counters::utp_samples_above_target]);
		s.utp_stats.samples_below_target = std::uint64_t(m_stats_counters[counters::utp_samples_below_target]);
		s.utp_stats.payload_pkts_in = std::uint64_t(m_stats_counters[counters::utp_payload_pkts_in]);
		s.utp_stats.payload_pkts_out = std::uint64_t(m_stats_counters[counters::utp_payload_pkts_out]);
		s.utp_stats.invalid_pkts_in = std::uint64_t(m_stats_counters[counters::utp_invalid_pkts_in]);
		s.utp_stats.redundant_pkts_in = std::uint64_t(m_stats_counters[counters::utp_redundant_pkts_in]);

		s.utp_stats.num_idle = int(m_stats_counters[counters::num_utp_idle]);
		s.utp_stats.num_syn_sent = int(m_stats_counters[counters::num_utp_syn_sent]);
		s.utp_stats.num_connected = int(m_stats_counters[counters::num_utp_connected]);
		s.utp_stats.num_fin_sent = int(m_stats_counters[counters::num_utp_fin_sent]);
		s.utp_stats.num_close_wait = int(m_stats_counters[counters::num_utp_close_wait]);

		// this loop is potentially expensive. It could be optimized by
		// simply keeping a global counter
		int peerlist_size = 0;
		for (auto const& i : m_torrents)
		{
			peerlist_size += i.second->num_known_peers();
		}

		s.peerlist_size = peerlist_size;

		return s;
	}
#endif // TORRENT_ABI_VERSION

	void session_impl::get_cache_info(torrent_handle h, cache_status* ret, int flags) const
	{
		storage_index_t st{0};
		bool whole_session = true;
		std::shared_ptr<torrent> t = h.m_torrent.lock();
		if (t)
		{
			if (t->has_storage())
			{
				st = t->storage();
				whole_session = false;
			}
			else
				flags = session::disk_cache_no_pieces;
		}
		m_disk_thread.get_cache_info(ret, st
			, flags & session::disk_cache_no_pieces, whole_session);
	}

#ifndef TORRENT_DISABLE_DHT

	void session_impl::start_dht()
	{
		INVARIANT_CHECK;

		stop_dht();

		if (!m_settings.get_bool(settings_pack::enable_dht)) return;

		// postpone starting the DHT if we're still resolving the DHT router
		if (m_outstanding_router_lookups > 0)
		{
#ifndef TORRENT_DISABLE_LOGGING
			session_log("not starting DHT, outstanding router lookups: %d"
				, m_outstanding_router_lookups);
#endif
			return;
		}

		if (m_abort)
		{
#ifndef TORRENT_DISABLE_LOGGING
			session_log("not starting DHT, aborting");
#endif
			return;
		}

#ifndef TORRENT_DISABLE_LOGGING
		session_log("starting DHT, running: %s, router lookups: %d, aborting: %s"
			, m_dht ? "true" : "false", m_outstanding_router_lookups
			, m_abort ? "true" : "false");
#endif

		// TODO: refactor, move the storage to dht_tracker
		m_dht_storage = m_dht_storage_constructor(m_dht_settings);
		m_dht = std::make_shared<dht::dht_tracker>(
			static_cast<dht::dht_observer*>(this)
			, m_io_service
			, [=](aux::listen_socket_handle const& sock
				, udp::endpoint const& ep
				, span<char const> p
				, error_code& ec
				, udp_send_flags_t const flags)
				{ send_udp_packet_listen(sock, ep, p, ec, flags); }
			, m_dht_settings
			, m_stats_counters
			, *m_dht_storage
			, std::move(m_dht_state));

		for (auto& s : m_listen_sockets)
			m_dht->new_socket(s);

		for (auto const& n : m_dht_router_nodes)
		{
			m_dht->add_router_node(n);
		}

		for (auto const& n : m_dht_nodes)
		{
			m_dht->add_node(n);
		}
		m_dht_nodes.clear();
		m_dht_nodes.shrink_to_fit();

		auto cb = [this](
			std::vector<std::pair<dht::node_entry, std::string>> const&)
		{
			if (m_alerts.should_post<dht_bootstrap_alert>())
				m_alerts.emplace_alert<dht_bootstrap_alert>();
		};

		m_dht->start(cb);
	}

	void session_impl::stop_dht()
	{
#ifndef TORRENT_DISABLE_LOGGING
		session_log("about to stop DHT, running: %s", m_dht ? "true" : "false");
#endif

		if (m_dht)
		{
			m_dht->stop();
			m_dht.reset();
		}

		m_dht_storage.reset();
	}

	void session_impl::set_dht_settings(dht::dht_settings const& settings)
	{
		m_dht_settings = settings;
	}

	void session_impl::set_dht_state(dht::dht_state&& state)
	{
		m_dht_state = std::move(state);
	}

	void session_impl::set_dht_storage(dht::dht_storage_constructor_type sc)
	{
		m_dht_storage_constructor = std::move(sc);
	}

#if TORRENT_ABI_VERSION == 1
	entry session_impl::dht_state() const
	{
		return m_dht ? dht::save_dht_state(m_dht->state()) : entry();
	}

	void session_impl::start_dht_deprecated(entry const& startup_state)
	{
		m_settings.set_bool(settings_pack::enable_dht, true);
		std::vector<char> tmp;
		bencode(std::back_inserter(tmp), startup_state);

		bdecode_node e;
		error_code ec;
		if (tmp.empty() || bdecode(&tmp[0], &tmp[0] + tmp.size(), e, ec) != 0)
			return;
		m_dht_state = dht::read_dht_state(e);
		start_dht();
	}
#endif

	void session_impl::add_dht_node_name(std::pair<std::string, int> const& node)
	{
		ADD_OUTSTANDING_ASYNC("session_impl::on_dht_name_lookup");
		m_host_resolver.async_resolve(node.first, resolver::abort_on_shutdown
			, std::bind(&session_impl::on_dht_name_lookup
				, this, _1, _2, node.second));
	}

	void session_impl::on_dht_name_lookup(error_code const& e
		, std::vector<address> const& addresses, int port)
	{
		COMPLETE_ASYNC("session_impl::on_dht_name_lookup");

		if (e)
		{
			if (m_alerts.should_post<dht_error_alert>())
				m_alerts.emplace_alert<dht_error_alert>(
					operation_t::hostname_lookup, e);
			return;
		}

		for (auto const& addr : addresses)
		{
			udp::endpoint ep(addr, std::uint16_t(port));
			add_dht_node(ep);
		}
	}

	void session_impl::add_dht_router(std::pair<std::string, int> const& node)
	{
		ADD_OUTSTANDING_ASYNC("session_impl::on_dht_router_name_lookup");
		++m_outstanding_router_lookups;
		m_host_resolver.async_resolve(node.first, resolver::abort_on_shutdown
			, std::bind(&session_impl::on_dht_router_name_lookup
				, this, _1, _2, node.second));
	}

	void session_impl::on_dht_router_name_lookup(error_code const& e
		, std::vector<address> const& addresses, int port)
	{
		COMPLETE_ASYNC("session_impl::on_dht_router_name_lookup");
		--m_outstanding_router_lookups;

		if (e)
		{
			if (m_alerts.should_post<dht_error_alert>())
				m_alerts.emplace_alert<dht_error_alert>(
					operation_t::hostname_lookup, e);

			if (m_outstanding_router_lookups == 0) start_dht();
			return;
		}


		for (auto const& addr : addresses)
		{
			// router nodes should be added before the DHT is started (and bootstrapped)
			udp::endpoint ep(addr, std::uint16_t(port));
			if (m_dht) m_dht->add_router_node(ep);
			m_dht_router_nodes.push_back(ep);
		}

		if (m_outstanding_router_lookups == 0) start_dht();
	}

	// callback for dht_immutable_get
	void session_impl::get_immutable_callback(sha1_hash target
		, dht::item const& i)
	{
		TORRENT_ASSERT(!i.is_mutable());
		m_alerts.emplace_alert<dht_immutable_item_alert>(target, i.value());
	}

	void session_impl::dht_get_immutable_item(sha1_hash const& target)
	{
		if (!m_dht) return;
		m_dht->get_item(target, std::bind(&session_impl::get_immutable_callback
			, this, target, _1));
	}

	// callback for dht_mutable_get
	void session_impl::get_mutable_callback(dht::item const& i
		, bool const authoritative)
	{
		TORRENT_ASSERT(i.is_mutable());
		m_alerts.emplace_alert<dht_mutable_item_alert>(i.pk().bytes
			, i.sig().bytes, i.seq().value
			, i.salt(), i.value(), authoritative);
	}

	// key is a 32-byte binary string, the public key to look up.
	// the salt is optional
	// TODO: 3 use public_key here instead of std::array
	void session_impl::dht_get_mutable_item(std::array<char, 32> key
		, std::string salt)
	{
		if (!m_dht) return;
		m_dht->get_item(dht::public_key(key.data()), std::bind(&session_impl::get_mutable_callback
			, this, _1, _2), std::move(salt));
	}

	namespace {

		void on_dht_put_immutable_item(alert_manager& alerts, sha1_hash target, int num)
		{
			if (alerts.should_post<dht_put_alert>())
				alerts.emplace_alert<dht_put_alert>(target, num);
		}

		void on_dht_put_mutable_item(alert_manager& alerts, dht::item const& i, int num)
		{
			if (alerts.should_post<dht_put_alert>())
			{
				dht::signature const sig = i.sig();
				dht::public_key const pk = i.pk();
				dht::sequence_number const seq = i.seq();
				std::string salt = i.salt();
				alerts.emplace_alert<dht_put_alert>(pk.bytes, sig.bytes
					, std::move(salt), seq.value, num);
			}
		}

		void put_mutable_callback(dht::item& i
			, std::function<void(entry&, std::array<char, 64>&
				, std::int64_t&, std::string const&)> cb)
		{
			entry value = i.value();
			dht::signature sig = i.sig();
			dht::public_key pk = i.pk();
			dht::sequence_number seq = i.seq();
			std::string salt = i.salt();
			cb(value, sig.bytes, seq.value, salt);
			i.assign(std::move(value), salt, seq, pk, sig);
		}

		void on_dht_get_peers(alert_manager& alerts, sha1_hash info_hash, std::vector<tcp::endpoint> const& peers)
		{
			if (alerts.should_post<dht_get_peers_reply_alert>())
				alerts.emplace_alert<dht_get_peers_reply_alert>(info_hash, peers);
		}

		void on_direct_response(alert_manager& alerts, void* userdata, dht::msg const& msg)
		{
			if (msg.message.type() == bdecode_node::none_t)
				alerts.emplace_alert<dht_direct_response_alert>(userdata, msg.addr);
			else
				alerts.emplace_alert<dht_direct_response_alert>(userdata, msg.addr, msg.message);
		}

	} // anonymous namespace

	void session_impl::dht_put_immutable_item(entry const& data, sha1_hash target)
	{
		if (!m_dht) return;
		m_dht->put_item(data, std::bind(&on_dht_put_immutable_item, std::ref(m_alerts)
			, target, _1));
	}

	void session_impl::dht_put_mutable_item(std::array<char, 32> key
		, std::function<void(entry&, std::array<char,64>&
		, std::int64_t&, std::string const&)> cb
		, std::string salt)
	{
		if (!m_dht) return;
		m_dht->put_item(dht::public_key(key.data())
			, std::bind(&on_dht_put_mutable_item, std::ref(m_alerts), _1, _2)
			, std::bind(&put_mutable_callback, _1, std::move(cb)), salt);
	}

	void session_impl::dht_get_peers(sha1_hash const& info_hash)
	{
		if (!m_dht) return;
		m_dht->get_peers(info_hash, std::bind(&on_dht_get_peers, std::ref(m_alerts), info_hash, _1));
	}

	void session_impl::dht_announce(sha1_hash const& info_hash, int port, dht::announce_flags_t const flags)
	{
		if (!m_dht) return;
		m_dht->announce(info_hash, port, flags, std::bind(&on_dht_get_peers, std::ref(m_alerts), info_hash, _1));
	}

	void session_impl::dht_live_nodes(sha1_hash const& nid)
	{
		if (!m_dht) return;
		auto nodes = m_dht->live_nodes(nid);
		m_alerts.emplace_alert<dht_live_nodes_alert>(nid, nodes);
	}

	void session_impl::dht_sample_infohashes(udp::endpoint const& ep, sha1_hash const& target)
	{
		if (!m_dht) return;
		m_dht->sample_infohashes(ep, target, [this, &ep](time_duration interval
			, int num, std::vector<sha1_hash> samples
			, std::vector<std::pair<sha1_hash, udp::endpoint>> nodes)
		{
			if (m_alerts.should_post<dht_sample_infohashes_alert>())
				m_alerts.emplace_alert<dht_sample_infohashes_alert>(ep
					, interval, num, samples, nodes);
		});
	}

	void session_impl::dht_direct_request(udp::endpoint const& ep, entry& e, void* userdata)
	{
		if (!m_dht) return;
		m_dht->direct_request(ep, e, std::bind(&on_direct_response, std::ref(m_alerts), userdata, _1));
	}

#endif

#if !defined TORRENT_DISABLE_ENCRYPTION
	void session_impl::add_obfuscated_hash(sha1_hash const& obfuscated
		, std::weak_ptr<torrent> const& t)
	{
		m_obfuscated_torrents.insert(std::make_pair(obfuscated, t.lock()));
	}
#endif // TORRENT_DISABLE_ENCRYPTION

	bool session_impl::is_listening() const
	{
		return !m_listen_sockets.empty();
	}

	session_impl::~session_impl()
	{
		// since we're destructing the session, no more alerts will make it out to
		// the user. So stop posting them now
		m_alerts.set_alert_mask({});

		// this is not allowed to be the network thread!
//		TORRENT_ASSERT(is_not_thread());
// TODO: asserts that no outstanding async operations are still in flight

		// this can happen if we end the io_service run loop with an exception
		for (auto& t : m_torrents)
		{
			t.second->panic();
			t.second->abort();
		}
		m_torrents.clear();

#if defined TORRENT_ASIO_DEBUGGING
		FILE* f = fopen("wakeups.log", "w+");
		if (f != nullptr)
		{
			time_point m = min_time();
			if (!_wakeups.empty()) m = _wakeups[0].timestamp;
			time_point prev = m;
			std::uint64_t prev_csw = 0;
			if (!_wakeups.empty()) prev_csw = _wakeups[0].context_switches;
			std::fprintf(f, "abs. time\trel. time\tctx switch\tidle-wakeup\toperation\n");
			for (wakeup_t const& w : _wakeups)
			{
				bool const idle_wakeup = w.context_switches > prev_csw;
				std::fprintf(f, "%" PRId64 "\t%" PRId64 "\t%" PRId64 "\t%c\t%s\n"
					, total_microseconds(w.timestamp - m)
					, total_microseconds(w.timestamp - prev)
					, w.context_switches
					, idle_wakeup ? '*' : '.'
					, w.operation);
				prev = w.timestamp;
				prev_csw = w.context_switches;
			}
			fclose(f);
		}
#endif
	}

#if TORRENT_ABI_VERSION == 1
	int session_impl::max_connections() const
	{
		return m_settings.get_int(settings_pack::connections_limit);
	}

	int session_impl::max_uploads() const
	{
		return m_settings.get_int(settings_pack::unchoke_slots_limit);
	}

	void session_impl::set_local_download_rate_limit(int bytes_per_second)
	{
		INVARIANT_CHECK;
		settings_pack p;
		p.set_int(settings_pack::local_download_rate_limit, bytes_per_second);
		apply_settings_pack_impl(p);
	}

	void session_impl::set_local_upload_rate_limit(int bytes_per_second)
	{
		INVARIANT_CHECK;
		settings_pack p;
		p.set_int(settings_pack::local_upload_rate_limit, bytes_per_second);
		apply_settings_pack_impl(p);
	}

	void session_impl::set_download_rate_limit_depr(int bytes_per_second)
	{
		INVARIANT_CHECK;
		settings_pack p;
		p.set_int(settings_pack::download_rate_limit, bytes_per_second);
		apply_settings_pack_impl(p);
	}

	void session_impl::set_upload_rate_limit_depr(int bytes_per_second)
	{
		INVARIANT_CHECK;
		settings_pack p;
		p.set_int(settings_pack::upload_rate_limit, bytes_per_second);
		apply_settings_pack_impl(p);
	}

	void session_impl::set_max_connections(int limit)
	{
		INVARIANT_CHECK;
		settings_pack p;
		p.set_int(settings_pack::connections_limit, limit);
		apply_settings_pack_impl(p);
	}

	void session_impl::set_max_uploads(int limit)
	{
		INVARIANT_CHECK;
		settings_pack p;
		p.set_int(settings_pack::unchoke_slots_limit, limit);
		apply_settings_pack_impl(p);
	}

	int session_impl::local_upload_rate_limit() const
	{
		return upload_rate_limit(m_local_peer_class);
	}

	int session_impl::local_download_rate_limit() const
	{
		return download_rate_limit(m_local_peer_class);
	}

	int session_impl::upload_rate_limit_depr() const
	{
		return upload_rate_limit(m_global_class);
	}

	int session_impl::download_rate_limit_depr() const
	{
		return download_rate_limit(m_global_class);
	}
#endif // DEPRECATE


	namespace {
		template <typename Socket>
		void set_tos(Socket& s, int v, error_code& ec)
		{
#if defined IPV6_TCLASS
			if (is_v6(s.local_endpoint(ec)))
				s.set_option(traffic_class(char(v)), ec);
			else if (!ec)
#endif
				s.set_option(type_of_service(char(v)), ec);
		}
	}

	// TODO: 2 this should be factored into the udp socket, so we only have the
	// code once
	void session_impl::update_peer_tos()
	{
		int const tos = m_settings.get_int(settings_pack::peer_tos);
		for (auto const& l : m_listen_sockets)
		{
			if (l->sock)
			{
				error_code ec;
				set_tos(*l->sock, tos, ec);

#ifndef TORRENT_DISABLE_LOGGING
				if (should_log())
				{
					session_log(">>> SET_TOS [ tcp (%s %d) tos: %x e: %s ]"
						, l->sock->local_endpoint().address().to_string().c_str()
						, l->sock->local_endpoint().port(), tos, ec.message().c_str());
				}
#endif
			}

			if (l->udp_sock)
			{
				error_code ec;
				set_tos(l->udp_sock->sock, tos, ec);

#ifndef TORRENT_DISABLE_LOGGING
				if (should_log())
				{
					session_log(">>> SET_TOS [ udp (%s %d) tos: %x e: %s ]"
						, l->udp_sock->sock.local_endpoint().address().to_string().c_str()
						, l->udp_sock->sock.local_port()
						, tos, ec.message().c_str());
				}
#endif
			}
		}
	}

	void session_impl::update_user_agent()
	{
		// replace all occurrences of '\n' with ' '.
		std::string agent = m_settings.get_str(settings_pack::user_agent);
		std::string::iterator i = agent.begin();
		while ((i = std::find(i, agent.end(), '\n'))
			!= agent.end())
			*i = ' ';
		m_settings.set_str(settings_pack::user_agent, agent);
	}

	void session_impl::update_unchoke_limit()
	{
		int const allowed_upload_slots = get_int_setting(settings_pack::unchoke_slots_limit);

		m_stats_counters.set_value(counters::num_unchoke_slots
			, allowed_upload_slots);

		if (m_settings.get_int(settings_pack::num_optimistic_unchoke_slots)
			>= allowed_upload_slots / 2)
		{
			if (m_alerts.should_post<performance_alert>())
				m_alerts.emplace_alert<performance_alert>(torrent_handle()
					, performance_alert::too_many_optimistic_unchoke_slots);
		}
	}

	void session_impl::update_connection_speed()
	{
		if (m_settings.get_int(settings_pack::connection_speed) < 0)
			m_settings.set_int(settings_pack::connection_speed, 200);
	}

	void session_impl::update_queued_disk_bytes()
	{
		int const cache_size = m_settings.get_int(settings_pack::cache_size);
		if (m_settings.get_int(settings_pack::max_queued_disk_bytes) / 16 / 1024
			> cache_size / 2
			&& cache_size > 5
			&& m_alerts.should_post<performance_alert>())
		{
			m_alerts.emplace_alert<performance_alert>(torrent_handle()
				, performance_alert::too_high_disk_queue_limit);
		}
	}

	void session_impl::update_alert_queue_size()
	{
		m_alerts.set_alert_queue_size_limit(m_settings.get_int(settings_pack::alert_queue_size));
	}

	bool session_impl::preemptive_unchoke() const
	{
		return m_stats_counters[counters::num_peers_up_unchoked]
			< m_stats_counters[counters::num_unchoke_slots]
			|| m_settings.get_int(settings_pack::unchoke_slots_limit) < 0;
	}

#if TORRENT_ABI_VERSION == 1
	void session_impl::update_dht_upload_rate_limit()
	{
#ifndef TORRENT_DISABLE_DHT
		m_dht_settings.upload_rate_limit
			= m_settings.get_int(settings_pack::dht_upload_rate_limit);
#endif
	}
#endif

	void session_impl::update_disk_threads()
	{
		if (m_settings.get_int(settings_pack::aio_threads) < 0)
			m_settings.set_int(settings_pack::aio_threads, 0);

#if !TORRENT_USE_PREAD && !TORRENT_USE_PREADV
		// if we don't have pread() nor preadv() there's no way
		// to perform concurrent file operations on the same file
		// handle, so we must limit the disk thread to a single one

		if (m_settings.get_int(settings_pack::aio_threads) > 1)
			m_settings.set_int(settings_pack::aio_threads, 1);
#endif
	}

	void session_impl::update_report_web_seed_downloads()
	{
		// if this flag changed, update all web seed connections
		bool report = m_settings.get_bool(settings_pack::report_web_seed_downloads);
		for (auto const& c : m_connections)
		{
			connection_type const type = c->type();
			if (type == connection_type::url_seed
				|| type == connection_type::http_seed)
				c->ignore_stats(!report);
		}
	}

	void session_impl::trigger_auto_manage()
	{
		if (m_pending_auto_manage || m_abort) return;

		// we recalculated auto-managed torrents less than a second ago,
		// put it off one second.
		if (time_now() - m_last_auto_manage < seconds(1))
		{
			m_auto_manage_time_scaler = 0;
			return;
		}
		m_pending_auto_manage = true;
		m_need_auto_manage = true;

		m_io_service.post([this]{ this->wrap(&session_impl::on_trigger_auto_manage); });
	}

	void session_impl::on_trigger_auto_manage()
	{
		TORRENT_ASSERT(m_pending_auto_manage);
		if (!m_need_auto_manage || m_abort)
		{
			m_pending_auto_manage = false;
			return;
		}
		// don't clear m_pending_auto_manage until after we've
		// recalculated the auto managed torrents. The auto-managed
		// logic may trigger another auto-managed event otherwise
		recalculate_auto_managed_torrents();
		m_pending_auto_manage = false;
	}

	void session_impl::update_socket_buffer_size()
	{
		for (auto const& l : m_listen_sockets)
		{
			error_code ec;
			set_socket_buffer_size(l->udp_sock->sock, m_settings, ec);
#ifndef TORRENT_DISABLE_LOGGING
			if (ec && should_log())
			{
				error_code err;
				session_log("socket buffer size [ udp %s %d]: (%d) %s"
					, l->udp_sock->sock.local_endpoint().address().to_string(err).c_str()
					, l->udp_sock->sock.local_port(), ec.value(), ec.message().c_str());
			}
#endif
			ec.clear();
			set_socket_buffer_size(*l->sock, m_settings, ec);
#ifndef TORRENT_DISABLE_LOGGING
			if (ec && should_log())
			{
				error_code err;
				session_log("socket buffer size [ udp %s %d]: (%d) %s"
					, l->sock->local_endpoint().address().to_string(err).c_str()
					, l->sock->local_endpoint().port(), ec.value(), ec.message().c_str());
			}
#endif
		}
	}

	void session_impl::update_dht_announce_interval()
	{
#ifndef TORRENT_DISABLE_DHT
		if (!m_dht)
		{
#ifndef TORRENT_DISABLE_LOGGING
			session_log("not starting DHT announce timer: m_dht == nullptr");
#endif
			return;
		}

		m_dht_interval_update_torrents = int(m_torrents.size());

		if (m_abort)
		{
#ifndef TORRENT_DISABLE_LOGGING
			session_log("not starting DHT announce timer: m_abort set");
#endif
			return;
		}

		ADD_OUTSTANDING_ASYNC("session_impl::on_dht_announce");
		error_code ec;
		int delay = std::max(m_settings.get_int(settings_pack::dht_announce_interval)
			/ std::max(int(m_torrents.size()), 1), 1);
		m_dht_announce_timer.expires_from_now(seconds(delay), ec);
		m_dht_announce_timer.async_wait([this](error_code const& e) {
			this->wrap(&session_impl::on_dht_announce, e); });
#endif
	}

	void session_impl::update_anonymous_mode()
	{
		if (!m_settings.get_bool(settings_pack::anonymous_mode))
		{
			if (m_upnp)
				m_upnp->set_user_agent(m_settings.get_str(settings_pack::user_agent));
			return;
		}

		if (m_upnp) m_upnp->set_user_agent("");
	}

#if TORRENT_ABI_VERSION == 1
	void session_impl::update_local_download_rate()
	{
		if (m_settings.get_int(settings_pack::local_download_rate_limit) < 0)
			m_settings.set_int(settings_pack::local_download_rate_limit, 0);
		set_download_rate_limit(m_local_peer_class
			, m_settings.get_int(settings_pack::local_download_rate_limit));
	}

	void session_impl::update_local_upload_rate()
	{
		if (m_settings.get_int(settings_pack::local_upload_rate_limit) < 0)
			m_settings.set_int(settings_pack::local_upload_rate_limit, 0);
		set_upload_rate_limit(m_local_peer_class
			, m_settings.get_int(settings_pack::local_upload_rate_limit));
	}
#endif

	void session_impl::update_download_rate()
	{
		if (m_settings.get_int(settings_pack::download_rate_limit) < 0)
			m_settings.set_int(settings_pack::download_rate_limit, 0);
		set_download_rate_limit(m_global_class
			, m_settings.get_int(settings_pack::download_rate_limit));
	}

	void session_impl::update_upload_rate()
	{
		if (m_settings.get_int(settings_pack::upload_rate_limit) < 0)
			m_settings.set_int(settings_pack::upload_rate_limit, 0);
		set_upload_rate_limit(m_global_class
			, m_settings.get_int(settings_pack::upload_rate_limit));
	}

	void session_impl::update_connections_limit()
	{
		int limit = m_settings.get_int(settings_pack::connections_limit);

		if (limit <= 0) limit = max_open_files();

		m_settings.set_int(settings_pack::connections_limit, limit);

		if (num_connections() > m_settings.get_int(settings_pack::connections_limit)
			&& !m_torrents.empty())
		{
			// if we have more connections that we're allowed, disconnect
			// peers from the torrents so that they are all as even as possible

			int to_disconnect = num_connections() - m_settings.get_int(settings_pack::connections_limit);

			int last_average = 0;
			int average = m_settings.get_int(settings_pack::connections_limit) / int(m_torrents.size());

			// the number of slots that are unused by torrents
			int extra = m_settings.get_int(settings_pack::connections_limit) % int(m_torrents.size());

			// run 3 iterations of this, then we're probably close enough
			for (int iter = 0; iter < 4; ++iter)
			{
				// the number of torrents that are above average
				int num_above = 0;
				for (auto const& t : m_torrents)
				{
					int const num = t.second->num_peers();
					if (num <= last_average) continue;
					if (num > average) ++num_above;
					if (num < average) extra += average - num;
				}

				// distribute extra among the torrents that are above average
				if (num_above == 0) num_above = 1;
				last_average = average;
				average += extra / num_above;
				if (extra == 0) break;
				// save the remainder for the next iteration
				extra = extra % num_above;
			}

			for (auto const& t : m_torrents)
			{
				int const num = t.second->num_peers();
				if (num <= average) continue;

				// distribute the remainder
				int my_average = average;
				if (extra > 0)
				{
					++my_average;
					--extra;
				}

				int const disconnect = std::min(to_disconnect, num - my_average);
				to_disconnect -= disconnect;
				t.second->disconnect_peers(disconnect, errors::too_many_connections);
			}
		}
	}

	void session_impl::update_alert_mask()
	{
		m_alerts.set_alert_mask(alert_category_t(
			static_cast<std::uint32_t>(m_settings.get_int(settings_pack::alert_mask))));
	}

	void session_impl::pop_alerts(std::vector<alert*>* alerts)
	{
		m_alerts.get_all(*alerts);
	}

#if TORRENT_ABI_VERSION == 1
	void session_impl::update_rate_limit_utp()
	{
		if (m_settings.get_bool(settings_pack::rate_limit_utp))
		{
			// allow the global or local peer class to limit uTP peers
			m_peer_class_type_filter.allow(peer_class_type_filter::utp_socket
				, m_global_class);
			m_peer_class_type_filter.allow(peer_class_type_filter::ssl_utp_socket
				, m_global_class);
		}
		else
		{
			// don't add the global or local peer class to limit uTP peers
			m_peer_class_type_filter.disallow(peer_class_type_filter::utp_socket
				, m_global_class);
			m_peer_class_type_filter.disallow(peer_class_type_filter::ssl_utp_socket
				, m_global_class);
		}
	}

	void session_impl::update_ignore_rate_limits_on_local_network()
	{
		init_peer_class_filter(
			m_settings.get_bool(settings_pack::ignore_limits_on_local_network));
	}

	// this function is called on the user's thread
	// not the network thread
	void session_impl::pop_alerts()
	{
		// if we don't have any alerts in our local cache, we have to ask
		// the alert_manager for more. It will swap our vector with its and
		// destruct eny left-over alerts in there.
		if (m_alert_pointer_pos >= int(m_alert_pointers.size()))
		{
			pop_alerts(&m_alert_pointers);
			m_alert_pointer_pos = 0;
		}
	}

	alert const* session_impl::pop_alert()
	{
		if (m_alert_pointer_pos >= int(m_alert_pointers.size()))
		{
			pop_alerts();
			if (m_alert_pointers.empty())
				return nullptr;
		}

		if (m_alert_pointers.empty()) return nullptr;

		// clone here to be backwards compatible, to make the client delete the
		// alert object
		return m_alert_pointers[m_alert_pointer_pos++];
	}

#endif

	alert* session_impl::wait_for_alert(time_duration max_wait)
	{
		return m_alerts.wait_for_alert(max_wait);
	}

#if TORRENT_ABI_VERSION == 1
	std::size_t session_impl::set_alert_queue_size_limit(std::size_t queue_size_limit_)
	{
		m_settings.set_int(settings_pack::alert_queue_size, int(queue_size_limit_));
		return std::size_t(m_alerts.set_alert_queue_size_limit(int(queue_size_limit_)));
	}
#endif

	void session_impl::start_ip_notifier()
	{
		INVARIANT_CHECK;

		if (m_ip_notifier) return;

		m_ip_notifier = create_ip_notifier(m_io_service);
		m_ip_notifier->async_wait([this](error_code const& e)
			{ this->wrap(&session_impl::on_ip_change, e); });
	}

	void session_impl::start_lsd()
	{
		INVARIANT_CHECK;

		if (m_lsd) return;

		m_lsd = std::make_shared<lsd>(m_io_service, *this);
		error_code ec;
		m_lsd->start(ec);
		if (ec && m_alerts.should_post<lsd_error_alert>())
			m_alerts.emplace_alert<lsd_error_alert>(ec);
	}

	void session_impl::start_natpmp()
	{
		INVARIANT_CHECK;
		for (auto& s : m_listen_sockets)
		{
			start_natpmp(*s);
			remap_ports(remap_natpmp, *s);
		}
	}

	upnp* session_impl::start_upnp()
	{
		INVARIANT_CHECK;

		if (m_upnp) return m_upnp.get();

		// the upnp constructor may fail and call the callbacks
		m_upnp = std::make_shared<upnp>(m_io_service
			, m_settings.get_bool(settings_pack::anonymous_mode)
				? "" : m_settings.get_str(settings_pack::user_agent)
			, *this
			, m_settings.get_bool(settings_pack::upnp_ignore_nonrouters));
		m_upnp->start();

		m_upnp->discover_device();

		for (auto& s : m_listen_sockets)
		{
			remap_ports(remap_upnp, *s);
		}
		return m_upnp.get();
	}

	std::vector<port_mapping_t> session_impl::add_port_mapping(portmap_protocol const t
		, int const external_port
		, int const local_port)
	{
		std::vector<port_mapping_t> ret;
		if (m_upnp) ret.push_back(m_upnp->add_mapping(t, external_port
			, tcp::endpoint({}, static_cast<std::uint16_t>(local_port))));
		for (auto& s : m_listen_sockets)
		{
			if (s->natpmp_mapper) ret.push_back(s->natpmp_mapper->add_mapping(t, external_port
				, tcp::endpoint({}, static_cast<std::uint16_t>(local_port))));
		}
		return ret;
	}

	void session_impl::delete_port_mapping(port_mapping_t handle)
	{
		if (m_upnp) m_upnp->delete_mapping(handle);
		for (auto& s : m_listen_sockets)
		{
			if (s->natpmp_mapper) s->natpmp_mapper->delete_mapping(handle);
		}
	}

	void session_impl::stop_ip_notifier()
	{
		if (!m_ip_notifier) return;

		m_ip_notifier->cancel();
		m_ip_notifier.reset();
	}

	void session_impl::stop_lsd()
	{
		if (m_lsd)
			m_lsd->close();
		m_lsd.reset();
	}

	void session_impl::stop_natpmp()
	{
		for (auto& s : m_listen_sockets)
		{
			s->tcp_port_mapping[0] = port_mapping_t{-1};
			s->udp_port_mapping[0] = port_mapping_t{-1};
			if (!s->natpmp_mapper) continue;
			s->natpmp_mapper->close();
			s->natpmp_mapper.reset();
		}
	}

	void session_impl::stop_upnp()
	{
		if (!m_upnp) return;

		m_upnp->close();
		for (auto& s : m_listen_sockets)
		{
			s->tcp_port_mapping[1] = port_mapping_t{-1};
			s->udp_port_mapping[1] = port_mapping_t{-1};
		}
		m_upnp.reset();
	}

	external_ip session_impl::external_address() const
	{
		address ips[2][2];

		// take the first IP we find which matches each category
		for (auto const& i : m_listen_sockets)
		{
			address external_addr = i->external_address.external_address();
			if (ips[0][external_addr.is_v6()] == address())
				ips[0][external_addr.is_v6()] = external_addr;
			address local_addr = i->local_endpoint.address();
			if (ips[is_local(local_addr)][local_addr.is_v6()] == address())
				ips[is_local(local_addr)][local_addr.is_v6()] = local_addr;
		}

		return {ips[1][0], ips[0][0], ips[1][1], ips[0][1]};
	}

	// this is the DHT observer version. DHT is the implied source
	void session_impl::set_external_address(aux::listen_socket_handle const& iface
		, address const& ip, address const& source)
	{
		auto i = iface.m_sock.lock();
		TORRENT_ASSERT(i);
		if (!i) return;
		set_external_address(i, ip, source_dht, source);
	}

	void session_impl::get_peers(sha1_hash const& ih)
	{
		if (!m_alerts.should_post<dht_get_peers_alert>()) return;
		m_alerts.emplace_alert<dht_get_peers_alert>(ih);
	}

	void session_impl::announce(sha1_hash const& ih, address const& addr
		, int port)
	{
		if (!m_alerts.should_post<dht_announce_alert>()) return;
		m_alerts.emplace_alert<dht_announce_alert>(addr, port, ih);
	}

	void session_impl::outgoing_get_peers(sha1_hash const& target
		, sha1_hash const& sent_target, udp::endpoint const& ep)
	{
		if (!m_alerts.should_post<dht_outgoing_get_peers_alert>()) return;
		m_alerts.emplace_alert<dht_outgoing_get_peers_alert>(target, sent_target, ep);
	}

#ifndef TORRENT_DISABLE_LOGGING
	bool session_impl::should_log(module_t) const
	{
		return m_alerts.should_post<dht_log_alert>();
	}

	TORRENT_FORMAT(3,4)
	void session_impl::log(module_t m, char const* fmt, ...)
	{
		if (!m_alerts.should_post<dht_log_alert>()) return;

		va_list v;
		va_start(v, fmt);
		m_alerts.emplace_alert<dht_log_alert>(
			static_cast<dht_log_alert::dht_module_t>(m), fmt, v);
		va_end(v);
	}

	void session_impl::log_packet(message_direction_t dir, span<char const> pkt
		, udp::endpoint const& node)
	{
		if (!m_alerts.should_post<dht_pkt_alert>()) return;

		dht_pkt_alert::direction_t d = dir == dht::dht_logger::incoming_message
			? dht_pkt_alert::incoming : dht_pkt_alert::outgoing;

		m_alerts.emplace_alert<dht_pkt_alert>(pkt, d, node);
	}

	bool session_impl::should_log_portmap(portmap_transport) const
	{
		return m_alerts.should_post<portmap_log_alert>();
	}

	void session_impl::log_portmap(portmap_transport transport, char const* msg) const
	{
		if (m_alerts.should_post<portmap_log_alert>())
			m_alerts.emplace_alert<portmap_log_alert>(transport, msg);
	}

	bool session_impl::should_log_lsd() const
	{
		return m_alerts.should_post<log_alert>();
	}

	void session_impl::log_lsd(char const* msg) const
	{
		if (m_alerts.should_post<log_alert>())
			m_alerts.emplace_alert<log_alert>(msg);
	}
#endif

	bool session_impl::on_dht_request(string_view query
		, dht::msg const& request, entry& response)
	{
#ifndef TORRENT_DISABLE_EXTENSIONS
		for (auto const& ext : m_ses_extensions[plugins_dht_request_idx])
		{
			if (ext->on_dht_request(query
				, request.addr, request.message, response))
				return true;
		}
#else
		TORRENT_UNUSED(query);
		TORRENT_UNUSED(request);
		TORRENT_UNUSED(response);
#endif
		return false;
	}

	void session_impl::set_external_address(address const& ip
		, ip_source_t const source_type, address const& source)
	{
		// for now, just pick the first socket with a matching address family
		// TODO: remove this function once all callers are updated to specify a listen socket
		for (auto& i : m_listen_sockets)
		{
			if (is_v4(i->local_endpoint) != ip.is_v4())
				continue;

			set_external_address(i, ip, source_type, source);
			break;
		}
	}

	void session_impl::set_external_address(
		tcp::endpoint const& local_endpoint, address const& ip
		, ip_source_t const source_type, address const& source)
	{
		auto sock = std::find_if(m_listen_sockets.begin(), m_listen_sockets.end()
			, [&](std::shared_ptr<listen_socket_t> const& v) { return v->local_endpoint == local_endpoint; });

		if (sock != m_listen_sockets.end())
			set_external_address(*sock, ip, source_type, source);
	}

	void session_impl::set_external_address(std::shared_ptr<listen_socket_t> const& sock
		, address const& ip, ip_source_t const source_type, address const& source)
	{
#ifndef TORRENT_DISABLE_LOGGING
		if (should_log())
		{
			session_log(": set_external_address(%s, %d, %s)"
				, print_address(ip).c_str()
				, static_cast<std::uint8_t>(source_type)
				, print_address(source).c_str());
		}
#endif

		if (!sock->external_address.cast_vote(ip, source_type, source)) return;

#ifndef TORRENT_DISABLE_LOGGING
		session_log("  external IP updated");
#endif

		if (m_alerts.should_post<external_ip_alert>())
			m_alerts.emplace_alert<external_ip_alert>(ip);

		for (auto const& t : m_torrents)
		{
			t.second->new_external_ip();
		}

		// since we have a new external IP now, we need to
		// restart the DHT with a new node ID

#ifndef TORRENT_DISABLE_DHT
		if (m_dht) m_dht->update_node_id(sock);
#endif
	}

#if TORRENT_USE_INVARIANT_CHECKS
	void session_impl::check_invariant() const
	{
		TORRENT_ASSERT(is_single_thread());

		if (m_settings.get_int(settings_pack::unchoke_slots_limit) < 0
			&& m_settings.get_int(settings_pack::choking_algorithm) == settings_pack::fixed_slots_choker)
			TORRENT_ASSERT(m_stats_counters[counters::num_unchoke_slots] == std::numeric_limits<int>::max());

		for (torrent_list_index_t l{}; l != m_torrent_lists.end_index(); ++l)
		{
			std::vector<torrent*> const& list = m_torrent_lists[l];
			for (auto const& i : list)
			{
				TORRENT_ASSERT(i->m_links[l].in_list());
			}

			queue_position_t idx{};
			for (auto t : m_download_queue)
			{
				TORRENT_ASSERT(t->queue_position() == idx);
				++idx;
			}
		}

		int const num_gauges = counters::num_error_torrents - counters::num_checking_torrents + 1;
		aux::array<int, num_gauges> torrent_state_gauges;
		torrent_state_gauges.fill(0);

#if defined TORRENT_EXPENSIVE_INVARIANT_CHECKS
		std::unordered_set<queue_position_t> unique;
#endif

		int num_active_downloading = 0;
		int num_active_finished = 0;
		int total_downloaders = 0;
		for (auto const& tor : m_torrents)
		{
			std::shared_ptr<torrent> const& t = tor.second;
			if (t->want_peers_download()) ++num_active_downloading;
			if (t->want_peers_finished()) ++num_active_finished;
			TORRENT_ASSERT(!(t->want_peers_download() && t->want_peers_finished()));

			int const state = t->current_stats_state() - counters::num_checking_torrents;
			if (state != torrent::no_gauge_state)
			{
				++torrent_state_gauges[state];
			}

			queue_position_t const pos = t->queue_position();
			if (pos < queue_position_t{})
			{
				TORRENT_ASSERT(pos == no_pos);
				continue;
			}
			++total_downloaders;

#if defined TORRENT_EXPENSIVE_INVARIANT_CHECKS
			unique.insert(t->queue_position());
#endif
		}

		for (int i = 0, j = counters::num_checking_torrents;
			j < counters::num_error_torrents + 1; ++i, ++j)
		{
			TORRENT_ASSERT(torrent_state_gauges[i] == m_stats_counters[j]);
		}

#if defined TORRENT_EXPENSIVE_INVARIANT_CHECKS
		TORRENT_ASSERT(int(unique.size()) == total_downloaders);
#endif
		TORRENT_ASSERT(num_active_downloading == int(m_torrent_lists[torrent_want_peers_download].size()));
		TORRENT_ASSERT(num_active_finished == int(m_torrent_lists[torrent_want_peers_finished].size()));

		std::unordered_set<peer_connection*> unique_peers;

		int unchokes = 0;
		int unchokes_all = 0;
		int num_optimistic = 0;
		int disk_queue[2] = {0, 0};
		for (auto const& p : m_connections)
		{
			TORRENT_ASSERT(p);
			if (p->is_disconnecting()) continue;

			std::shared_ptr<torrent> t = p->associated_torrent().lock();
			TORRENT_ASSERT(unique_peers.find(p.get()) == unique_peers.end());
			unique_peers.insert(p.get());

			if (p->m_channel_state[0] & peer_info::bw_disk) ++disk_queue[0];
			if (p->m_channel_state[1] & peer_info::bw_disk) ++disk_queue[1];

			if (p->ignore_unchoke_slots())
			{
				if (!p->is_choked()) ++unchokes_all;
				continue;
			}
			if (!p->is_choked())
			{
				++unchokes;
				++unchokes_all;
			}

			if (p->peer_info_struct()
				&& p->peer_info_struct()->optimistically_unchoked)
			{
				++num_optimistic;
				TORRENT_ASSERT(!p->is_choked());
			}
		}

		for (auto const& p : m_undead_peers)
		{
			if (p->ignore_unchoke_slots())
			{
				if (!p->is_choked()) ++unchokes_all;
				continue;
			}
			if (!p->is_choked())
			{
				++unchokes_all;
				++unchokes;
			}

			if (p->peer_info_struct()
				&& p->peer_info_struct()->optimistically_unchoked)
			{
				++num_optimistic;
				TORRENT_ASSERT(!p->is_choked());
			}
		}

		TORRENT_ASSERT(disk_queue[peer_connection::download_channel]
			== m_stats_counters[counters::num_peers_down_disk]);
		TORRENT_ASSERT(disk_queue[peer_connection::upload_channel]
			== m_stats_counters[counters::num_peers_up_disk]);

		if (m_settings.get_int(settings_pack::num_optimistic_unchoke_slots))
		{
			TORRENT_ASSERT(num_optimistic <= m_settings.get_int(
				settings_pack::num_optimistic_unchoke_slots));
		}

		int const unchoked_counter_all = int(m_stats_counters[counters::num_peers_up_unchoked_all]);
		int const unchoked_counter = int(m_stats_counters[counters::num_peers_up_unchoked]);
		int const unchoked_counter_optimistic
			= int(m_stats_counters[counters::num_peers_up_unchoked_optimistic]);

		TORRENT_ASSERT_VAL(unchoked_counter_all == unchokes_all, unchokes_all);
		TORRENT_ASSERT_VAL(unchoked_counter == unchokes, unchokes);
		TORRENT_ASSERT_VAL(unchoked_counter_optimistic == num_optimistic, num_optimistic);

		for (auto const& te : m_torrents)
		{
			TORRENT_ASSERT(te.second);
		}
	}
#endif // TORRENT_USE_INVARIANT_CHECKS

#ifndef TORRENT_DISABLE_LOGGING
		tracker_logger::tracker_logger(session_interface& ses): m_ses(ses) {}
		void tracker_logger::tracker_warning(tracker_request const&
			, std::string const& str)
		{
			debug_log("*** tracker warning: %s", str.c_str());
		}

		void tracker_logger::tracker_response(tracker_request const&
			, libtorrent::address const& tracker_ip
			, std::list<address> const& tracker_ips
			, struct tracker_response const& resp)
		{
			TORRENT_UNUSED(tracker_ips);
			debug_log("TRACKER RESPONSE\n"
				"interval: %d\n"
				"external ip: %s\n"
				"we connected to: %s\n"
				"peers:"
				, resp.interval.count()
				, print_address(resp.external_ip).c_str()
				, print_address(tracker_ip).c_str());

			for (auto const& p : resp.peers)
			{
				debug_log("  %16s %5d %s", p.hostname.c_str(), p.port
					, p.pid.is_all_zeros() ? "" : to_hex(p.pid).c_str());
			}
			for (auto const& p : resp.peers4)
			{
				debug_log("  %s:%d", print_address(address_v4(p.ip)).c_str(), p.port);
			}
			for (auto const& p : resp.peers6)
			{
				debug_log("  [%s]:%d", print_address(address_v6(p.ip)).c_str(), p.port);
			}
		}

		void tracker_logger::tracker_request_error(tracker_request const&
			, error_code const& ec, const std::string& str
			, seconds32 const retry_interval)
		{
			TORRENT_UNUSED(retry_interval);
			debug_log("*** tracker error: %s %s"
				, ec.message().c_str(), str.c_str());
		}

		bool tracker_logger::should_log() const
		{
			return m_ses.alerts().should_post<log_alert>();
		}

		void tracker_logger::debug_log(const char* fmt, ...) const noexcept try
		{
			if (!m_ses.alerts().should_post<log_alert>()) return;

			va_list v;
			va_start(v, fmt);
			m_ses.alerts().emplace_alert<log_alert>(fmt, v);
			va_end(v);
		}
		catch (std::exception const&) {}
#endif // TORRENT_DISABLE_LOGGING
}}<|MERGE_RESOLUTION|>--- conflicted
+++ resolved
@@ -1038,17 +1038,6 @@
 	void session_impl::queue_tracker_request(tracker_request& req
 		, std::weak_ptr<request_callback> c)
 	{
-<<<<<<< HEAD
-=======
-		req.listen_port = listen_port();
-		if (m_key) req.key = m_key;
-
-#ifdef TORRENT_USE_OPENSSL
-		// SSL torrents use the SSL listen port
-		if (req.ssl_ctx && req.ssl_ctx != &m_ssl_ctx) req.listen_port = ssl_listen_port();
-		else req.ssl_ctx = &m_ssl_ctx;
-#endif
->>>>>>> e5dfcfc6
 #if TORRENT_USE_I2P
 		if (!m_settings.get_str(settings_pack::i2p_hostname).empty())
 		{
@@ -1057,7 +1046,7 @@
 #endif
 
 #ifdef TORRENT_USE_OPENSSL
-		bool const use_ssl = req.ssl_ctx != nullptr;
+		bool const use_ssl = req.ssl_ctx != nullptr && req.ssl_ctx != &m_ssl_ctx;
 		if (!use_ssl) req.ssl_ctx = &m_ssl_ctx;
 #endif
 
