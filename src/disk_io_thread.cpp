--- conflicted
+++ resolved
@@ -1307,8 +1307,7 @@
 		// if this is the last piece, adjust the size of the
 		// last buffer to match up
 		iov[iov_len - 1] = iov[iov_len - 1].first(aux::numeric_cast<std::size_t>(
-				std::min(int(piece_size - adjusted_offset)
-			- (iov_len - 1) * default_block_size, default_block_size)));
+				std::min(piece_size - (iov_len - 1) * default_block_size, default_block_size)));
 		TORRENT_ASSERT(iov[iov_len - 1].size() > 0);
 
 		// at this point, all the buffers are allocated and iov is initialized
@@ -2222,16 +2221,12 @@
 		}
 		partial_hash* ph = pe->hash.get();
 
-<<<<<<< HEAD
 		int const blocks_in_piece = (piece_size + default_block_size - 1) / default_block_size;
-=======
-		int const block_size = m_disk_cache.block_size();
-		int const blocks_in_piece = (piece_size + block_size - 1) / block_size;
 
 		// we don't care about anything to the left of ph->offset
 		// since those blocks have already been hashed.
 		// we just care about [firs_block, first_block + blocks_left]
-		int const first_block = ph->offset / block_size;
+		int const first_block = ph->offset / default_block_size;
 		int const blocks_left = blocks_in_piece - first_block;
 
 		//   ph->offset
@@ -2247,7 +2242,6 @@
 		//
 		// \-----------------------/
 		//     blocks_in_piece
->>>>>>> 0c147164
 
 		// keep track of which blocks we have locked by incrementing
 		// their refcounts. This is used to decrement only these blocks
@@ -2258,21 +2252,13 @@
 
 		// increment the refcounts of all
 		// blocks up front, and then hash them without holding the lock
-<<<<<<< HEAD
 		TORRENT_PIECE_ASSERT(ph->offset % default_block_size == 0, pe);
-		for (int i = ph->offset / default_block_size; i < blocks_in_piece; ++i)
+		for (int i = 0; i < blocks_left; ++i)
 		{
 			// is the block not in the cache?
-			if (pe->blocks[i].buf == nullptr) continue;
-=======
-		TORRENT_PIECE_ASSERT(ph->offset % block_size == 0, pe);
-		for (int i = 0; i < blocks_left; ++i)
-		{
-			// is the block not in the cache?
-			if (pe->blocks[first_block + i].buf == NULL) continue;
->>>>>>> 0c147164
-
-			// if we fail to lock the block, it' no longer in the cache
+			if (pe->blocks[first_block + i].buf == nullptr) continue;
+
+			// if we fail to lock the block, it's no longer in the cache
 			if (m_disk_cache.inc_block_refcount(pe, first_block + i, block_cache::ref_hashing) == false)
 				continue;
 
@@ -2290,48 +2276,29 @@
 
 		l.unlock();
 
-<<<<<<< HEAD
-		status_t ret = status_t::no_error;
-		int next_locked_block = 0;
-		for (int i = offset / default_block_size; i < blocks_in_piece; ++i)
-		{
-			if (next_locked_block < num_locked_blocks
-				&& locked_blocks[next_locked_block] == i)
-			{
-				int const len = std::min(default_block_size, piece_size - offset);
-				++next_locked_block;
-				TORRENT_PIECE_ASSERT(pe->blocks[i].buf, pe);
-				TORRENT_PIECE_ASSERT(offset == i * default_block_size, pe);
-				offset += len;
-				ph->h.update({pe->blocks[i].buf, aux::numeric_cast<std::size_t>(len)});
-=======
 		bool slow_path = true;
-		int ret = 0;
 
 		if (num_locked_blocks == 0)
 		{
 			// this is the fast path where we don't have any blocks in the cache.
 			// We'll need to read all (remaining blocks) from disk
-			file::iovec_t* iov = TORRENT_ALLOCA(file::iovec_t, blocks_left);
-			ret = m_disk_cache.allocate_iovec(iov, blocks_left);
-			if (ret >= 0)
-			{
-				// this is the offset that's aligned to block boundaries
-				boost::int64_t adjusted_offset = j->d.io.offset & ~(block_size-1);
-
+			TORRENT_ALLOCA(iov, iovec_t, blocks_left);
+			if (m_disk_cache.allocate_iovec(iov) >= 0)
+			{
 				// if this is the last piece, adjust the size of the
 				// last buffer to match up
-				iov[blocks_left-1].iov_len = std::min(int(piece_size - adjusted_offset)
-					- (blocks_left - 1) * block_size, block_size);
-				TORRENT_ASSERT(iov[blocks_left-1].iov_len > 0);
+				iov[blocks_left - 1] = iov[blocks_left - 1].first(aux::numeric_cast<std::size_t>(
+					piece_size - (blocks_in_piece - 1) * default_block_size));
+				TORRENT_ASSERT(iov[blocks_left - 1].size() > 0);
+				TORRENT_ASSERT(iov[blocks_left - 1].size() <= default_block_size);
 
 				time_point const start_time = clock_type::now();
-				ret = j->storage->get_storage_impl()->readv(iov, blocks_left
+				int const read_ret = j->storage->readv(iov
 					, j->piece, offset, file_flags, j->error);
 
-				if (ret >= 0)
+				if (read_ret == piece_size - offset)
 				{
-					boost::uint32_t const read_time = total_microseconds(clock_type::now() - start_time);
+					std::int64_t const read_time = total_microseconds(clock_type::now() - start_time);
 
 					m_stats_counters.inc_stats_counter(counters::num_read_back, blocks_left);
 					m_stats_counters.inc_stats_counter(counters::num_blocks_read, blocks_left);
@@ -2339,168 +2306,97 @@
 					m_stats_counters.inc_stats_counter(counters::disk_read_time, read_time);
 					m_stats_counters.inc_stats_counter(counters::disk_job_time, read_time);
 
-					for (int i = 0; i < blocks_left; ++i)
+					for (auto const& v : iov)
 					{
-						offset += iov[i].iov_len;
-						ph->h.update(static_cast<char const*>(iov[i].iov_base), iov[i].iov_len);
+						offset += int(v.size());
+						ph->h.update(v);
 					}
+
 					slow_path = false;
 
+					TORRENT_ASSERT(offset == piece_size);
+
 					l.lock();
-					m_disk_cache.insert_blocks(pe, first_block, iov, blocks_left, j);
+					m_disk_cache.insert_blocks(pe, first_block, iov, j);
 					l.unlock();
 				}
 				else
 				{
-					TORRENT_ASSERT(j->error.ec && j->error.operation != 0);
-					m_disk_cache.free_iovec(iov, blocks_left);
+					m_disk_cache.free_iovec(iov);
 				}
->>>>>>> 0c147164
-			}
-		}
-
+			}
+		}
+
+		status_t ret = status_t::no_error;
 		if (slow_path)
 		{
-			ret = 0;
 			int next_locked_block = 0;
 			for (int i = 0; i < blocks_left; ++i)
 			{
-<<<<<<< HEAD
-				iovec_t const iov = { m_disk_cache.allocate_buffer("hashing")
-					, aux::numeric_cast<std::size_t>(std::min(default_block_size, piece_size - offset))};
-
-				if (iov.data() == nullptr)
-				{
-					l.lock();
-=======
-				file::iovec_t iov;
-				iov.iov_len = (std::min)(block_size, piece_size - offset);
-
 				if (next_locked_block < num_locked_blocks
 					&& locked_blocks[next_locked_block] == i)
 				{
+					int const len = std::min(default_block_size, piece_size - offset);
 					++next_locked_block;
 					TORRENT_PIECE_ASSERT(pe->blocks[first_block + i].buf, pe);
-					TORRENT_PIECE_ASSERT(offset == (first_block + i) * block_size, pe);
-					offset += iov.iov_len;
-					ph->h.update(pe->blocks[first_block + i].buf, iov.iov_len);
+					TORRENT_PIECE_ASSERT(offset == (first_block + i) * default_block_size, pe);
+					offset += len;
+					ph->h.update({pe->blocks[first_block + i].buf, aux::numeric_cast<std::size_t>(len)});
 				}
 				else
 				{
-					iov.iov_base = m_disk_cache.allocate_buffer("hashing");
->>>>>>> 0c147164
-
-					if (iov.iov_base == NULL)
+					iovec_t const iov = { m_disk_cache.allocate_buffer("hashing")
+						, aux::numeric_cast<std::size_t>(std::min(default_block_size, piece_size - offset))};
+
+					if (iov.data() == nullptr)
 					{
 						l.lock();
-						// TODO: introduce a holder class that automatically increments
-						// and decrements the piece_refcount
-
-<<<<<<< HEAD
-					refcount_holder.release();
-					pe->hashing = false;
-					pe->hash.reset();
-=======
 						// decrement the refcounts of the blocks we just hashed
 						for (int k = 0; k < num_locked_blocks; ++k)
 							m_disk_cache.dec_block_refcount(pe, first_block + locked_blocks[k], block_cache::ref_hashing);
->>>>>>> 0c147164
-
-						--pe->piece_refcount;
+
+						refcount_holder.release();
 						pe->hashing = false;
-						delete pe->hash;
-						pe->hash = NULL;
-
-<<<<<<< HEAD
-					j->error.ec = errors::no_memory;
-					j->error.operation = operation_t::alloc_cache_piece;
-					return status_t::fatal_disk_error;
-				}
-
-				DLOG("do_hash: reading (piece: %d block: %d)\n"
-					, static_cast<int>(pe->piece), i);
-=======
+						pe->hash.reset();
 						m_disk_cache.maybe_free_piece(pe);
 
 						j->error.ec = errors::no_memory;
-						j->error.operation = storage_error::alloc_cache_piece;
-						return -1;
+						j->error.operation = operation_t::alloc_cache_piece;
+						return status_t::fatal_disk_error;
 					}
->>>>>>> 0c147164
-
-					DLOG("do_hash: reading (piece: %d block: %d)\n", int(pe->piece), first_block + i);
-
-<<<<<<< HEAD
-				TORRENT_PIECE_ASSERT(offset == i * default_block_size, pe);
-				int read_ret = j->storage->readv(iov, j->piece
-					, offset, file_flags, j->error);
-
-				if (read_ret < 0)
-				{
-					ret = status_t::fatal_disk_error;
-					TORRENT_ASSERT(j->error.ec && j->error.operation != operation_t::unknown);
-					m_disk_cache.free_buffer(iov.data());
-					break;
-				}
-
-				// treat a short read as an error. The hash will be invalid, the
-				// block cannot be cached and the main thread should skip the rest
-				// of this file
-				if (read_ret != int(iov.size()))
-				{
-					ret = status_t::fatal_disk_error;
-					j->error.ec = boost::asio::error::eof;
-					j->error.operation = operation_t::file_read;
-					m_disk_cache.free_buffer(iov.data());
-					break;
-				}
-
-				if (!j->error.ec)
-				{
-					std::int64_t const read_time = total_microseconds(clock_type::now() - start_time);
-=======
+
+					DLOG("do_hash: reading (piece: %d block: %d)\n"
+						, static_cast<int>(pe->piece), first_block + i);
+
 					time_point const start_time = clock_type::now();
-
-					TORRENT_PIECE_ASSERT(offset == (first_block + i) * block_size, pe);
-					ret = j->storage->get_storage_impl()->readv(&iov, 1, j->piece
-							, offset, file_flags, j->error);
-
-					if (ret < 0)
+					TORRENT_PIECE_ASSERT(offset == (first_block + i) * default_block_size, pe);
+					int const read_ret = j->storage->readv(iov, j->piece
+						, offset, file_flags, j->error);
+
+					if (read_ret < 0)
 					{
-						TORRENT_ASSERT(j->error.ec && j->error.operation != 0);
-						m_disk_cache.free_buffer(static_cast<char*>(iov.iov_base));
-						l.lock();
+						ret = status_t::fatal_disk_error;
+						TORRENT_ASSERT(j->error.ec && j->error.operation != operation_t::unknown);
+						m_disk_cache.free_buffer(iov.data());
 						break;
 					}
 
 					// treat a short read as an error. The hash will be invalid, the
 					// block cannot be cached and the main thread should skip the rest
 					// of this file
-					if (ret != iov.iov_len)
+					if (read_ret != int(iov.size()))
 					{
-						ret = -1;
-						j->error.ec.assign(boost::asio::error::eof
-							, boost::asio::error::get_misc_category());
-						j->error.operation = storage_error::read;
-						m_disk_cache.free_buffer(static_cast<char*>(iov.iov_base));
-						l.lock();
+						ret = status_t::fatal_disk_error;
+						j->error.ec = boost::asio::error::eof;
+						j->error.operation = operation_t::file_read;
+						m_disk_cache.free_buffer(iov.data());
 						break;
 					}
->>>>>>> 0c147164
 
 					if (!j->error.ec)
 					{
-						boost::uint32_t const read_time = total_microseconds(clock_type::now() - start_time);
-
-<<<<<<< HEAD
-				TORRENT_PIECE_ASSERT(offset == i * default_block_size, pe);
-				offset += int(iov.size());
-				ph->h.update(iov);
-
-				l.lock();
-				m_disk_cache.insert_blocks(pe, i, iov, j);
-				l.unlock();
-=======
+						std::int64_t const read_time = total_microseconds(clock_type::now() - start_time);
+
 						m_stats_counters.inc_stats_counter(counters::num_read_back);
 						m_stats_counters.inc_stats_counter(counters::num_blocks_read);
 						m_stats_counters.inc_stats_counter(counters::num_read_ops);
@@ -2508,15 +2404,14 @@
 						m_stats_counters.inc_stats_counter(counters::disk_job_time, read_time);
 					}
 
-					TORRENT_PIECE_ASSERT(offset == (first_block + i) * block_size, pe);
-					offset += iov.iov_len;
-					ph->h.update(static_cast<char const*>(iov.iov_base), iov.iov_len);
+					TORRENT_PIECE_ASSERT(offset == (first_block + i) * default_block_size, pe);
+					offset += int(iov.size());
+					ph->h.update(iov);
 
 					l.lock();
-					m_disk_cache.insert_blocks(pe, (first_block + i), &iov, 1, j);
+					m_disk_cache.insert_blocks(pe, first_block + i, iov, j);
 					l.unlock();
 				}
->>>>>>> 0c147164
 			}
 		}
 
