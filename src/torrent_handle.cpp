/*

Copyright (c) 2003-2018, Arvid Norberg
All rights reserved.

Redistribution and use in source and binary forms, with or without
modification, are permitted provided that the following conditions
are met:

    * Redistributions of source code must retain the above copyright
      notice, this list of conditions and the following disclaimer.
    * Redistributions in binary form must reproduce the above copyright
      notice, this list of conditions and the following disclaimer in
      the documentation and/or other materials provided with the distribution.
    * Neither the name of the author nor the names of its
      contributors may be used to endorse or promote products derived
      from this software without specific prior written permission.

THIS SOFTWARE IS PROVIDED BY THE COPYRIGHT HOLDERS AND CONTRIBUTORS "AS IS"
AND ANY EXPRESS OR IMPLIED WARRANTIES, INCLUDING, BUT NOT LIMITED TO, THE
IMPLIED WARRANTIES OF MERCHANTABILITY AND FITNESS FOR A PARTICULAR PURPOSE
ARE DISCLAIMED. IN NO EVENT SHALL THE COPYRIGHT OWNER OR CONTRIBUTORS BE
LIABLE FOR ANY DIRECT, INDIRECT, INCIDENTAL, SPECIAL, EXEMPLARY, OR
CONSEQUENTIAL DAMAGES (INCLUDING, BUT NOT LIMITED TO, PROCUREMENT OF
SUBSTITUTE GOODS OR SERVICES; LOSS OF USE, DATA, OR PROFITS; OR BUSINESS
INTERRUPTION) HOWEVER CAUSED AND ON ANY THEORY OF LIABILITY, WHETHER IN
CONTRACT, STRICT LIABILITY, OR TORT (INCLUDING NEGLIGENCE OR OTHERWISE)
ARISING IN ANY WAY OUT OF THE USE OF THIS SOFTWARE, EVEN IF ADVISED OF THE
POSSIBILITY OF SUCH DAMAGE.

*/

#include <ctime>
#include <iterator>
#include <algorithm>
#include <set>
#include <cctype>

#include "libtorrent/torrent_handle.hpp"
#include "libtorrent/torrent.hpp"
#include "libtorrent/torrent_info.hpp"
#include "libtorrent/bencode.hpp"
#include "libtorrent/entry.hpp"
#include "libtorrent/aux_/session_impl.hpp"
#include "libtorrent/aux_/session_call.hpp"
#include "libtorrent/aux_/throw.hpp"
#include "libtorrent/invariant_check.hpp"
#include "libtorrent/utf8.hpp"
#include "libtorrent/announce_entry.hpp"
#include "libtorrent/write_resume_data.hpp"
#include "libtorrent/torrent_flags.hpp"
#include "libtorrent/pex_flags.hpp"

#if TORRENT_ABI_VERSION == 1
#include "libtorrent/peer_info.hpp" // for peer_list_entry
#endif

using libtorrent::aux::session_impl;

namespace libtorrent {

	constexpr resume_data_flags_t torrent_handle::flush_disk_cache;
	constexpr resume_data_flags_t torrent_handle::save_info_dict;
	constexpr resume_data_flags_t torrent_handle::only_if_modified;
	constexpr add_piece_flags_t torrent_handle::overwrite_existing;
	constexpr pause_flags_t torrent_handle::graceful_pause;
	constexpr pause_flags_t torrent_handle::clear_disk_cache;
	constexpr deadline_flags_t torrent_handle::alert_when_available;

	constexpr status_flags_t torrent_handle::query_distributed_copies;
	constexpr status_flags_t torrent_handle::query_accurate_download_counters;
	constexpr status_flags_t torrent_handle::query_last_seen_complete;
	constexpr status_flags_t torrent_handle::query_pieces;
	constexpr status_flags_t torrent_handle::query_verified_pieces;
	constexpr status_flags_t torrent_handle::query_torrent_file;
	constexpr status_flags_t torrent_handle::query_name;
	constexpr status_flags_t torrent_handle::query_save_path;

#ifndef BOOST_NO_EXCEPTIONS
	void TORRENT_NO_RETURN throw_invalid_handle()
	{
		throw system_error(errors::invalid_torrent_handle);
	}
#endif

	template<typename Fun, typename... Args>
	void torrent_handle::async_call(Fun f, Args&&... a) const
	{
		std::shared_ptr<torrent> t = m_torrent.lock();
		if (!t) aux::throw_ex<system_error>(errors::invalid_torrent_handle);
		auto& ses = static_cast<session_impl&>(t->session());
		ses.get_io_service().dispatch([=,&ses] ()
		{
#ifndef BOOST_NO_EXCEPTIONS
			try {
#endif
				(t.get()->*f)(a...);
#ifndef BOOST_NO_EXCEPTIONS
			} catch (system_error const& e) {
				ses.alerts().emplace_alert<torrent_error_alert>(torrent_handle(m_torrent)
					, e.code(), e.what());
			} catch (std::exception const& e) {
				ses.alerts().emplace_alert<torrent_error_alert>(torrent_handle(m_torrent)
					, error_code(), e.what());
			} catch (...) {
				ses.alerts().emplace_alert<torrent_error_alert>(torrent_handle(m_torrent)
					, error_code(), "unknown error");
			}
#endif
		} );
	}

	template<typename Fun, typename... Args>
	void torrent_handle::sync_call(Fun f, Args&&... a) const
	{
		std::shared_ptr<torrent> t = m_torrent.lock();
		if (!t) aux::throw_ex<system_error>(errors::invalid_torrent_handle);
		auto& ses = static_cast<session_impl&>(t->session());

		// this is the flag to indicate the call has completed
		bool done = false;

		std::exception_ptr ex;
		ses.get_io_service().dispatch([=,&done,&ses,&ex] ()
		{
#ifndef BOOST_NO_EXCEPTIONS
			try {
#endif
				(t.get()->*f)(a...);
#ifndef BOOST_NO_EXCEPTIONS
			} catch (...) {
				ex = std::current_exception();
			}
#endif
			std::unique_lock<std::mutex> l(ses.mut);
			done = true;
			ses.cond.notify_all();
		} );

		aux::torrent_wait(done, ses);
		if (ex) std::rethrow_exception(ex);
	}

	template<typename Ret, typename Fun, typename... Args>
	Ret torrent_handle::sync_call_ret(Ret def, Fun f, Args&&... a) const
	{
		std::shared_ptr<torrent> t = m_torrent.lock();
		Ret r = def;
#ifndef BOOST_NO_EXCEPTIONS
		if (!t) throw_invalid_handle();
#else
		if (!t) return r;
#endif
		auto& ses = static_cast<session_impl&>(t->session());

		// this is the flag to indicate the call has completed
		bool done = false;

		std::exception_ptr ex;
		ses.get_io_service().dispatch([=,&r,&done,&ses,&ex] ()
		{
#ifndef BOOST_NO_EXCEPTIONS
			try {
#endif
				r = (t.get()->*f)(a...);
#ifndef BOOST_NO_EXCEPTIONS
			} catch (...) {
				ex = std::current_exception();
			}
#endif
			std::unique_lock<std::mutex> l(ses.mut);
			done = true;
			ses.cond.notify_all();
		} );

		aux::torrent_wait(done, ses);

		if (ex) std::rethrow_exception(ex);
		return r;
	}

	sha1_hash torrent_handle::info_hash() const
	{
		std::shared_ptr<torrent> t = m_torrent.lock();
		return t ? t->info_hash() : sha1_hash();
	}

	int torrent_handle::max_uploads() const
	{
		return sync_call_ret<int>(0, &torrent::max_uploads);
	}

	void torrent_handle::set_max_uploads(int max_uploads) const
	{
		TORRENT_ASSERT_PRECOND(max_uploads >= 2 || max_uploads == -1);
		async_call(&torrent::set_max_uploads, max_uploads, true);
	}

	int torrent_handle::max_connections() const
	{
		return sync_call_ret<int>(0, &torrent::max_connections);
	}

	void torrent_handle::set_max_connections(int max_connections) const
	{
		TORRENT_ASSERT_PRECOND(max_connections >= 2 || max_connections == -1);
		async_call(&torrent::set_max_connections, max_connections, true);
	}

	void torrent_handle::set_upload_limit(int limit) const
	{
		TORRENT_ASSERT_PRECOND(limit >= -1);
		async_call(&torrent::set_upload_limit, limit);
	}

	int torrent_handle::upload_limit() const
	{
		return sync_call_ret<int>(0, &torrent::upload_limit);
	}

	void torrent_handle::set_download_limit(int limit) const
	{
		TORRENT_ASSERT_PRECOND(limit >= -1);
		async_call(&torrent::set_download_limit, limit);
	}

	int torrent_handle::download_limit() const
	{
		return sync_call_ret<int>(0, &torrent::download_limit);
	}

	void torrent_handle::move_storage(std::string const& save_path, move_flags_t flags) const
	{
		async_call(&torrent::move_storage, save_path, flags);
	}

#if TORRENT_ABI_VERSION == 1
	void torrent_handle::move_storage(
		std::string const& save_path, int const flags) const
	{
		async_call(&torrent::move_storage, save_path, static_cast<move_flags_t>(flags));
	}

	void torrent_handle::move_storage(
		std::wstring const& save_path, int flags) const
	{
		async_call(&torrent::move_storage, wchar_utf8(save_path), static_cast<move_flags_t>(flags));
	}

	void torrent_handle::rename_file(file_index_t index, std::wstring const& new_name) const
	{
		async_call(&torrent::rename_file, index, wchar_utf8(new_name));
	}
#endif // TORRENT_ABI_VERSION

	void torrent_handle::rename_file(file_index_t index, std::string const& new_name) const
	{
		async_call(&torrent::rename_file, index, new_name);
	}

	void torrent_handle::add_extension(
		std::function<std::shared_ptr<torrent_plugin>(torrent_handle const&, void*)> const& ext
		, void* userdata)
	{
#ifndef TORRENT_DISABLE_EXTENSIONS
		async_call(&torrent::add_extension_fun, ext, userdata);
#else
		TORRENT_UNUSED(ext);
		TORRENT_UNUSED(userdata);
#endif
	}

	bool torrent_handle::set_metadata(span<char const> metadata) const
	{
		return sync_call_ret<bool>(false, &torrent::set_metadata, metadata);
	}

	void torrent_handle::pause(pause_flags_t const flags) const
	{
		async_call(&torrent::pause, flags & graceful_pause);
	}

	torrent_flags_t torrent_handle::flags() const
	{
		return sync_call_ret<torrent_flags_t>(torrent_flags_t{}, &torrent::flags);
	}

	void torrent_handle::set_flags(torrent_flags_t const flags
		, torrent_flags_t const mask) const
	{
		async_call(&torrent::set_flags, flags, mask);
	}

	void torrent_handle::set_flags(torrent_flags_t const flags) const
	{
		async_call(&torrent::set_flags, torrent_flags::all, flags);
	}

	void torrent_handle::unset_flags(torrent_flags_t const flags) const
	{
		async_call(&torrent::set_flags, torrent_flags_t{}, flags);
	}

#if TORRENT_ABI_VERSION == 1
	void torrent_handle::stop_when_ready(bool b) const
	{ async_call(&torrent::stop_when_ready, b); }

	void torrent_handle::set_upload_mode(bool b) const
	{ async_call(&torrent::set_upload_mode, b); }

	void torrent_handle::set_share_mode(bool b) const
	{ async_call(&torrent::set_share_mode, b); }

	void torrent_handle::apply_ip_filter(bool b) const
	{ async_call(&torrent::set_apply_ip_filter, b); }

	void torrent_handle::auto_managed(bool m) const
	{ async_call(&torrent::auto_managed, m); }

	void torrent_handle::set_pinned(bool) const {}

	void torrent_handle::set_sequential_download(bool sd) const
	{ async_call(&torrent::set_sequential_download, sd); }
#endif

	void torrent_handle::flush_cache() const
	{
		async_call(&torrent::flush_cache);
	}

	void torrent_handle::set_ssl_certificate(
		std::string const& certificate
		, std::string const& private_key
		, std::string const& dh_params
		, std::string const& passphrase)
	{
#ifdef TORRENT_USE_OPENSSL
		async_call(&torrent::set_ssl_cert, certificate, private_key, dh_params, passphrase);
#else
		TORRENT_UNUSED(certificate);
		TORRENT_UNUSED(private_key);
		TORRENT_UNUSED(dh_params);
		TORRENT_UNUSED(passphrase);
#endif
	}

	void torrent_handle::set_ssl_certificate_buffer(
		std::string const& certificate
		, std::string const& private_key
		, std::string const& dh_params)
	{
#ifdef TORRENT_USE_OPENSSL
		async_call(&torrent::set_ssl_cert_buffer, certificate, private_key, dh_params);
#else
		TORRENT_UNUSED(certificate);
		TORRENT_UNUSED(private_key);
		TORRENT_UNUSED(dh_params);
#endif
	}

	void torrent_handle::save_resume_data(resume_data_flags_t f) const
	{
		async_call(&torrent::save_resume_data, f);
	}

	bool torrent_handle::need_save_resume_data() const
	{
		return sync_call_ret<bool>(false, &torrent::need_save_resume_data);
	}

	void torrent_handle::force_recheck() const
	{
		async_call(&torrent::force_recheck);
	}

	void torrent_handle::resume() const
	{
		async_call(&torrent::resume);
	}

	queue_position_t torrent_handle::queue_position() const
	{
		return sync_call_ret<queue_position_t>(no_pos
			, &torrent::queue_position);
	}

	void torrent_handle::queue_position_up() const
	{
		async_call(&torrent::queue_up);
	}

	void torrent_handle::queue_position_down() const
	{
		async_call(&torrent::queue_down);
	}

	void torrent_handle::queue_position_set(queue_position_t const p) const
	{
		TORRENT_ASSERT_PRECOND(p >= queue_position_t{});
		if (p < queue_position_t{}) return;
		async_call(&torrent::set_queue_position, p);
	}

	void torrent_handle::queue_position_top() const
	{
		async_call(&torrent::set_queue_position, queue_position_t{});
	}

	void torrent_handle::queue_position_bottom() const
	{
		async_call(&torrent::set_queue_position, last_pos);
	}

	void torrent_handle::clear_error() const
	{
		async_call(&torrent::clear_error);
	}

#if TORRENT_ABI_VERSION == 1
	void torrent_handle::set_priority(int const p) const
	{
		async_call(&torrent::set_priority, p);
	}

	void torrent_handle::set_tracker_login(std::string const& name
		, std::string const& password) const
	{
		async_call(&torrent::set_tracker_login, name, password);
	}
#endif

	void torrent_handle::file_progress(std::vector<std::int64_t>& progress, int flags) const
	{
		auto& arg = static_cast<aux::vector<std::int64_t, file_index_t>&>(progress);
		sync_call(&torrent::file_progress, std::ref(arg), flags);
	}

	torrent_status torrent_handle::status(status_flags_t const flags) const
	{
		torrent_status st;
		sync_call(&torrent::status, &st, flags);
		return st;
	}

	void torrent_handle::piece_availability(std::vector<int>& avail) const
	{
		auto availr = std::ref(static_cast<aux::vector<int, piece_index_t>&>(avail));
		sync_call(&torrent::piece_availability, availr);
	}

	void torrent_handle::piece_priority(piece_index_t index, download_priority_t priority) const
	{
		async_call(&torrent::set_piece_priority, index, priority);
	}

	download_priority_t torrent_handle::piece_priority(piece_index_t index) const
	{
		return sync_call_ret<download_priority_t>(dont_download, &torrent::piece_priority, index);
	}

	void torrent_handle::prioritize_pieces(std::vector<download_priority_t> const& pieces) const
	{
		async_call(&torrent::prioritize_pieces
			, static_cast<aux::vector<download_priority_t, piece_index_t> const&>(pieces));
	}

	void torrent_handle::prioritize_pieces(std::vector<std::pair<piece_index_t
		, download_priority_t>> const& pieces) const
	{
		async_call(&torrent::prioritize_piece_list, pieces);
	}

	std::vector<download_priority_t> torrent_handle::get_piece_priorities() const
	{
		aux::vector<download_priority_t, piece_index_t> ret;
		auto retp = &ret;
		sync_call(&torrent::piece_priorities, retp);
		return std::move(ret);
	}

#if TORRENT_ABI_VERSION == 1
	void torrent_handle::prioritize_pieces(std::vector<int> const& pieces) const
	{
		aux::vector<download_priority_t, piece_index_t> p;
		p.reserve(pieces.size());
		for (auto const prio : pieces) {
			p.push_back(download_priority_t(static_cast<std::uint8_t>(prio)));
		}
		async_call(&torrent::prioritize_pieces, p);
	}

	void torrent_handle::prioritize_pieces(std::vector<std::pair<piece_index_t, int>> const& pieces) const
	{
		std::vector<std::pair<piece_index_t, download_priority_t>> p;
		p.reserve(pieces.size());
		async_call(&torrent::prioritize_piece_list, std::move(p));
	}

	std::vector<int> torrent_handle::piece_priorities() const
	{
		aux::vector<download_priority_t, piece_index_t> prio;
		auto retp = &prio;
		sync_call(&torrent::piece_priorities, retp);
		std::vector<int> ret;
		ret.reserve(prio.size());
		for (auto p : prio)
			ret.push_back(int(static_cast<std::uint8_t>(p)));
		return ret;
	}
#endif

	void torrent_handle::file_priority(file_index_t index, download_priority_t priority) const
	{
		async_call(&torrent::set_file_priority, index, priority);
	}

	download_priority_t torrent_handle::file_priority(file_index_t index) const
	{
		return sync_call_ret<download_priority_t>(dont_download, &torrent::file_priority, index);
	}

	void torrent_handle::prioritize_files(std::vector<download_priority_t> const& files) const
	{
		async_call(&torrent::prioritize_files
			, static_cast<aux::vector<download_priority_t, file_index_t> const&>(files));
	}

	std::vector<download_priority_t> torrent_handle::get_file_priorities() const
	{
		aux::vector<download_priority_t, file_index_t> ret;
		auto retp = &ret;
		sync_call(&torrent::file_priorities, retp);
		return std::move(ret);
	}

#if TORRENT_ABI_VERSION == 1

// ============ start deprecation ===============

	void torrent_handle::prioritize_files(std::vector<int> const& files) const
	{
		aux::vector<download_priority_t, file_index_t> file_prio;
		file_prio.reserve(files.size());
		for (auto const p : files) {
			file_prio.push_back(download_priority_t(static_cast<std::uint8_t>(p)));
		}
		async_call(&torrent::prioritize_files, file_prio);
	}

	std::vector<int> torrent_handle::file_priorities() const
	{
		aux::vector<download_priority_t, file_index_t> prio;
		auto retp = &prio;
		sync_call(&torrent::file_priorities, retp);
		std::vector<int> ret;
		ret.reserve(prio.size());
		for (auto p : prio)
			ret.push_back(int(static_cast<std::uint8_t>(p)));
		return ret;
	}


	int torrent_handle::get_peer_upload_limit(tcp::endpoint) const { return -1; }
	int torrent_handle::get_peer_download_limit(tcp::endpoint) const { return -1; }
	void torrent_handle::set_peer_upload_limit(tcp::endpoint, int /* limit */) const {}
	void torrent_handle::set_peer_download_limit(tcp::endpoint, int /* limit */) const {}
	void torrent_handle::set_ratio(float) const {}
	void torrent_handle::use_interface(const char* net_interface) const
	{
		async_call(&torrent::use_interface, std::string(net_interface));
	}

#if !TORRENT_NO_FPU
	void torrent_handle::file_progress(std::vector<float>& progress) const
	{
		sync_call(&torrent::file_progress_float, std::ref(static_cast<aux::vector<float, file_index_t>&>(progress)));
	}
#endif

	bool torrent_handle::is_seed() const
	{ return sync_call_ret<bool>(false, &torrent::is_seed); }

	bool torrent_handle::is_finished() const
	{ return sync_call_ret<bool>(false, &torrent::is_finished); }

	bool torrent_handle::is_paused() const
	{ return sync_call_ret<bool>(false, &torrent::is_torrent_paused); }

	bool torrent_handle::is_sequential_download() const
	{ return sync_call_ret<bool>(false, &torrent::is_sequential_download); }

	bool torrent_handle::is_auto_managed() const
	{ return sync_call_ret<bool>(false, &torrent::is_auto_managed); }

	bool torrent_handle::has_metadata() const
	{ return sync_call_ret<bool>(false, &torrent::valid_metadata); }

	bool torrent_handle::super_seeding() const
	{ return sync_call_ret<bool>(false, &torrent::super_seeding); }

// ============ end deprecation ===============
#endif

	std::vector<announce_entry> torrent_handle::trackers() const
	{
		static const std::vector<announce_entry> empty;
		return sync_call_ret<std::vector<announce_entry>>(empty, &torrent::trackers);
	}

	void torrent_handle::add_url_seed(std::string const& url) const
	{
		async_call(&torrent::add_web_seed, url, web_seed_entry::url_seed
			, std::string(), web_seed_entry::headers_t(), web_seed_flag_t{});
	}

	void torrent_handle::remove_url_seed(std::string const& url) const
	{
		async_call(&torrent::remove_web_seed, url, web_seed_entry::url_seed);
	}

	std::set<std::string> torrent_handle::url_seeds() const
	{
		static const std::set<std::string> empty;
		return sync_call_ret<std::set<std::string>>(empty, &torrent::web_seeds, web_seed_entry::url_seed);
	}

	void torrent_handle::add_http_seed(std::string const& url) const
	{
		async_call(&torrent::add_web_seed, url, web_seed_entry::http_seed
			, std::string(), web_seed_entry::headers_t(), web_seed_flag_t{});
	}

	void torrent_handle::remove_http_seed(std::string const& url) const
	{
		async_call(&torrent::remove_web_seed, url, web_seed_entry::http_seed);
	}

	std::set<std::string> torrent_handle::http_seeds() const
	{
		static const std::set<std::string> empty;
		return sync_call_ret<std::set<std::string>>(empty, &torrent::web_seeds, web_seed_entry::http_seed);
	}

	void torrent_handle::replace_trackers(
		std::vector<announce_entry> const& urls) const
	{
		async_call(&torrent::replace_trackers, urls);
	}

	void torrent_handle::add_tracker(announce_entry const& url) const
	{
		async_call(&torrent::add_tracker, url);
	}

	void torrent_handle::add_piece(piece_index_t piece, char const* data, add_piece_flags_t const flags) const
	{
		sync_call(&torrent::add_piece, piece, data, flags);
	}

	void torrent_handle::read_piece(piece_index_t piece) const
	{
		async_call(&torrent::read_piece, piece);
	}

	bool torrent_handle::have_piece(piece_index_t piece) const
	{
		return sync_call_ret<bool>(false, &torrent::user_have_piece, piece);
	}

	storage_interface* torrent_handle::get_storage_impl() const
	{
		return sync_call_ret<storage_interface*>(nullptr, &torrent::get_storage_impl);
	}

	bool torrent_handle::is_valid() const
	{
		return !m_torrent.expired();
	}

	std::shared_ptr<const torrent_info> torrent_handle::torrent_file() const
	{
		return sync_call_ret<std::shared_ptr<const torrent_info>>(
			std::shared_ptr<const torrent_info>(), &torrent::get_torrent_copy);
	}

#if TORRENT_ABI_VERSION == 1
	// this function should either be removed, or return
	// reference counted handle to the torrent_info which
	// forces the torrent to stay loaded while the client holds it
	torrent_info const& torrent_handle::get_torrent_info() const
	{
		static aux::array<std::shared_ptr<const torrent_info>, 4> holder;
		static int cursor = 0;
		static std::mutex holder_mutex;

		std::shared_ptr<const torrent_info> r = torrent_file();

		std::lock_guard<std::mutex> l(holder_mutex);
		holder[cursor++] = r;
		cursor = cursor % holder.end_index();;
		return *r;
	}

	entry torrent_handle::write_resume_data() const
	{
		add_torrent_params params;
		auto retr = std::ref(params);
		sync_call(&torrent::write_resume_data, retr);
		return libtorrent::write_resume_data(params);
	}

	std::string torrent_handle::save_path() const
	{
		return sync_call_ret<std::string>("", &torrent::save_path);
	}

	std::string torrent_handle::name() const
	{
		return sync_call_ret<std::string>("", &torrent::name);
	}

#endif

	void torrent_handle::connect_peer(tcp::endpoint const& adr
		, peer_source_flags_t const source, pex_flags_t const flags) const
	{
		async_call(&torrent::add_peer, adr, source, flags);
	}

#if TORRENT_ABI_VERSION == 1
	void torrent_handle::force_reannounce(
		boost::posix_time::time_duration duration) const
	{
<<<<<<< HEAD
		async_call(&torrent::force_tracker_request, aux::time_now()
			+ seconds(duration.total_seconds()), -1);
=======
		TORRENT_ASYNC_CALL3(force_tracker_request, aux::time_now()
			+ seconds(duration.total_seconds()), -1, 0);
>>>>>>> 51003d11
	}

	void torrent_handle::file_status(std::vector<open_file_state>& status) const
	{
		status.clear();

		std::shared_ptr<torrent> t = m_torrent.lock();
		if (!t || !t->has_storage()) return;
		auto& ses = static_cast<session_impl&>(t->session());
		status = ses.disk_thread().get_status(t->storage());
	}
#endif

	void torrent_handle::force_dht_announce() const
	{
#ifndef TORRENT_DISABLE_DHT
		async_call(&torrent::dht_announce);
#endif
	}

	void torrent_handle::force_reannounce(int s, int idx) const
	{
<<<<<<< HEAD
		async_call(&torrent::force_tracker_request, aux::time_now() + seconds(s), idx);
=======
		TORRENT_ASYNC_CALL3(force_tracker_request, aux::time_now() + seconds(s), idx, 0);
	}

	void torrent_handle::force_reannounce(int s, int idx, int flags) const
	{
		TORRENT_ASYNC_CALL3(force_tracker_request, aux::time_now() + seconds(s)
			, idx, flags);
>>>>>>> 51003d11
	}

	std::vector<open_file_state> torrent_handle::file_status() const
	{
		std::shared_ptr<torrent> t = m_torrent.lock();
		if (!t || !t->has_storage()) return {};
		auto& ses = static_cast<session_impl&>(t->session());
		return ses.disk_thread().get_status(t->storage());
	}

	void torrent_handle::scrape_tracker(int idx) const
	{
		async_call(&torrent::scrape_tracker, idx, true);
	}

#if TORRENT_ABI_VERSION == 1
	void torrent_handle::super_seeding(bool on) const
	{
		async_call(&torrent::set_super_seeding, on);
	}

	void torrent_handle::get_full_peer_list(std::vector<peer_list_entry>& v) const
	{
		auto vp = &v;
		sync_call(&torrent::get_full_peer_list, vp);
	}
#endif

	void torrent_handle::get_peer_info(std::vector<peer_info>& v) const
	{
		auto vp = &v;
		sync_call(&torrent::get_peer_info, vp);
	}

	void torrent_handle::get_download_queue(std::vector<partial_piece_info>& queue) const
	{
		auto queuep = &queue;
		sync_call(&torrent::get_download_queue, queuep);
	}

	void torrent_handle::set_piece_deadline(piece_index_t index, int deadline
		, deadline_flags_t const flags) const
	{
		async_call(&torrent::set_piece_deadline, index, deadline, flags);
	}

	void torrent_handle::reset_piece_deadline(piece_index_t index) const
	{
		async_call(&torrent::reset_piece_deadline, index);
	}

	void torrent_handle::clear_piece_deadlines() const
	{
		async_call(&torrent::clear_time_critical);
	}

	std::shared_ptr<torrent> torrent_handle::native_handle() const
	{
		return m_torrent.lock();
	}

	std::size_t hash_value(torrent_handle const& th)
	{
		// using the locked shared_ptr value as hash doesn't work
		// for expired weak_ptrs. So, we're left with a hack
		return std::size_t(*reinterpret_cast<void* const*>(&th.m_torrent));
	}

	static_assert(std::is_nothrow_move_constructible<torrent_handle>::value
		, "should be nothrow move constructible");
	static_assert(std::is_nothrow_move_assignable<torrent_handle>::value
		, "should be nothrow move assignable");
	static_assert(std::is_nothrow_default_constructible<torrent_handle>::value
		, "should be nothrow default constructible");
}<|MERGE_RESOLUTION|>--- conflicted
+++ resolved
@@ -66,6 +66,7 @@
 	constexpr pause_flags_t torrent_handle::graceful_pause;
 	constexpr pause_flags_t torrent_handle::clear_disk_cache;
 	constexpr deadline_flags_t torrent_handle::alert_when_available;
+	constexpr reannounce_flags_t torrent_handle::ignore_min_interval;
 
 	constexpr status_flags_t torrent_handle::query_distributed_copies;
 	constexpr status_flags_t torrent_handle::query_accurate_download_counters;
@@ -731,13 +732,8 @@
 	void torrent_handle::force_reannounce(
 		boost::posix_time::time_duration duration) const
 	{
-<<<<<<< HEAD
 		async_call(&torrent::force_tracker_request, aux::time_now()
-			+ seconds(duration.total_seconds()), -1);
-=======
-		TORRENT_ASYNC_CALL3(force_tracker_request, aux::time_now()
-			+ seconds(duration.total_seconds()), -1, 0);
->>>>>>> 51003d11
+			+ seconds(duration.total_seconds()), -1, reannounce_flags_t{});
 	}
 
 	void torrent_handle::file_status(std::vector<open_file_state>& status) const
@@ -758,19 +754,9 @@
 #endif
 	}
 
-	void torrent_handle::force_reannounce(int s, int idx) const
-	{
-<<<<<<< HEAD
-		async_call(&torrent::force_tracker_request, aux::time_now() + seconds(s), idx);
-=======
-		TORRENT_ASYNC_CALL3(force_tracker_request, aux::time_now() + seconds(s), idx, 0);
-	}
-
-	void torrent_handle::force_reannounce(int s, int idx, int flags) const
-	{
-		TORRENT_ASYNC_CALL3(force_tracker_request, aux::time_now() + seconds(s)
-			, idx, flags);
->>>>>>> 51003d11
+	void torrent_handle::force_reannounce(int s, int idx, reannounce_flags_t const flags) const
+	{
+		async_call(&torrent::force_tracker_request, aux::time_now() + seconds(s), idx, flags);
 	}
 
 	std::vector<open_file_state> torrent_handle::file_status() const
