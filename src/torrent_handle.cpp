/*

Copyright (c) 2003-2020, Arvid Norberg
Copyright (c) 2004, Magnus Jonsson
Copyright (c) 2016-2017, 2019, Alden Torres
Copyright (c) 2017, Falcosc
Copyright (c) 2017, AllSeeingEyeTolledEweSew
Copyright (c) 2018, Steven Siloti
Copyright (c) 2019, ghbplayer
Copyright (c) 2019, Andrei Kurushin
All rights reserved.

Redistribution and use in source and binary forms, with or without
modification, are permitted provided that the following conditions
are met:

    * Redistributions of source code must retain the above copyright
      notice, this list of conditions and the following disclaimer.
    * Redistributions in binary form must reproduce the above copyright
      notice, this list of conditions and the following disclaimer in
      the documentation and/or other materials provided with the distribution.
    * Neither the name of the author nor the names of its
      contributors may be used to endorse or promote products derived
      from this software without specific prior written permission.

THIS SOFTWARE IS PROVIDED BY THE COPYRIGHT HOLDERS AND CONTRIBUTORS "AS IS"
AND ANY EXPRESS OR IMPLIED WARRANTIES, INCLUDING, BUT NOT LIMITED TO, THE
IMPLIED WARRANTIES OF MERCHANTABILITY AND FITNESS FOR A PARTICULAR PURPOSE
ARE DISCLAIMED. IN NO EVENT SHALL THE COPYRIGHT OWNER OR CONTRIBUTORS BE
LIABLE FOR ANY DIRECT, INDIRECT, INCIDENTAL, SPECIAL, EXEMPLARY, OR
CONSEQUENTIAL DAMAGES (INCLUDING, BUT NOT LIMITED TO, PROCUREMENT OF
SUBSTITUTE GOODS OR SERVICES; LOSS OF USE, DATA, OR PROFITS; OR BUSINESS
INTERRUPTION) HOWEVER CAUSED AND ON ANY THEORY OF LIABILITY, WHETHER IN
CONTRACT, STRICT LIABILITY, OR TORT (INCLUDING NEGLIGENCE OR OTHERWISE)
ARISING IN ANY WAY OUT OF THE USE OF THIS SOFTWARE, EVEN IF ADVISED OF THE
POSSIBILITY OF SUCH DAMAGE.

*/

#include <ctime>
#include <iterator>
#include <algorithm>
#include <set>
#include <cctype>

#include "libtorrent/torrent_handle.hpp"
#include "libtorrent/torrent.hpp"
#include "libtorrent/bencode.hpp"
#include "libtorrent/entry.hpp"
#include "libtorrent/aux_/session_impl.hpp"
#include "libtorrent/aux_/session_call.hpp"
#include "libtorrent/aux_/throw.hpp"
#include "libtorrent/aux_/invariant_check.hpp"
#include "libtorrent/utf8.hpp"
#include "libtorrent/announce_entry.hpp"
#include "libtorrent/write_resume_data.hpp"
#include "libtorrent/torrent_flags.hpp"
#include "libtorrent/pex_flags.hpp"
#include "libtorrent/aux_/ip_helpers.hpp" // for is_v6

#if TORRENT_ABI_VERSION == 1
#include "libtorrent/peer_info.hpp" // for peer_list_entry
#endif

using libtorrent::aux::session_impl;

namespace libtorrent {

	constexpr resume_data_flags_t torrent_handle::flush_disk_cache;
	constexpr resume_data_flags_t torrent_handle::save_info_dict;
	constexpr resume_data_flags_t torrent_handle::only_if_modified;
	constexpr add_piece_flags_t torrent_handle::overwrite_existing;
	constexpr pause_flags_t torrent_handle::graceful_pause;
	constexpr pause_flags_t torrent_handle::clear_disk_cache;
	constexpr deadline_flags_t torrent_handle::alert_when_available;
	constexpr reannounce_flags_t torrent_handle::ignore_min_interval;
	constexpr file_progress_flags_t torrent_handle::piece_granularity;

	constexpr status_flags_t torrent_handle::query_distributed_copies;
	constexpr status_flags_t torrent_handle::query_accurate_download_counters;
	constexpr status_flags_t torrent_handle::query_last_seen_complete;
	constexpr status_flags_t torrent_handle::query_pieces;
	constexpr status_flags_t torrent_handle::query_verified_pieces;
	constexpr status_flags_t torrent_handle::query_torrent_file;
	constexpr status_flags_t torrent_handle::query_name;
	constexpr status_flags_t torrent_handle::query_save_path;

	void block_info::set_peer(tcp::endpoint const& ep)
	{
		is_v6_addr = aux::is_v6(ep);
		if (is_v6_addr)
			addr.v6 = ep.address().to_v6().to_bytes();
		else
			addr.v4 = ep.address().to_v4().to_bytes();
		port = ep.port();
	}

	tcp::endpoint block_info::peer() const
	{
		if (is_v6_addr)
			return {address_v6(addr.v6), port};
		else
			return {address_v4(addr.v4), port};
	}

#ifndef BOOST_NO_EXCEPTIONS
	[[noreturn]] void throw_invalid_handle()
	{
		throw system_error(errors::invalid_torrent_handle);
	}
#endif

	template<typename Fun, typename... Args>
	void torrent_handle::async_call(Fun f, Args&&... a) const
	{
		std::shared_ptr<torrent> t = m_torrent.lock();
		if (!t) aux::throw_ex<system_error>(errors::invalid_torrent_handle);
		auto& ses = static_cast<session_impl&>(t->session());
		dispatch(ses.get_context(), [=,&ses] ()
		{
#ifndef BOOST_NO_EXCEPTIONS
			try {
#endif
				(t.get()->*f)(a...);
#ifndef BOOST_NO_EXCEPTIONS
			} catch (system_error const& e) {
				ses.alerts().emplace_alert<torrent_error_alert>(torrent_handle(m_torrent)
					, e.code(), e.what());
			} catch (std::exception const& e) {
				ses.alerts().emplace_alert<torrent_error_alert>(torrent_handle(m_torrent)
					, error_code(), e.what());
			} catch (...) {
				ses.alerts().emplace_alert<torrent_error_alert>(torrent_handle(m_torrent)
					, error_code(), "unknown error");
			}
#endif
		} );
	}

	template<typename Fun, typename... Args>
	void torrent_handle::sync_call(Fun f, Args&&... a) const
	{
		std::shared_ptr<torrent> t = m_torrent.lock();
		if (!t) aux::throw_ex<system_error>(errors::invalid_torrent_handle);
		auto& ses = static_cast<session_impl&>(t->session());

		// this is the flag to indicate the call has completed
		bool done = false;

		std::exception_ptr ex;
		dispatch(ses.get_context(), [=,&done,&ses,&ex] ()
		{
#ifndef BOOST_NO_EXCEPTIONS
			try {
#endif
				(t.get()->*f)(a...);
#ifndef BOOST_NO_EXCEPTIONS
			} catch (...) {
				ex = std::current_exception();
			}
#endif
			std::unique_lock<std::mutex> l(ses.mut);
			done = true;
			ses.cond.notify_all();
		} );

		aux::torrent_wait(done, ses);
		if (ex) std::rethrow_exception(ex);
	}

	template<typename Ret, typename Fun, typename... Args>
	Ret torrent_handle::sync_call_ret(Ret def, Fun f, Args&&... a) const
	{
		std::shared_ptr<torrent> t = m_torrent.lock();
		Ret r = def;
#ifndef BOOST_NO_EXCEPTIONS
		if (!t) throw_invalid_handle();
#else
		if (!t) return r;
#endif
		auto& ses = static_cast<session_impl&>(t->session());

		// this is the flag to indicate the call has completed
		bool done = false;

		std::exception_ptr ex;
		dispatch(ses.get_context(), [=,&r,&done,&ses,&ex] ()
		{
#ifndef BOOST_NO_EXCEPTIONS
			try {
#endif
				r = (t.get()->*f)(a...);
#ifndef BOOST_NO_EXCEPTIONS
			} catch (...) {
				ex = std::current_exception();
			}
#endif
			std::unique_lock<std::mutex> l(ses.mut);
			done = true;
			ses.cond.notify_all();
		} );

		aux::torrent_wait(done, ses);

		if (ex) std::rethrow_exception(ex);
		return r;
	}

	sha1_hash torrent_handle::info_hash() const
	{
		std::shared_ptr<torrent> t = m_torrent.lock();
		return t ? t->info_hash().get_best() : sha1_hash{};
	}

	info_hash_t torrent_handle::info_hashes() const
	{
		std::shared_ptr<torrent> t = m_torrent.lock();
		return t ? t->info_hash() : info_hash_t();
	}

	int torrent_handle::max_uploads() const
	{
		return sync_call_ret<int>(0, &torrent::max_uploads);
	}

	void torrent_handle::set_max_uploads(int max_uploads) const
	{
		TORRENT_ASSERT_PRECOND(max_uploads >= 2 || max_uploads == -1);
		async_call(&torrent::set_max_uploads, max_uploads, true);
	}

	int torrent_handle::max_connections() const
	{
		return sync_call_ret<int>(0, &torrent::max_connections);
	}

	void torrent_handle::set_max_connections(int max_connections) const
	{
		TORRENT_ASSERT_PRECOND(max_connections >= 2 || max_connections == -1);
		async_call(&torrent::set_max_connections, max_connections, true);
	}

	void torrent_handle::set_upload_limit(int limit) const
	{
		TORRENT_ASSERT_PRECOND(limit >= -1);
		async_call(&torrent::set_upload_limit, limit);
	}

	int torrent_handle::upload_limit() const
	{
		return sync_call_ret<int>(0, &torrent::upload_limit);
	}

	void torrent_handle::set_download_limit(int limit) const
	{
		TORRENT_ASSERT_PRECOND(limit >= -1);
		async_call(&torrent::set_download_limit, limit);
	}

	int torrent_handle::download_limit() const
	{
		return sync_call_ret<int>(0, &torrent::download_limit);
	}

	void torrent_handle::move_storage(std::string const& save_path, move_flags_t flags) const
	{
		async_call(&torrent::move_storage, save_path, flags);
	}

#if TORRENT_ABI_VERSION == 1
	void torrent_handle::move_storage(
		std::string const& save_path, int const flags) const
	{
		async_call(&torrent::move_storage, save_path, static_cast<move_flags_t>(flags));
	}
#endif // TORRENT_ABI_VERSION

	void torrent_handle::rename_file(file_index_t index, std::string const& new_name) const
	{
		async_call(&torrent::rename_file, index, new_name);
	}

	void torrent_handle::add_extension(
		std::function<std::shared_ptr<torrent_plugin>(torrent_handle const&, client_data_t)> const& ext
		, client_data_t userdata)
	{
#ifndef TORRENT_DISABLE_EXTENSIONS
		async_call(&torrent::add_extension_fun, ext, userdata);
#else
		TORRENT_UNUSED(ext);
		TORRENT_UNUSED(userdata);
#endif
	}

	bool torrent_handle::set_metadata(span<char const> metadata) const
	{
		return sync_call_ret<bool>(false, &torrent::set_metadata, metadata);
	}

	void torrent_handle::pause(pause_flags_t const flags) const
	{
		async_call(&torrent::pause, flags & graceful_pause);
	}

	torrent_flags_t torrent_handle::flags() const
	{
		return sync_call_ret<torrent_flags_t>(torrent_flags_t{}, &torrent::flags);
	}

	void torrent_handle::set_flags(torrent_flags_t const flags
		, torrent_flags_t const mask) const
	{
		async_call(&torrent::set_flags, flags, mask);
	}

	void torrent_handle::set_flags(torrent_flags_t const flags) const
	{
		async_call(&torrent::set_flags, torrent_flags::all, flags);
	}

	void torrent_handle::unset_flags(torrent_flags_t const flags) const
	{
		async_call(&torrent::set_flags, torrent_flags_t{}, flags);
	}

#if TORRENT_ABI_VERSION == 1
	void torrent_handle::stop_when_ready(bool b) const
	{ async_call(&torrent::stop_when_ready, b); }

	void torrent_handle::set_upload_mode(bool b) const
	{ async_call(&torrent::set_upload_mode, b); }

	void torrent_handle::set_share_mode(bool b) const
	{
		TORRENT_UNUSED(b);
#ifndef TORRENT_DISABLE_SHARE_MODE
		async_call(&torrent::set_share_mode, b);
#endif
	}

	void torrent_handle::apply_ip_filter(bool b) const
	{ async_call(&torrent::set_apply_ip_filter, b); }

	void torrent_handle::auto_managed(bool m) const
	{ async_call(&torrent::auto_managed, m); }

	void torrent_handle::set_pinned(bool) const {}

	void torrent_handle::set_sequential_download(bool sd) const
	{ async_call(&torrent::set_sequential_download, sd); }
#endif

	void torrent_handle::flush_cache() const
	{
		async_call(&torrent::flush_cache);
	}

	void torrent_handle::set_ssl_certificate(
		std::string const& certificate
		, std::string const& private_key
		, std::string const& dh_params
		, std::string const& passphrase)
	{
#ifdef TORRENT_SSL_PEERS
		async_call(&torrent::set_ssl_cert, certificate, private_key, dh_params, passphrase);
#else
		TORRENT_UNUSED(certificate);
		TORRENT_UNUSED(private_key);
		TORRENT_UNUSED(dh_params);
		TORRENT_UNUSED(passphrase);
#endif
	}

	void torrent_handle::set_ssl_certificate_buffer(
		std::string const& certificate
		, std::string const& private_key
		, std::string const& dh_params)
	{
#ifdef TORRENT_SSL_PEERS
		async_call(&torrent::set_ssl_cert_buffer, certificate, private_key, dh_params);
#else
		TORRENT_UNUSED(certificate);
		TORRENT_UNUSED(private_key);
		TORRENT_UNUSED(dh_params);
#endif
	}

	void torrent_handle::save_resume_data(resume_data_flags_t f) const
	{
		async_call(&torrent::save_resume_data, f);
	}

	bool torrent_handle::need_save_resume_data() const
	{
		return sync_call_ret<bool>(false, &torrent::need_save_resume_data);
	}

	void torrent_handle::force_recheck() const
	{
		async_call(&torrent::force_recheck);
	}

	void torrent_handle::resume() const
	{
		async_call(&torrent::resume);
	}

	queue_position_t torrent_handle::queue_position() const
	{
		return sync_call_ret<queue_position_t>(no_pos
			, &torrent::queue_position);
	}

	void torrent_handle::queue_position_up() const
	{
		async_call(&torrent::queue_up);
	}

	void torrent_handle::queue_position_down() const
	{
		async_call(&torrent::queue_down);
	}

	void torrent_handle::queue_position_set(queue_position_t const p) const
	{
		TORRENT_ASSERT_PRECOND(p >= queue_position_t{});
		if (p < queue_position_t{}) return;
		async_call(&torrent::set_queue_position, p);
	}

	void torrent_handle::queue_position_top() const
	{
		async_call(&torrent::set_queue_position, queue_position_t{});
	}

	void torrent_handle::queue_position_bottom() const
	{
		async_call(&torrent::set_queue_position, last_pos);
	}

	void torrent_handle::clear_error() const
	{
		async_call(&torrent::clear_error);
	}

#if TORRENT_ABI_VERSION == 1
	void torrent_handle::set_priority(int const p) const
	{
		async_call(&torrent::set_priority, p);
	}

	void torrent_handle::set_tracker_login(std::string const& name
		, std::string const& password) const
	{
		async_call(&torrent::set_tracker_login, name, password);
	}
#endif

	void torrent_handle::file_progress(std::vector<std::int64_t>& progress, file_progress_flags_t flags) const
	{
		auto& arg = static_cast<aux::vector<std::int64_t, file_index_t>&>(progress);
		sync_call(&torrent::file_progress, std::ref(arg), flags);
	}

	std::vector<std::int64_t> torrent_handle::file_progress(file_progress_flags_t flags) const
	{
		aux::vector<std::int64_t, file_index_t> ret;
		sync_call(&torrent::file_progress, std::ref(ret), flags);
		return std::move(ret);
	}

	torrent_status torrent_handle::status(status_flags_t const flags) const
	{
		torrent_status st;
		sync_call(&torrent::status, &st, flags);
		return st;
	}

	void torrent_handle::piece_availability(std::vector<int>& avail) const
	{
		auto availr = std::ref(static_cast<aux::vector<int, piece_index_t>&>(avail));
		sync_call(&torrent::piece_availability, availr);
	}

	void torrent_handle::piece_priority(piece_index_t index, download_priority_t priority) const
	{
		async_call(&torrent::set_piece_priority, index, priority);
	}

	download_priority_t torrent_handle::piece_priority(piece_index_t index) const
	{
		return sync_call_ret<download_priority_t>(dont_download, &torrent::piece_priority, index);
	}

	void torrent_handle::prioritize_pieces(std::vector<download_priority_t> const& pieces) const
	{
		async_call(&torrent::prioritize_pieces
			, static_cast<aux::vector<download_priority_t, piece_index_t> const&>(pieces));
	}

	void torrent_handle::prioritize_pieces(std::vector<std::pair<piece_index_t
		, download_priority_t>> const& pieces) const
	{
		async_call(&torrent::prioritize_piece_list, pieces);
	}

	std::vector<download_priority_t> torrent_handle::get_piece_priorities() const
	{
		aux::vector<download_priority_t, piece_index_t> ret;
		auto retp = &ret;
		sync_call(&torrent::piece_priorities, retp);
		return std::move(ret);
	}

#if TORRENT_ABI_VERSION == 1
	void torrent_handle::prioritize_pieces(std::vector<int> const& pieces) const
	{
		aux::vector<download_priority_t, piece_index_t> p;
		p.reserve(pieces.size());
		for (auto const prio : pieces) {
			p.push_back(download_priority_t(static_cast<std::uint8_t>(prio)));
		}
		async_call(&torrent::prioritize_pieces, p);
	}

	void torrent_handle::prioritize_pieces(std::vector<std::pair<piece_index_t, int>> const& pieces) const
	{
		std::vector<std::pair<piece_index_t, download_priority_t>> p;
		p.reserve(pieces.size());
		async_call(&torrent::prioritize_piece_list, std::move(p));
	}

	std::vector<int> torrent_handle::piece_priorities() const
	{
		aux::vector<download_priority_t, piece_index_t> prio;
		auto retp = &prio;
		sync_call(&torrent::piece_priorities, retp);
		std::vector<int> ret;
		ret.reserve(prio.size());
		for (auto p : prio)
			ret.push_back(int(static_cast<std::uint8_t>(p)));
		return ret;
	}
#endif

	void torrent_handle::file_priority(file_index_t index, download_priority_t priority) const
	{
		async_call(&torrent::set_file_priority, index, priority);
	}

	download_priority_t torrent_handle::file_priority(file_index_t index) const
	{
		return sync_call_ret<download_priority_t>(dont_download, &torrent::file_priority, index);
	}

	// TODO: support moving files into this call
	void torrent_handle::prioritize_files(std::vector<download_priority_t> const& files) const
	{
		async_call(&torrent::prioritize_files
			, static_cast<aux::vector<download_priority_t, file_index_t> const&>(files));
	}

	std::vector<download_priority_t> torrent_handle::get_file_priorities() const
	{
		aux::vector<download_priority_t, file_index_t> ret;
		auto retp = &ret;
		sync_call(&torrent::file_priorities, retp);
		return std::move(ret);
	}

#if TORRENT_ABI_VERSION == 1

// ============ start deprecation ===============

	void torrent_handle::prioritize_files(std::vector<int> const& files) const
	{
		aux::vector<download_priority_t, file_index_t> file_prio;
		file_prio.reserve(files.size());
		for (auto const p : files) {
			file_prio.push_back(download_priority_t(static_cast<std::uint8_t>(p)));
		}
		async_call(&torrent::prioritize_files, file_prio);
	}

	std::vector<int> torrent_handle::file_priorities() const
	{
		aux::vector<download_priority_t, file_index_t> prio;
		auto retp = &prio;
		sync_call(&torrent::file_priorities, retp);
		std::vector<int> ret;
		ret.reserve(prio.size());
		for (auto p : prio)
			ret.push_back(int(static_cast<std::uint8_t>(p)));
		return ret;
	}


	int torrent_handle::get_peer_upload_limit(tcp::endpoint) const { return -1; }
	int torrent_handle::get_peer_download_limit(tcp::endpoint) const { return -1; }
	void torrent_handle::set_peer_upload_limit(tcp::endpoint, int /* limit */) const {}
	void torrent_handle::set_peer_download_limit(tcp::endpoint, int /* limit */) const {}
	void torrent_handle::set_ratio(float) const {}
	void torrent_handle::use_interface(const char* net_interface) const
	{
		async_call(&torrent::use_interface, std::string(net_interface));
	}

#if !TORRENT_NO_FPU
	void torrent_handle::file_progress(std::vector<float>& progress) const
	{
		sync_call(&torrent::file_progress_float, std::ref(static_cast<aux::vector<float, file_index_t>&>(progress)));
	}
#endif

	bool torrent_handle::is_seed() const
	{ return sync_call_ret<bool>(false, &torrent::is_seed); }

	bool torrent_handle::is_finished() const
	{ return sync_call_ret<bool>(false, &torrent::is_finished); }

	bool torrent_handle::is_paused() const
	{ return sync_call_ret<bool>(false, &torrent::is_torrent_paused); }

	bool torrent_handle::is_sequential_download() const
	{ return sync_call_ret<bool>(false, &torrent::is_sequential_download); }

	bool torrent_handle::is_auto_managed() const
	{ return sync_call_ret<bool>(false, &torrent::is_auto_managed); }

	bool torrent_handle::has_metadata() const
	{ return sync_call_ret<bool>(false, &torrent::valid_metadata); }

	bool torrent_handle::super_seeding() const
	{
#ifndef TORRENT_DISABLE_SUPERSEEDING
		return sync_call_ret<bool>(false, &torrent::super_seeding);
#else
		return false;
#endif
	}

// ============ end deprecation ===============
#endif

	std::vector<announce_entry> torrent_handle::trackers() const
	{
		static const std::vector<announce_entry> empty;
		return sync_call_ret<std::vector<announce_entry>>(empty, &torrent::trackers);
	}

	void torrent_handle::add_url_seed(std::string const& url) const
	{
		async_call(&torrent::add_web_seed, url, web_seed_entry::url_seed
			, std::string(), web_seed_entry::headers_t(), web_seed_flag_t{});
	}

	void torrent_handle::remove_url_seed(std::string const& url) const
	{
		async_call(&torrent::remove_web_seed, url, web_seed_entry::url_seed);
	}

	std::set<std::string> torrent_handle::url_seeds() const
	{
		static const std::set<std::string> empty;
		return sync_call_ret<std::set<std::string>>(empty, &torrent::web_seeds, web_seed_entry::url_seed);
	}

	void torrent_handle::add_http_seed(std::string const& url) const
	{
		async_call(&torrent::add_web_seed, url, web_seed_entry::http_seed
			, std::string(), web_seed_entry::headers_t(), web_seed_flag_t{});
	}

	void torrent_handle::remove_http_seed(std::string const& url) const
	{
		async_call(&torrent::remove_web_seed, url, web_seed_entry::http_seed);
	}

	std::set<std::string> torrent_handle::http_seeds() const
	{
		static const std::set<std::string> empty;
		return sync_call_ret<std::set<std::string>>(empty, &torrent::web_seeds, web_seed_entry::http_seed);
	}

	void torrent_handle::replace_trackers(
		std::vector<announce_entry> const& urls) const
	{
		async_call(&torrent::replace_trackers, urls);
	}

	void torrent_handle::add_tracker(announce_entry const& url) const
	{
		async_call(&torrent::add_tracker, url);
	}

	void torrent_handle::add_piece(piece_index_t piece, char const* data, add_piece_flags_t const flags) const
	{
		sync_call(&torrent::add_piece, piece, data, flags);
	}

	void torrent_handle::read_piece(piece_index_t piece) const
	{
		async_call(&torrent::read_piece, piece);
	}

	bool torrent_handle::have_piece(piece_index_t piece) const
	{
		return sync_call_ret<bool>(false, &torrent::user_have_piece, piece);
	}

	bool torrent_handle::is_valid() const
	{
		return !m_torrent.expired();
	}

	std::shared_ptr<const torrent_info> torrent_handle::torrent_file() const
	{
		return sync_call_ret<std::shared_ptr<const torrent_info>>(
			std::shared_ptr<const torrent_info>(), &torrent::get_torrent_copy);
	}

#if TORRENT_ABI_VERSION == 1
	// this function should either be removed, or return
	// reference counted handle to the torrent_info which
	// forces the torrent to stay loaded while the client holds it
	torrent_info const& torrent_handle::get_torrent_info() const
	{
		static aux::array<std::shared_ptr<const torrent_info>, 4> holder;
		static int cursor = 0;
		static std::mutex holder_mutex;

		std::shared_ptr<const torrent_info> r = torrent_file();

		std::lock_guard<std::mutex> l(holder_mutex);
		holder[cursor++] = r;
		cursor = cursor % holder.end_index();
		return *r;
	}

	entry torrent_handle::write_resume_data() const
	{
		add_torrent_params params;
		auto retr = std::ref(params);
		sync_call(&torrent::write_resume_data, resume_data_flags_t{}, retr);
		return libtorrent::write_resume_data(params);
	}

	std::string torrent_handle::save_path() const
	{
		return sync_call_ret<std::string>("", &torrent::save_path);
	}

	std::string torrent_handle::name() const
	{
		return sync_call_ret<std::string>("", &torrent::name);
	}

#endif

	void torrent_handle::connect_peer(tcp::endpoint const& adr
		, peer_source_flags_t const source, pex_flags_t const flags) const
	{
		async_call(&torrent::add_peer, adr, source, flags);
	}

	void torrent_handle::clear_peers()
	{
		async_call(&torrent::clear_peers);
	}

#if TORRENT_ABI_VERSION == 1
	void torrent_handle::force_reannounce(
		boost::posix_time::time_duration duration) const
	{
		async_call(&torrent::force_tracker_request, aux::time_now()
			+ seconds(duration.total_seconds()), -1, reannounce_flags_t{});
	}

	void torrent_handle::file_status(std::vector<open_file_state>& status) const
	{
		status.clear();

		std::shared_ptr<torrent> t = m_torrent.lock();
		if (!t || !t->has_storage()) return;
		auto& ses = static_cast<session_impl&>(t->session());
		status = ses.disk_thread().get_status(t->storage());
	}
#endif

	void torrent_handle::force_dht_announce() const
	{
#ifndef TORRENT_DISABLE_DHT
		async_call(&torrent::dht_announce);
#endif
	}

	void torrent_handle::force_lsd_announce() const
	{
		async_call(&torrent::lsd_announce);
	}

	void torrent_handle::force_reannounce(int s, int idx, reannounce_flags_t const flags) const
	{
		async_call(&torrent::force_tracker_request, aux::time_now() + seconds(s), idx, flags);
	}

	std::vector<open_file_state> torrent_handle::file_status() const
	{
		std::shared_ptr<torrent> t = m_torrent.lock();
		if (!t || !t->has_storage()) return {};
		auto& ses = static_cast<session_impl&>(t->session());
		return ses.disk_thread().get_status(t->storage());
	}

	void torrent_handle::scrape_tracker(int idx) const
	{
		async_call(&torrent::scrape_tracker, idx, true);
	}

#if TORRENT_ABI_VERSION == 1
	void torrent_handle::super_seeding(bool on) const
	{
		TORRENT_UNUSED(on);
#ifndef TORRENT_DISABLE_SUPERSEEDING
		async_call(&torrent::set_super_seeding, on);
#endif
	}

	void torrent_handle::get_full_peer_list(std::vector<peer_list_entry>& v) const
	{
		auto vp = &v;
		sync_call(&torrent::get_full_peer_list, vp);
	}
#endif

	void torrent_handle::get_peer_info(std::vector<peer_info>& v) const
	{
		auto vp = &v;
		sync_call(&torrent::get_peer_info, vp);
	}

	void torrent_handle::get_download_queue(std::vector<partial_piece_info>& queue) const
	{
		auto queuep = &queue;
		sync_call(&torrent::get_download_queue, queuep);
	}

	std::vector<partial_piece_info> torrent_handle::get_download_queue() const
	{
		std::vector<partial_piece_info> queue;
		sync_call(&torrent::get_download_queue, &queue);
		return queue;
	}

	void torrent_handle::set_piece_deadline(piece_index_t index, int deadline
		, deadline_flags_t const flags) const
	{
#ifndef TORRENT_DISABLE_STREAMING
		async_call(&torrent::set_piece_deadline, index, deadline, flags);
#else
		TORRENT_UNUSED(deadline);
		if (flags & alert_when_available)
			async_call(&torrent::read_piece, index);
#endif
	}

	void torrent_handle::reset_piece_deadline(piece_index_t index) const
	{
#ifndef TORRENT_DISABLE_STREAMING
		async_call(&torrent::reset_piece_deadline, index);
#else
		TORRENT_UNUSED(index);
#endif
	}

	void torrent_handle::clear_piece_deadlines() const
	{
#ifndef TORRENT_DISABLE_STREAMING
		async_call(&torrent::clear_time_critical);
#endif
	}

	std::shared_ptr<torrent> torrent_handle::native_handle() const
	{
		return m_torrent.lock();
	}

	std::size_t hash_value(torrent_handle const& th)
	{
		// using the locked shared_ptr value as hash doesn't work
		// for expired weak_ptrs. So, we're left with a hack
		return std::size_t(*reinterpret_cast<void* const*>(&th.m_torrent));
	}

<<<<<<< HEAD
	client_data_t torrent_handle::userdata() const
	{
		std::shared_ptr<torrent> t = m_torrent.lock();
		return t ? t->get_userdata() : client_data_t{};
	}
=======
	bool torrent_handle::in_session() const
	{ return !sync_call_ret<bool>(false, &torrent::is_aborted); }
>>>>>>> 687d2a2e

	static_assert(std::is_nothrow_move_constructible<torrent_handle>::value
		, "should be nothrow move constructible");
	static_assert(std::is_nothrow_move_assignable<torrent_handle>::value
		, "should be nothrow move assignable");
	static_assert(std::is_nothrow_default_constructible<torrent_handle>::value
		, "should be nothrow default constructible");
}<|MERGE_RESOLUTION|>--- conflicted
+++ resolved
@@ -892,16 +892,14 @@
 		return std::size_t(*reinterpret_cast<void* const*>(&th.m_torrent));
 	}
 
-<<<<<<< HEAD
 	client_data_t torrent_handle::userdata() const
 	{
 		std::shared_ptr<torrent> t = m_torrent.lock();
 		return t ? t->get_userdata() : client_data_t{};
 	}
-=======
+
 	bool torrent_handle::in_session() const
 	{ return !sync_call_ret<bool>(false, &torrent::is_aborted); }
->>>>>>> 687d2a2e
 
 	static_assert(std::is_nothrow_move_constructible<torrent_handle>::value
 		, "should be nothrow move constructible");
