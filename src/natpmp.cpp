--- conflicted
+++ resolved
@@ -278,12 +278,8 @@
 
 	auto const m = std::find_if(
 		m_mappings.begin(), m_mappings.end()
-<<<<<<< HEAD
-		, [] (mapping_t const& ma) { return ma.act != mapping_t::action::none; });
-=======
-		, boost::bind(&mapping_t::action, _1) != int(mapping_t::action_none)
-		&& boost::bind(&mapping_t::protocol, _1) != int(none));
->>>>>>> 83735fdb
+		, [] (mapping_t const& ma) { return ma.act != mapping_t::action::none
+			&& ma.protocol != portmap_protocol::none; });
 
 	if (m == m_mappings.end())
 	{
