/*

Copyright (c) 2014-2016, Arvid Norberg
All rights reserved.

Redistribution and use in source and binary forms, with or without
modification, are permitted provided that the following conditions
are met:

    * Redistributions of source code must retain the above copyright
      notice, this list of conditions and the following disclaimer.
    * Redistributions in binary form must reproduce the above copyright
      notice, this list of conditions and the following disclaimer in
      the documentation and/or other materials provided with the distribution.
    * Neither the name of the author nor the names of its
      contributors may be used to endorse or promote products derived
      from this software without specific prior written permission.

THIS SOFTWARE IS PROVIDED BY THE COPYRIGHT HOLDERS AND CONTRIBUTORS "AS IS"
AND ANY EXPRESS OR IMPLIED WARRANTIES, INCLUDING, BUT NOT LIMITED TO, THE
IMPLIED WARRANTIES OF MERCHANTABILITY AND FITNESS FOR A PARTICULAR PURPOSE
ARE DISCLAIMED. IN NO EVENT SHALL THE COPYRIGHT OWNER OR CONTRIBUTORS BE
LIABLE FOR ANY DIRECT, INDIRECT, INCIDENTAL, SPECIAL, EXEMPLARY, OR
CONSEQUENTIAL DAMAGES (INCLUDING, BUT NOT LIMITED TO, PROCUREMENT OF
SUBSTITUTE GOODS OR SERVICES; LOSS OF USE, DATA, OR PROFITS; OR BUSINESS
INTERRUPTION) HOWEVER CAUSED AND ON ANY THEORY OF LIABILITY, WHETHER IN
CONTRACT, STRICT LIABILITY, OR TORT (INCLUDING NEGLIGENCE OR OTHERWISE)
ARISING IN ANY WAY OUT OF THE USE OF THIS SOFTWARE, EVEN IF ADVISED OF THE
POSSIBILITY OF SUCH DAMAGE.

*/

#include "libtorrent/resolve_links.hpp"
#include "libtorrent/torrent_info.hpp"

namespace libtorrent
{

#ifndef TORRENT_DISABLE_MUTABLE_TORRENTS
resolve_links::resolve_links(std::shared_ptr<torrent_info> ti)
	: m_torrent_file(ti)
{
	TORRENT_ASSERT(ti);

	int piece_size = ti->piece_length();

	file_storage const& fs = ti->files();
	m_file_sizes.reserve(fs.num_files());
	for (int i = 0; i < fs.num_files(); ++i)
	{
		// don't match pad-files, and don't match files that aren't aligned to
		// pieces. Files are matched by comparing piece hashes, so pieces must
		// be aligned and the same size
		if (fs.pad_file_at(i)) continue;
		if ((fs.file_offset(i) % piece_size) != 0) continue;

		m_file_sizes.insert(std::make_pair(fs.file_size(i), i));
	}

	m_links.resize(m_torrent_file->num_files());
}

void resolve_links::match(std::shared_ptr<const torrent_info> const& ti
	, std::string const& save_path)
{
	if (!ti) return;

	// only torrents with the same 
	if (ti->piece_length() != m_torrent_file->piece_length()) return;

	int piece_size = ti->piece_length();

	file_storage const& fs = ti->files();
	m_file_sizes.reserve(fs.num_files());
	for (int i = 0; i < fs.num_files(); ++i)
	{
		// for every file in the other torrent, see if we have one that match
		// it in m_torrent_file

		// if the file base is not aligned to pieces, we're not going to match
		// it anyway (we only compare piece hashes)
		if ((fs.file_offset(i) % piece_size) != 0) continue;
		if (fs.pad_file_at(i)) continue;

<<<<<<< HEAD
		std::int64_t file_size = fs.file_size(i);

		auto range = m_file_sizes.equal_range(file_size);
		for (auto iter = range.first; iter != range.second; ++iter)
=======
		boost::int64_t file_size = fs.file_size(i);

		typedef boost::unordered_multimap<boost::int64_t, int>::iterator iterator;
		typedef std::pair<iterator, iterator> range_iterator;

		range_iterator range = m_file_sizes.equal_range(file_size);
		for (iterator iter = range.first; iter != range.second; ++iter)
>>>>>>> e4a27c0b
		{
			TORRENT_ASSERT(iter->second < m_torrent_file->files().num_files());
			TORRENT_ASSERT(iter->second >= 0);

			// if we already have found a duplicate for this file, no need
			// to keep looking
			if (m_links[iter->second].ti) continue;

			// files are aligned and have the same size, now start comparing
			// piece hashes, to see if the files are identical

			// the pieces of the incoming file
			int their_piece = fs.map_file(i, 0, 0).piece;
			// the pieces of "this" file (from m_torrent_file)
			int our_piece = m_torrent_file->files().map_file(
				iter->second, 0, 0).piece;

			int num_pieces = (file_size + piece_size - 1) / piece_size;

			bool match = true;
			for (int p = 0; p < num_pieces; ++p, ++their_piece, ++our_piece)
			{
				if (m_torrent_file->hash_for_piece(our_piece)
					!= ti->hash_for_piece(their_piece))
				{
					match = false;
					break;
				}
			}
			if (!match) continue;

			m_links[iter->second].ti = ti;
			m_links[iter->second].save_path = save_path;
			m_links[iter->second].file_idx = i;

			// since we have a duplicate for this file, we may as well remove
			// it from the file-size map, so we won't find it again.
			m_file_sizes.erase(iter);
			break;
		}
	}

}
#endif // TORRENT_DISABLE_MUTABLE_TORRENTS

} // namespace libtorrent<|MERGE_RESOLUTION|>--- conflicted
+++ resolved
@@ -65,7 +65,7 @@
 {
 	if (!ti) return;
 
-	// only torrents with the same 
+	// only torrents with the same piece size
 	if (ti->piece_length() != m_torrent_file->piece_length()) return;
 
 	int piece_size = ti->piece_length();
@@ -82,20 +82,10 @@
 		if ((fs.file_offset(i) % piece_size) != 0) continue;
 		if (fs.pad_file_at(i)) continue;
 
-<<<<<<< HEAD
-		std::int64_t file_size = fs.file_size(i);
+		std::int64_t const file_size = fs.file_size(i);
 
 		auto range = m_file_sizes.equal_range(file_size);
 		for (auto iter = range.first; iter != range.second; ++iter)
-=======
-		boost::int64_t file_size = fs.file_size(i);
-
-		typedef boost::unordered_multimap<boost::int64_t, int>::iterator iterator;
-		typedef std::pair<iterator, iterator> range_iterator;
-
-		range_iterator range = m_file_sizes.equal_range(file_size);
-		for (iterator iter = range.first; iter != range.second; ++iter)
->>>>>>> e4a27c0b
 		{
 			TORRENT_ASSERT(iter->second < m_torrent_file->files().num_files());
 			TORRENT_ASSERT(iter->second >= 0);
