/*

Copyright (c) 2007-2012, 2014-2022, Arvid Norberg
Copyright (c) 2016-2018, 2020-2021, Alden Torres
Copyright (c) 2016-2019, Steven Siloti
Copyright (c) 2018, Xiyue Deng
Copyright (c) 2018, gubatron
All rights reserved.

You may use, distribute and modify this code under the terms of the BSD license,
see LICENSE file.
*/

#include "libtorrent/config.hpp"

#if TORRENT_HAVE_MMAP || TORRENT_HAVE_MAP_VIEW_OF_FILE

#include "libtorrent/aux_/mmap_storage.hpp"
#include "libtorrent/mmap_disk_io.hpp"
#include "libtorrent/disk_buffer_holder.hpp"
#include "libtorrent/aux_/throw.hpp"
#include "libtorrent/error_code.hpp"
#include "libtorrent/error.hpp"
#include "libtorrent/aux_/disk_buffer_pool.hpp"
#include "libtorrent/aux_/mmap_disk_job.hpp"
#include "libtorrent/performance_counters.hpp"
#include "libtorrent/aux_/debug.hpp"
#include "libtorrent/units.hpp"
#include "libtorrent/hasher.hpp"
#include "libtorrent/aux_/platform_util.hpp" // for set_thread_name
#include "libtorrent/aux_/disk_job_pool.hpp"
#include "libtorrent/aux_/disk_io_thread_pool.hpp"
#include "libtorrent/aux_/store_buffer.hpp"
#include "libtorrent/aux_/time.hpp"
#include "libtorrent/aux_/alloca.hpp"
#include "libtorrent/aux_/array.hpp"
#include "libtorrent/add_torrent_params.hpp"
#include "libtorrent/aux_/numeric_cast.hpp"
#include "libtorrent/settings_pack.hpp"
#include "libtorrent/aux_/file_view_pool.hpp"
#include "libtorrent/aux_/storage_array.hpp"
#include "libtorrent/aux_/disk_completed_queue.hpp"

#ifdef TORRENT_WINDOWS
#include "signal_error_code.hpp"
#include <system_error>
#endif

#ifdef _WIN32
#include "libtorrent/aux_/windows.hpp"
#include "libtorrent/aux_/win_util.hpp"
#endif

#include <functional>
#include <condition_variable>

#include "libtorrent/aux_/disable_warnings_push.hpp"
#include <boost/variant/get.hpp>
#include "libtorrent/aux_/disable_warnings_pop.hpp"

#include "libtorrent/aux_/debug_disk_thread.hpp"

namespace libtorrent {
namespace {

	aux::open_mode_t file_mode_for_job(aux::mmap_disk_job* j)
	{
		aux::open_mode_t ret = aux::open_mode::read_only;
		if (!(j->flags & disk_interface::sequential_access)) ret |= aux::open_mode::random_access;
		return ret;
	}

#if TORRENT_USE_ASSERTS
	bool valid_flags(disk_job_flags_t const flags)
	{
		return (flags & ~(disk_interface::force_copy
				| disk_interface::sequential_access
				| disk_interface::volatile_read
				| disk_interface::v1_hash
				| disk_interface::flush_piece))
			== disk_job_flags_t{};
	}
#endif
} // anonymous namespace

// this is a singleton consisting of the thread and a queue
// of disk io jobs
struct TORRENT_EXTRA_EXPORT mmap_disk_io final
	: disk_interface
{
	mmap_disk_io(io_context& ios, settings_interface const&, counters& cnt);
#if TORRENT_USE_ASSERTS
	~mmap_disk_io() override;
#endif

	void settings_updated() override;
	storage_holder new_torrent(storage_params const& params
		, std::shared_ptr<void> const& owner) override;
	void remove_torrent(storage_index_t) override;

	void abort(bool wait) override;

	void async_read(storage_index_t storage, peer_request const& r
		, std::function<void(disk_buffer_holder, storage_error const&)> handler
		, disk_job_flags_t flags = {}) override;
	bool async_write(storage_index_t storage, peer_request const& r
		, char const* buf, std::shared_ptr<disk_observer> o
		, std::function<void(storage_error const&)> handler
		, disk_job_flags_t flags = {}) override;
	void async_hash(storage_index_t storage, piece_index_t piece, span<sha256_hash> v2
		, disk_job_flags_t flags
		, std::function<void(piece_index_t, sha1_hash const&, storage_error const&)> handler) override;
	void async_hash2(storage_index_t storage, piece_index_t piece, int offset, disk_job_flags_t flags
		, std::function<void(piece_index_t, sha256_hash const&, storage_error const&)> handler) override;
	void async_move_storage(storage_index_t storage, std::string p, move_flags_t flags
		, std::function<void(status_t, std::string const&, storage_error const&)> handler) override;
	void async_release_files(storage_index_t storage
		, std::function<void()> handler = std::function<void()>()) override;
	void async_delete_files(storage_index_t storage, remove_flags_t options
		, std::function<void(storage_error const&)> handler) override;
	void async_check_files(storage_index_t storage
		, add_torrent_params const* resume_data
		, aux::vector<std::string, file_index_t> links
		, std::function<void(status_t, storage_error const&)> handler) override;
	void async_rename_file(storage_index_t storage, file_index_t index, std::string name
		, std::function<void(std::string const&, file_index_t, storage_error const&)> handler) override;
	void async_stop_torrent(storage_index_t storage
		, std::function<void()> handler) override;
	void async_set_file_priority(storage_index_t storage
		, aux::vector<download_priority_t, file_index_t> prio
		, std::function<void(storage_error const&
			, aux::vector<download_priority_t, file_index_t>)> handler) override;

	void async_clear_piece(storage_index_t storage, piece_index_t index
		, std::function<void(piece_index_t)> handler) override;

	void update_stats_counters(counters& c) const override;

	std::vector<open_file_state> get_status(storage_index_t) const override;

	// this submits all queued up jobs to the thread
	void submit_jobs() override;

	status_t do_job(aux::job::partial_read& a, aux::mmap_disk_job* j);
	status_t do_job(aux::job::read& a, aux::mmap_disk_job* j);
	status_t do_job(aux::job::write& a, aux::mmap_disk_job* j);
	status_t do_job(aux::job::hash& a, aux::mmap_disk_job* j);
	status_t do_job(aux::job::hash2& a, aux::mmap_disk_job* j);

	status_t do_job(aux::job::move_storage& a, aux::mmap_disk_job* j);
	status_t do_job(aux::job::release_files& a, aux::mmap_disk_job* j);
	status_t do_job(aux::job::delete_files& a, aux::mmap_disk_job* j);
	status_t do_job(aux::job::check_fastresume& a, aux::mmap_disk_job* j);
	status_t do_job(aux::job::rename_file& a, aux::mmap_disk_job* j);
	status_t do_job(aux::job::stop_torrent& a, aux::mmap_disk_job* j);
	status_t do_job(aux::job::file_priority& a, aux::mmap_disk_job* j);
	status_t do_job(aux::job::clear_piece& a, aux::mmap_disk_job* j);

private:

	void thread_fun(aux::disk_io_thread_pool& pool
		, executor_work_guard<io_context::executor_type> work);

	void add_completed_jobs(jobqueue_t jobs);
	void add_completed_jobs_impl(jobqueue_t jobs, jobqueue_t& completed);

	void perform_job(aux::mmap_disk_job* j, jobqueue_t& completed_jobs);

	// this queues up another job to be submitted
	void add_job(aux::mmap_disk_job* j, bool user_add = true);
	void add_fence_job(aux::mmap_disk_job* j, bool user_add = true);

	void execute_job(aux::mmap_disk_job* j);
	void immediate_execute();
	void abort_jobs();
	void abort_hash_jobs(storage_index_t storage);

	// returns the maximum number of threads
	// the actual number of threads may be less
	int num_threads() const;
	aux::disk_io_thread_pool& pool_for_job(aux::mmap_disk_job* j);

	// set to true once we start shutting down
	std::atomic<bool> m_abort{false};

	// this is a counter of how many threads are currently running.
	// it's used to identify the last thread still running while
	// shutting down. This last thread is responsible for cleanup
	// must hold the job mutex to access
	int m_num_running_threads = 0;

	// std::mutex to protect the m_generic_threads and m_hash_threads lists
	mutable std::mutex m_job_mutex;

	// every write job is inserted into this map while it is in the job queue.
	// It is removed after the write completes. This will let subsequent reads
	// pull the buffers straight out of the queue instead of having to
	// synchronize with the writing thread(s)
	aux::store_buffer m_store_buffer;

	settings_interface const& m_settings;

	// LRU cache of open files
	aux::file_view_pool m_file_pool;

	aux::disk_job_pool<aux::mmap_disk_job> m_job_pool;

	// disk cache
	aux::disk_buffer_pool m_buffer_pool;

	// total number of blocks in use by both the read
	// and the write cache. This is not supposed to
	// exceed m_cache_size

	counters& m_stats_counters;

	// this is the main thread io_context. Callbacks are
	// posted on this in order to have them execute in
	// the main thread.
	io_context& m_ios;

	aux::disk_completed_queue m_completed_jobs;

	// storages that have had write activity recently and will get ticked
	// soon, for deferred actions (say, flushing partfile metadata)
	std::vector<std::pair<time_point, std::weak_ptr<aux::mmap_storage>>> m_need_tick;
	std::mutex m_need_tick_mutex;

	aux::storage_array<aux::mmap_storage> m_torrents;

	std::atomic_flag m_jobs_aborted = ATOMIC_FLAG_INIT;

	// most jobs are posted to m_generic_io_jobs
	// but hash jobs are posted to m_hash_io_jobs if m_hash_threads
	// has a non-zero maximum thread count
	aux::disk_io_thread_pool m_generic_threads;
	aux::disk_io_thread_pool m_hash_threads;

#if TORRENT_USE_ASSERTS
	int m_magic = 0x1337;
#endif
};

TORRENT_EXPORT std::unique_ptr<disk_interface> mmap_disk_io_constructor(
	io_context& ios, settings_interface const& sett, counters& cnt)
{
	return std::make_unique<mmap_disk_io>(ios, sett, cnt);
}

// ------- mmap_disk_io ------

	// for _1 and _2
	using namespace std::placeholders;

	mmap_disk_io::mmap_disk_io(io_context& ios, settings_interface const& sett, counters& cnt)
		: m_settings(sett)
		, m_file_pool(sett.get_int(settings_pack::file_pool_size))
		, m_buffer_pool(ios)
		, m_stats_counters(cnt)
		, m_ios(ios)
		, m_completed_jobs([&](aux::disk_job** j, int const n) {
			m_job_pool.free_jobs(reinterpret_cast<aux::mmap_disk_job**>(j), n);
			}, cnt)
		, m_generic_threads(std::bind(&mmap_disk_io::thread_fun, this, _1, _2), ios)
		, m_hash_threads(std::bind(&mmap_disk_io::thread_fun, this, _1, _2), ios)
	{
		settings_updated();
	}

	std::vector<open_file_state> mmap_disk_io::get_status(storage_index_t const st) const
	{
		return m_file_pool.get_status(st);
	}

	storage_holder mmap_disk_io::new_torrent(storage_params const& params
		, std::shared_ptr<void> const& owner)
	{
		TORRENT_ASSERT(params.files.is_valid());

		auto storage = std::make_shared<aux::mmap_storage>(params, m_file_pool);
		storage->set_owner(owner);
		storage_index_t const idx = m_torrents.add(std::move(storage));
		return storage_holder(idx, *this);
	}

	void mmap_disk_io::remove_torrent(storage_index_t const idx)
	{
		m_torrents.remove(idx);
	}

#if TORRENT_USE_ASSERTS
	mmap_disk_io::~mmap_disk_io()
	{
		DLOG("destructing mmap_disk_io\n");
		TORRENT_ASSERT(m_magic == 0x1337);
		m_magic = 0xdead;

		// abort should have been triggered
		TORRENT_ASSERT(m_abort);

		// there are not supposed to be any writes in-flight by now
		TORRENT_ASSERT(m_store_buffer.size() == 0);

		// all torrents are supposed to have been removed by now
		TORRENT_ASSERT(m_torrents.empty());
	}
#endif

	void mmap_disk_io::abort(bool const wait)
	{
		DLOG("mmap_disk_io::abort: (wait: %d)\n", int(wait));

		// first make sure queued jobs have been submitted
		// otherwise the queue may not get processed
		submit_jobs();

		// abuse the job mutex to make setting m_abort and checking the thread count atomic
		// see also the comment in thread_fun
		std::unique_lock<std::mutex> l(m_job_mutex);
		if (m_abort.exchange(true)) return;
		bool const no_threads = m_generic_threads.num_threads() == 0
			&& m_hash_threads.num_threads() == 0;
		// abort outstanding jobs belonging to this torrent

		DLOG("aborting hash jobs\n");
		m_hash_threads.visit_jobs([](aux::disk_job* j)
		{
			j->flags |= aux::disk_job::aborted;
		});
		l.unlock();

		// if there are no disk threads, we can't wait for the jobs here, because
		// we'd stall indefinitely
		if (no_threads)
		{
			abort_jobs();
		}

		DLOG("aborting thread pools\n");
		// even if there are no threads it doesn't hurt to abort the pools
		// it prevents threads from being started after an abort which is a good
		// defensive programming measure
		m_generic_threads.abort(wait);
		m_hash_threads.abort(wait);
	}

	void mmap_disk_io::settings_updated()
	{
		TORRENT_ASSERT(m_magic == 0x1337);
		m_buffer_pool.set_settings(m_settings);
		m_file_pool.resize(m_settings.get_int(settings_pack::file_pool_size));

		int const num_threads = m_settings.get_int(settings_pack::aio_threads);
		int const num_hash_threads = m_settings.get_int(settings_pack::hashing_threads);
		DLOG("set max threads(%d, %d)\n", num_threads, num_hash_threads);

		m_generic_threads.set_max_threads(num_threads);
		m_hash_threads.set_max_threads(num_hash_threads);
	}

	void mmap_disk_io::perform_job(aux::mmap_disk_job* j, jobqueue_t& completed_jobs)
	{
		TORRENT_ASSERT(j->next == nullptr);
		TORRENT_ASSERT((j->flags & aux::disk_job::in_progress) || !j->storage);

#if DEBUG_DISK_THREAD
		{
			std::unique_lock<std::mutex> l(m_job_mutex);

			DLOG("perform_job job: %s outstanding: %d\n"
				, print_job(*j).c_str()
				, j->storage ? j->storage->num_outstanding_jobs() : -1);
		}
#endif

		std::shared_ptr<aux::mmap_storage> storage = j->storage;

		m_stats_counters.inc_stats_counter(counters::num_running_disk_jobs, 1);

		// call disk function
		// TODO: in the future, propagate exceptions back to the handlers
		status_t ret = status_t::no_error;
		try
		{
			ret = std::visit([this, j](auto& a) { return this->do_job(a, j); }, j->action);
		}
		catch (boost::system::system_error const& err)
		{
			ret = status_t::fatal_disk_error;
			j->error.ec = err.code();
			j->error.operation = operation_t::exception;
		}
		catch (std::bad_alloc const&)
		{
			ret = status_t::fatal_disk_error;
			j->error.ec = errors::no_memory;
			j->error.operation = operation_t::exception;
		}
		catch (std::exception const&)
		{
			ret = status_t::fatal_disk_error;
			j->error.ec = boost::asio::error::fault;
			j->error.operation = operation_t::exception;
		}

		// note that -2 errors are OK
		TORRENT_ASSERT(ret != status_t::fatal_disk_error
			|| (j->error.ec && j->error.operation != operation_t::unknown));

		m_stats_counters.inc_stats_counter(counters::num_running_disk_jobs, -1);

		j->ret = ret;

		completed_jobs.push_back(j);
	}

	status_t mmap_disk_io::do_job(aux::job::partial_read& a, aux::mmap_disk_job* j)
	{
		TORRENT_ASSERT(a.buf);
		time_point const start_time = clock_type::now();

		span<char> const b = {a.buf.data() + a.buffer_offset, a.buffer_size};

		int const ret = j->storage->read(m_settings, b
			, a.piece, a.offset, file_mode_for_job(j), j->flags, j->error);

		TORRENT_ASSERT(ret >= 0 || j->error.ec);
		TORRENT_UNUSED(ret);

		if (!j->error.ec)
		{
			std::int64_t const read_time = total_microseconds(clock_type::now() - start_time);

			m_stats_counters.inc_stats_counter(counters::num_blocks_read);
			m_stats_counters.inc_stats_counter(counters::num_read_ops);
			m_stats_counters.inc_stats_counter(counters::disk_read_time, read_time);
			m_stats_counters.inc_stats_counter(counters::disk_job_time, read_time);
		}
		return status_t::no_error;
	}

	status_t mmap_disk_io::do_job(aux::job::read& a, aux::mmap_disk_job* j)
	{
		a.buf = disk_buffer_holder(m_buffer_pool, m_buffer_pool.allocate_buffer("send buffer"), default_block_size);
		if (!a.buf)
		{
			j->error.ec = error::no_memory;
			j->error.operation = operation_t::alloc_cache_piece;
			return status_t::fatal_disk_error;
		}

		time_point const start_time = clock_type::now();

		aux::open_mode_t const file_mode = file_mode_for_job(j);
<<<<<<< HEAD
		span<char> const b = {a.buf.data(), a.buffer_size};
=======
		span<char> const b = {buffer.data(), j->d.io.buffer_size};
>>>>>>> 6e17f5f0

		int const ret = j->storage->read(m_settings, b
			, a.piece, a.offset, file_mode, j->flags, j->error);

		TORRENT_ASSERT(ret >= 0 || j->error.ec);
		TORRENT_UNUSED(ret);

		if (!j->error.ec)
		{
			std::int64_t const read_time = total_microseconds(clock_type::now() - start_time);

			m_stats_counters.inc_stats_counter(counters::num_blocks_read);
			m_stats_counters.inc_stats_counter(counters::num_read_ops);
			m_stats_counters.inc_stats_counter(counters::disk_read_time, read_time);
			m_stats_counters.inc_stats_counter(counters::disk_job_time, read_time);
		}
		return status_t::no_error;
	}

	status_t mmap_disk_io::do_job(aux::job::write& a, aux::mmap_disk_job* j)
	{
		time_point const start_time = clock_type::now();
		auto buffer = std::move(a.buf);

		span<char> const b = { buffer.data(), a.buffer_size};
		aux::open_mode_t const file_mode = file_mode_for_job(j);

		m_stats_counters.inc_stats_counter(counters::num_writing_threads, 1);

		// the actual write operation
		int const ret = j->storage->write(m_settings, b
			, a.piece, a.offset, file_mode, j->flags, j->error);

		m_stats_counters.inc_stats_counter(counters::num_writing_threads, -1);

		if (!j->error.ec)
		{
			std::int64_t const write_time = total_microseconds(clock_type::now() - start_time);

			m_stats_counters.inc_stats_counter(counters::num_blocks_written);
			m_stats_counters.inc_stats_counter(counters::num_write_ops);
			m_stats_counters.inc_stats_counter(counters::disk_write_time, write_time);
			m_stats_counters.inc_stats_counter(counters::disk_job_time, write_time);
		}

		m_store_buffer.erase({j->storage->storage_index(), a.piece, a.offset});

		{
			std::lock_guard<std::mutex> l(m_need_tick_mutex);
			if (!j->storage->set_need_tick())
				m_need_tick.push_back({aux::time_now() + minutes(2), j->storage});
		}

		return ret != a.buffer_size
			? status_t::fatal_disk_error : status_t::no_error;
	}

	void mmap_disk_io::async_read(storage_index_t storage, peer_request const& r
		, std::function<void(disk_buffer_holder, storage_error const&)> handler
		, disk_job_flags_t const flags)
	{
		TORRENT_ASSERT(valid_flags(flags));
		TORRENT_ASSERT(r.length <= default_block_size);
		TORRENT_ASSERT(r.length > 0);
		TORRENT_ASSERT(r.start >= 0);
		TORRENT_ASSERT(r.start + r.length <= m_torrents[storage]->files().piece_size(r.piece));

		storage_error ec;
		if (r.length <= 0 || r.start < 0)
		{
			// this is an invalid read request.
			ec.ec = errors::invalid_request;
			ec.operation = operation_t::file_read;
			handler(disk_buffer_holder{}, ec);
			return;
		}

		// in case r.start is not aligned to a block, calculate that offset,
		// since that's how the store_buffer is indexed. block_offset is the
		// aligned offset to the first block this read touches. In the case the
		// request is aligned, it's the same as r.start
		int const block_offset = r.start - (r.start % default_block_size);
		// this is the offset into the block that we're reading from
		int const read_offset = r.start - block_offset;

		DLOG("async_read piece: %d block: %d (read-offset: %d)\n", static_cast<int>(r.piece)
			, block_offset / default_block_size, read_offset);

		disk_buffer_holder buffer;

		if (read_offset + r.length > default_block_size)
		{
			// This is an unaligned request spanning two blocks. One of the two
			// blocks may be in the store buffer, or neither.
			// If neither is in the store buffer, we can just issue a normal
			// read job for the unaligned request.

			aux::torrent_location const loc1{storage, r.piece, block_offset};
			aux::torrent_location const loc2{storage, r.piece, block_offset + default_block_size};
			std::ptrdiff_t const len1 = default_block_size - read_offset;

			TORRENT_ASSERT(r.length > len1);

			int const ret = m_store_buffer.get2(loc1, loc2, [&](char const* buf1, char const* buf2)
			{
				buffer = disk_buffer_holder(m_buffer_pool
					, m_buffer_pool.allocate_buffer("send buffer")
					, r.length);
				if (!buffer)
				{
					ec.ec = error::no_memory;
					ec.operation = operation_t::alloc_cache_piece;
					return 3;
				}

				if (buf1)
					std::memcpy(buffer.data(), buf1 + read_offset, std::size_t(len1));
				if (buf2)
					std::memcpy(buffer.data() + len1, buf2, std::size_t(r.length - len1));
				return (buf1 ? 2 : 0) | (buf2 ? 1 : 0);
			});

			if (ret == 3)
			{
				// both sides were found in the store buffer and the read request
				// was satisfied immediately
				handler(std::move(buffer), ec);
				return;
			}

			if (ret != 0)
			{
				TORRENT_ASSERT(ret == 1 || ret == 2);
				// only one side of the read request was found in the store
				// buffer, and we need to issue a partial read for the remaining
				// bytes
				aux::mmap_disk_job* j = m_job_pool.allocate_job<aux::job::partial_read>(
					flags,
					m_torrents[storage]->shared_from_this(),
					std::move(handler),
					std::move(buffer),
					std::uint16_t((ret == 1) ? 0 : len1), // buffer_offset
					std::uint16_t((ret == 1) ? len1 : r.length - len1), // buffer_size
					r.piece,
					(ret == 1) ? r.start : block_offset + default_block_size // offset
				);
				add_job(j);
				return;
			}

			// if we couldn't find any block in the store buffer, just post it
			// as a normal read job
		}
		else
		{
			if (m_store_buffer.get({ storage, r.piece, block_offset }, [&](char const* buf)
			{
				buffer = disk_buffer_holder(m_buffer_pool, m_buffer_pool.allocate_buffer("send buffer"), r.length);
				if (!buffer)
				{
					ec.ec = error::no_memory;
					ec.operation = operation_t::alloc_cache_piece;
					return;
				}

				std::memcpy(buffer.data(), buf + read_offset, std::size_t(r.length));
			}))
			{
				handler(std::move(buffer), ec);
				return;
			}
		}

		aux::mmap_disk_job* j = m_job_pool.allocate_job<aux::job::read>(
			flags,
			m_torrents[storage]->shared_from_this(),
			std::move(handler),
			disk_buffer_holder{},
			std::uint16_t(r.length), // buffer_size
			r.piece,
			r.start // offset
		);
		add_job(j);
	}

	bool mmap_disk_io::async_write(storage_index_t const storage, peer_request const& r
		, char const* buf, std::shared_ptr<disk_observer> o
		, std::function<void(storage_error const&)> handler
		, disk_job_flags_t const flags)
	{
		TORRENT_ASSERT(valid_flags(flags));
		bool exceeded = false;
		disk_buffer_holder buffer(m_buffer_pool, m_buffer_pool.allocate_buffer(
			exceeded, o, "receive buffer"), default_block_size);
		if (!buffer) aux::throw_ex<std::bad_alloc>();
		std::memcpy(buffer.data(), buf, aux::numeric_cast<std::size_t>(r.length));

		TORRENT_ASSERT(r.start % default_block_size == 0);
		TORRENT_ASSERT(r.length <= default_block_size);
		TORRENT_ASSERT(r.start + r.length <= m_torrents[storage]->files().piece_size(r.piece));

		auto data_ptr = buffer.data();

		aux::mmap_disk_job* j = m_job_pool.allocate_job<aux::job::write>(
			flags,
			m_torrents[storage]->shared_from_this(),
			std::move(handler),
			std::move(buffer),
			r.piece,
			r.start,
			std::uint16_t(r.length)
		);

		m_store_buffer.insert({j->storage->storage_index(), r.piece, r.start}, data_ptr);
		add_job(j);
		return exceeded;
	}

	void mmap_disk_io::async_hash(storage_index_t const storage
		, piece_index_t const piece, span<sha256_hash> const v2, disk_job_flags_t const flags
		, std::function<void(piece_index_t, sha1_hash const&, storage_error const&)> handler)
	{
		TORRENT_ASSERT(valid_flags(flags));
		aux::mmap_disk_job* j = m_job_pool.allocate_job<aux::job::hash>(
			flags,
			m_torrents[storage]->shared_from_this(),
			std::move(handler),
			piece,
			v2,
			sha1_hash{}
		);
		add_job(j);
	}

	void mmap_disk_io::async_hash2(storage_index_t const storage
		, piece_index_t const piece, int const offset, disk_job_flags_t const flags
		, std::function<void(piece_index_t, sha256_hash const&, storage_error const&)> handler)
	{
		TORRENT_ASSERT(valid_flags(flags));
		aux::mmap_disk_job* j = m_job_pool.allocate_job<aux::job::hash2>(
			flags,
			m_torrents[storage]->shared_from_this(),
			std::move(handler),
			piece,
			offset,
			sha256_hash{}
		);
		add_job(j);
	}

	void mmap_disk_io::async_move_storage(storage_index_t const storage
		, std::string p, move_flags_t const flags
		, std::function<void(status_t, std::string const&, storage_error const&)> handler)
	{
		aux::mmap_disk_job* j = m_job_pool.allocate_job<aux::job::move_storage>(
			{},
			m_torrents[storage]->shared_from_this(),
			std::move(handler),
			std::move(p), // path
			flags
		);

		add_fence_job(j);
	}

	void mmap_disk_io::async_release_files(storage_index_t const storage
		, std::function<void()> handler)
	{
		aux::mmap_disk_job* j = m_job_pool.allocate_job<aux::job::release_files>(
			{},
			m_torrents[storage]->shared_from_this(),
			std::move(handler)
		);

		add_fence_job(j);
	}

	void mmap_disk_io::abort_hash_jobs(storage_index_t const storage)
	{
		// abort outstanding hash jobs belonging to this torrent
		std::unique_lock<std::mutex> l(m_job_mutex);

		auto st = m_torrents[storage]->shared_from_this();
		// hash jobs
		m_hash_threads.visit_jobs([&](aux::disk_job* gj)
		{
			auto* j = static_cast<aux::mmap_disk_job*>(gj);
			if (j->storage != st) return;
			// only cancel volatile-read jobs. This means only full checking
			// jobs. These jobs are likely to have a pretty deep queue and
			// really gain from being cancelled. They can also be restarted
			// easily.
			if (j->flags & disk_interface::volatile_read)
				j->flags |= aux::disk_job::aborted;
		});
	}

	void mmap_disk_io::async_delete_files(storage_index_t const storage
		, remove_flags_t const options
		, std::function<void(storage_error const&)> handler)
	{
		abort_hash_jobs(storage);
		aux::mmap_disk_job* j = m_job_pool.allocate_job<aux::job::delete_files>(
			{},
			m_torrents[storage]->shared_from_this(),
			std::move(handler),
			options
		);
		add_fence_job(j);
	}

	void mmap_disk_io::async_check_files(storage_index_t const storage
		, add_torrent_params const* resume_data
		, aux::vector<std::string, file_index_t> links
		, std::function<void(status_t, storage_error const&)> handler)
	{
		aux::vector<std::string, file_index_t>* links_vector = nullptr;
		if (!links.empty()) links_vector = new aux::vector<std::string, file_index_t>(std::move(links));

		aux::mmap_disk_job* j = m_job_pool.allocate_job<aux::job::check_fastresume>(
			{},
			m_torrents[storage]->shared_from_this(),
			std::move(handler),
			links_vector,
			resume_data
		);

		add_fence_job(j);
	}

	void mmap_disk_io::async_rename_file(storage_index_t const storage
		, file_index_t const index, std::string name
		, std::function<void(std::string const&, file_index_t, storage_error const&)> handler)
	{
		aux::mmap_disk_job* j = m_job_pool.allocate_job<aux::job::rename_file>(
			{},
			m_torrents[storage]->shared_from_this(),
			std::move(handler),
			index,
			std::move(name)
		);
		add_fence_job(j);
	}

	void mmap_disk_io::async_stop_torrent(storage_index_t const storage
		, std::function<void()> handler)
	{
		auto st = m_torrents[storage]->shared_from_this();
		abort_hash_jobs(storage);

		aux::mmap_disk_job* j = m_job_pool.allocate_job<aux::job::stop_torrent>(
			{},
			m_torrents[storage]->shared_from_this(),
			std::move(handler)
		);
		add_fence_job(j);
	}

	void mmap_disk_io::async_set_file_priority(storage_index_t const storage
		, aux::vector<download_priority_t, file_index_t> prios
		, std::function<void(storage_error const&
			, aux::vector<download_priority_t, file_index_t>)> handler)
	{
		aux::mmap_disk_job* j = m_job_pool.allocate_job<aux::job::file_priority>(
			{},
			m_torrents[storage]->shared_from_this(),
			std::move(handler),
			std::move(prios)
		);

		add_fence_job(j);
	}

	void mmap_disk_io::async_clear_piece(storage_index_t const storage
		, piece_index_t const index, std::function<void(piece_index_t)> handler)
	{
		aux::mmap_disk_job* j = m_job_pool.allocate_job<aux::job::clear_piece>(
			{},
			m_torrents[storage]->shared_from_this(),
			std::move(handler),
			index
		);

		// regular jobs are not guaranteed to be executed in-order
		// since clear piece must guarantee that all write jobs that
		// have been issued finish before the clear piece job completes

		// TODO: this is potentially very expensive. One way to solve
		// it would be to have a fence for just this one piece.
		// but it hardly seems worth the complexity and cost just for the edge
		// case of receiving a corrupt piece

		// TODO: Perhaps the job queue could be traversed and all jobs for this
		// piece could be cancelled. If there are no threads currently writing
		// to this piece, we could skip the fence alltogether
		add_fence_job(j);
	}

	status_t mmap_disk_io::do_job(aux::job::hash& a, aux::mmap_disk_job* j)
	{
		// we're not using a cache. This is the simple path
		// just read straight from the file
		TORRENT_ASSERT(m_magic == 0x1337);

		bool const v1 = bool(j->flags & disk_interface::v1_hash);
		bool const v2 = !a.block_hashes.empty();

		int const piece_size = v1 ? j->storage->files().piece_size(a.piece) : 0;
		int const piece_size2 = v2 ? j->storage->files().piece_size2(a.piece) : 0;
		int const blocks_in_piece = v1 ? (piece_size + default_block_size - 1) / default_block_size : 0;
		int const blocks_in_piece2 = v2 ? j->storage->files().blocks_in_piece2(a.piece) : 0;
		aux::open_mode_t const file_mode = file_mode_for_job(j);

		TORRENT_ASSERT(!v2 || int(a.block_hashes.size()) >= blocks_in_piece2);
		TORRENT_ASSERT(v1 || v2);

		hasher h;
		int ret = 0;
		int offset = 0;
		int const blocks_to_read = std::max(blocks_in_piece, blocks_in_piece2);
		time_point const start_time = clock_type::now();
		for (int i = 0; i < blocks_to_read; ++i)
		{
			bool const v2_block = i < blocks_in_piece2;

			DLOG("do_hash: reading (piece: %d block: %d)\n", int(a.piece), i);

			std::ptrdiff_t const len = v1 ? std::min(default_block_size, piece_size - offset) : 0;
			std::ptrdiff_t const len2 = v2_block ? std::min(default_block_size, piece_size2 - offset) : 0;

			hasher256 h2;

			if (!m_store_buffer.get({ j->storage->storage_index(), a.piece, offset }
				, [&](char const* buf)
				{
					if (v1)
					{
						h.update({ buf, len });
						ret = int(len);
					}
					if (v2_block)
					{
						h2.update({ buf, len2 });
						ret = int(len2);
					}
				}))
			{
				if (v1)
				{
					// if we will call hash2() in a bit, don't trigger a flush
					// just yet, let hash2() do it
					auto const flags = v2_block ? (j->flags & ~disk_interface::flush_piece) : j->flags;
					j->error.ec.clear();
					ret = j->storage->hash(m_settings, h, len, a.piece, offset
						, file_mode, flags, j->error);
					if (ret < 0) break;
				}
				if (v2_block)
				{
					j->error.ec.clear();
					ret = j->storage->hash2(m_settings, h2, len2, a.piece, offset
						, file_mode, j->flags, j->error);
					if (ret < 0) break;
				}

				if (!j->error.ec)
				{
					m_stats_counters.inc_stats_counter(counters::num_read_back);
					m_stats_counters.inc_stats_counter(counters::num_blocks_read);
					m_stats_counters.inc_stats_counter(counters::num_read_ops);
				}
			}

			if (v2_block)
				a.block_hashes[i] = h2.final();

			if (ret <= 0) break;

			offset += default_block_size;
		}

		if (!j->error.ec)
		{
			std::int64_t const read_time = total_microseconds(clock_type::now() - start_time);
			m_stats_counters.inc_stats_counter(counters::disk_hash_time, read_time);
			m_stats_counters.inc_stats_counter(counters::disk_job_time, read_time);
		}

		if (v1)
			a.piece_hash = h.final();
		return ret >= 0 ? status_t::no_error : status_t::fatal_disk_error;
	}

	status_t mmap_disk_io::do_job(aux::job::hash2& a, aux::mmap_disk_job* j)
	{
		TORRENT_ASSERT(m_magic == 0x1337);

		int const piece_size = j->storage->files().piece_size2(a.piece);
		aux::open_mode_t const file_mode = file_mode_for_job(j);

		hasher256 h;
		int ret = 0;

		DLOG("do_hash2: reading (piece: %d offset: %d)\n", int(a.piece), int(a.offset));

		time_point const start_time = clock_type::now();

		TORRENT_ASSERT(piece_size > a.offset);
		std::ptrdiff_t const len = std::min(default_block_size, piece_size - a.offset);

		if (!m_store_buffer.get({ j->storage->storage_index(), a.piece, a.offset }
			, [&](char const* buf)
		{
			h.update({ buf, len });
			ret = int(len);
		}))
		{
			ret = j->storage->hash2(m_settings, h, len, a.piece, a.offset
				, file_mode, j->flags, j->error);
			if (ret < 0) return status_t::fatal_disk_error;
			if (!j->error.ec)
			{
				m_stats_counters.inc_stats_counter(counters::num_read_back);
				m_stats_counters.inc_stats_counter(counters::num_blocks_read);
				m_stats_counters.inc_stats_counter(counters::num_read_ops);
			}
		}

		if (!j->error.ec)
		{
			std::int64_t const read_time = total_microseconds(clock_type::now() - start_time);

			m_stats_counters.inc_stats_counter(counters::disk_hash_time, read_time);
			m_stats_counters.inc_stats_counter(counters::disk_job_time, read_time);
		}

		a.piece_hash2 = h.final();
		return ret >= 0 ? status_t::no_error : status_t::fatal_disk_error;
	}

	status_t mmap_disk_io::do_job(aux::job::move_storage& a, aux::mmap_disk_job* j)
	{
		// if this assert fails, something's wrong with the fence logic
		TORRENT_ASSERT(j->storage->num_outstanding_jobs() == 1);

		// if files have to be closed, that's the storage's responsibility
		auto const [ret, p] = j->storage->move_storage(std::move(a.path), a.move_flags, j->error);

		a.path = std::move(p);
		return ret;
	}

	status_t mmap_disk_io::do_job(aux::job::release_files&, aux::mmap_disk_job* j)
	{
		// if this assert fails, something's wrong with the fence logic
		TORRENT_ASSERT(j->storage->num_outstanding_jobs() == 1);
		j->storage->release_files(j->error);
		return j->error ? status_t::fatal_disk_error : status_t::no_error;
	}

	status_t mmap_disk_io::do_job(aux::job::delete_files& a, aux::mmap_disk_job* j)
	{
		TORRENT_ASSERT(a.flags);

		// if this assert fails, something's wrong with the fence logic
		TORRENT_ASSERT(j->storage->num_outstanding_jobs() == 1);
		j->storage->delete_files(a.flags, j->error);
		return j->error ? status_t::fatal_disk_error : status_t::no_error;
	}

	status_t mmap_disk_io::do_job(aux::job::check_fastresume& a, aux::mmap_disk_job* j)
	{
		// if this assert fails, something's wrong with the fence logic
		TORRENT_ASSERT(j->storage->num_outstanding_jobs() == 1);

		add_torrent_params const* rd = a.resume_data;
		add_torrent_params tmp;
		if (rd == nullptr) rd = &tmp;

		std::unique_ptr<aux::vector<std::string, file_index_t>> links(a.links);
		// check if the fastresume data is up to date
		// if it is, use it and return true. If it
		// isn't return false and the full check
		// will be run. If the links pointer is non-empty, it has the same number
		// of elements as there are files. Each element is either empty or contains
		// the absolute path to a file identical to the corresponding file in this
		// torrent. The storage must create hard links (or copy) those files. If
		// any file does not exist or is inaccessible, the disk job must fail.

		TORRENT_ASSERT(j->storage->files().piece_length() > 0);

		// always initialize the storage
		auto const ret_flag = j->storage->initialize(m_settings, j->error);
		if (j->error) return status_t::fatal_disk_error | ret_flag;

		// we must call verify_resume() unconditionally of the setting below, in
		// order to set up the links (if present)
		bool const verify_success = j->storage->verify_resume_data(*rd
			, links ? *links : aux::vector<std::string, file_index_t>(), j->error);

		// j->error may have been set at this point, by verify_resume_data()
		// it's important to not have it cleared out subsequent calls, as long
		// as they succeed.

		if (m_settings.get_bool(settings_pack::no_recheck_incomplete_resume))
			return status_t::no_error | ret_flag;

		if (!aux::contains_resume_data(*rd))
		{
			// if we don't have any resume data, we still may need to trigger a
			// full re-check, if there are *any* files.
			storage_error ignore;
			return ((j->storage->has_any_file(ignore))
				? status_t::need_full_check
				: status_t::no_error)
				| ret_flag;
		}

		return (verify_success
			? status_t::no_error
			: status_t::need_full_check)
			| ret_flag;
	}

	status_t mmap_disk_io::do_job(aux::job::rename_file& a, aux::mmap_disk_job* j)
	{
		// if this assert fails, something's wrong with the fence logic
		TORRENT_ASSERT(j->storage->num_outstanding_jobs() == 1);

		// if files need to be closed, that's the storage's responsibility
		j->storage->rename_file(a.file_index, a.name, j->error);
		return j->error ? status_t::fatal_disk_error : status_t::no_error;
	}

	status_t mmap_disk_io::do_job(aux::job::stop_torrent&, aux::mmap_disk_job* j)
	{
		// if this assert fails, something's wrong with the fence logic
		TORRENT_ASSERT(j->storage->num_outstanding_jobs() == 1);
		j->storage->release_files(j->error);
		return j->error ? status_t::fatal_disk_error : status_t::no_error;
	}

	void mmap_disk_io::update_stats_counters(counters& c) const
	{
		// These are atomic_counts, so it's safe to access them from
		// a different thread
		std::unique_lock<std::mutex> jl(m_job_mutex);

		c.set_value(counters::num_read_jobs, m_job_pool.read_jobs_in_use());
		c.set_value(counters::num_write_jobs, m_job_pool.write_jobs_in_use());
		c.set_value(counters::num_jobs, m_job_pool.jobs_in_use());
		c.set_value(counters::queued_disk_jobs, m_generic_threads.queue_size()
			+ m_hash_threads.queue_size());

		jl.unlock();

		// gauges
		c.set_value(counters::disk_blocks_in_use, m_buffer_pool.in_use());
	}

	status_t mmap_disk_io::do_job(aux::job::file_priority& a, aux::mmap_disk_job* j)
	{
		j->storage->set_file_priority(m_settings
			, a.prio
			, j->error);
		return status_t::no_error;
	}

	// this job won't return until all outstanding jobs on this
	// piece are completed or cancelled and the buffers for it
	// have been evicted
	status_t mmap_disk_io::do_job(aux::job::clear_piece&, aux::mmap_disk_job*)
	{
		// there's nothing to do here, by the time this is called the jobs for
		// this storage has been completed since this is a fence job
		return status_t::no_error;
	}

	void mmap_disk_io::add_fence_job(aux::mmap_disk_job* j, bool const user_add)
	{
		// if this happens, it means we started to shut down
		// the disk threads too early. We have to post all jobs
		// before the disk threads are shut down
		if (m_abort)
		{
			m_completed_jobs.abort_job(m_ios, j);
			return;
		}

		DLOG("add_fence:job: %s (outstanding: %d)\n"
			, print_job(*j).c_str()
			, j->storage->num_outstanding_jobs());

		TORRENT_ASSERT(j->storage);
		m_stats_counters.inc_stats_counter(counters::num_fenced_read + static_cast<int>(j->get_type()));

		int ret = j->storage->raise_fence(j, m_stats_counters);
		if (ret == aux::disk_job_fence::fence_post_fence)
		{
			std::unique_lock<std::mutex> l(m_job_mutex);
			TORRENT_ASSERT((j->flags & aux::disk_job::in_progress) || !j->storage);
			m_generic_threads.push_back(j);
			l.unlock();
		}

		if (num_threads() == 0 && user_add)
			immediate_execute();
	}

	void mmap_disk_io::add_job(aux::mmap_disk_job* j, bool const user_add)
	{
		TORRENT_ASSERT(m_magic == 0x1337);

		TORRENT_ASSERT(!j->storage || j->storage->files().is_valid());
		TORRENT_ASSERT(j->next == nullptr);
		// if this happens, it means we started to shut down
		// the disk threads too early. We have to post all jobs
		// before the disk threads are shut down
		if (m_abort)
		{
			m_completed_jobs.abort_job(m_ios, j);
			return;
		}

		TORRENT_ASSERT(!(j->flags & aux::mmap_disk_job::in_progress));

		DLOG("add_job: %s (outstanding: %d)\n"
			, print_job(*j).c_str()
			, j->storage ? j->storage->num_outstanding_jobs() : 0);

		// is the fence up for this storage?
		// jobs that are instantaneous are not affected by the fence, is_blocked()
		// will take ownership of the job and queue it up, in case the fence is up
		// if the fence flag is set, this job just raised the fence on the storage
		// and should be scheduled
		if (j->storage && j->storage->is_blocked(j))
		{
			m_stats_counters.inc_stats_counter(counters::blocked_disk_jobs);
			DLOG("blocked job: %s (torrent: %d total: %d)\n"
				, print_job(*j).c_str(), j->storage ? j->storage->num_blocked() : 0
				, int(m_stats_counters[counters::blocked_disk_jobs]));
			return;
		}

		std::unique_lock<std::mutex> l(m_job_mutex);

		TORRENT_ASSERT((j->flags & aux::disk_job::in_progress) || !j->storage);

		auto& q = pool_for_job(j);
		q.push_back(j);
		l.unlock();
		// if we literally have 0 disk threads, we have to execute the jobs
		// immediately. If add job is called internally by the mmap_disk_io,
		// we need to defer executing it. We only want the top level to loop
		// over the job queue (as is done below)
		if (pool_for_job(j).max_threads() == 0 && user_add)
			immediate_execute();
	}

	void mmap_disk_io::immediate_execute()
	{
		while (!m_generic_threads.empty())
		{
			auto* j = static_cast<aux::mmap_disk_job*>(m_generic_threads.pop_front());
			execute_job(j);
		}
	}

	void mmap_disk_io::submit_jobs()
	{
		std::unique_lock<std::mutex> l(m_job_mutex);
		m_generic_threads.submit_jobs();
		m_hash_threads.submit_jobs();
	}

	void mmap_disk_io::execute_job(aux::mmap_disk_job* j)
	{
		jobqueue_t completed_jobs;
		if (j->flags & aux::disk_job::aborted)
		{
			j->ret = status_t::fatal_disk_error;
			j->error = storage_error(boost::asio::error::operation_aborted);
			completed_jobs.push_back(j);
			add_completed_jobs(std::move(completed_jobs));
			return;
		}

		perform_job(j, completed_jobs);
		if (!completed_jobs.empty())
			add_completed_jobs(std::move(completed_jobs));
	}

	void mmap_disk_io::thread_fun(aux::disk_io_thread_pool& pool
		, executor_work_guard<io_context::executor_type> work)
	{
		// work is used to keep the io_context alive
		TORRENT_UNUSED(work);

		ADD_OUTSTANDING_ASYNC("mmap_disk_io::work");
		std::thread::id const thread_id = std::this_thread::get_id();

		aux::set_thread_name("libtorrent-disk-thread");

#ifdef _WIN32
		using SetThreadInformation_t = BOOL (WINAPI*)(HANDLE, THREAD_INFORMATION_CLASS, LPVOID, DWORD);
		auto SetThreadInformation =
			aux::get_library_procedure<aux::kernel32, SetThreadInformation_t>("SetThreadInformation");
		if (SetThreadInformation) {
			// MEMORY_PRIORITY_INFORMATION
			struct MPI {
				ULONG MemoryPriority;
			};
#ifndef MEMORY_PRIORITY_LOW
			ULONG const MEMORY_PRIORITY_LOW = 2;
#endif
			MPI info{MEMORY_PRIORITY_LOW};
			SetThreadInformation(GetCurrentThread(), ThreadMemoryPriority
				, &info, sizeof(info));
		}
#endif

		DLOG("started disk thread\n");

		std::unique_lock<std::mutex> l(m_job_mutex);

		++m_num_running_threads;
		m_stats_counters.inc_stats_counter(counters::num_running_threads, 1);

		// we call close_oldest_file on the file_pool regularly. This is the next
		// time we should call it
		time_point next_close_oldest_file = min_time();

		for (;;)
		{
			aux::mmap_disk_job* j = nullptr;
			bool const should_exit = pool.wait_for_job(l);
			if (should_exit) break;
			j = static_cast<aux::mmap_disk_job*>(pool.pop_front());
			l.unlock();

			TORRENT_ASSERT((j->flags & aux::disk_job::in_progress) || !j->storage);

			if (&pool == &m_generic_threads && thread_id == pool.first_thread_id())
			{
				time_point const now = aux::time_now();
				{
					std::unique_lock<std::mutex> l2(m_need_tick_mutex);
					while (!m_need_tick.empty() && m_need_tick.front().first < now)
					{
						std::shared_ptr<aux::mmap_storage> st = m_need_tick.front().second.lock();
						m_need_tick.erase(m_need_tick.begin());
						if (st)
						{
							l2.unlock();
							st->tick();
							l2.lock();
						}
					}
				}

				if (now > next_close_oldest_file)
				{
					seconds const interval(m_settings.get_int(settings_pack::close_file_interval));
					if (interval <= seconds(0))
					{
						// check again in one minute, in case the setting changed
						next_close_oldest_file = now + minutes(1);
					}
					else
					{
						next_close_oldest_file = now + interval;
						m_file_pool.close_oldest();
					}
				}
			}

			execute_job(j);

			l.lock();
		}

		// do cleanup in the last running thread
		// if we're not aborting, that means we just configured the thread pool to
		// not have any threads (i.e. perform all disk operations in the network
		// thread). In this case, the cleanup will happen in abort().

		int const threads_left = --m_num_running_threads;
		if (threads_left > 0 || !m_abort)
		{
			DLOG("exiting disk thread. num_threads: %d aborting: %d\n"
				, threads_left, int(m_abort));
			TORRENT_ASSERT(m_magic == 0x1337);
			m_stats_counters.inc_stats_counter(counters::num_running_threads, -1);
			COMPLETE_ASYNC("mmap_disk_io::work");
			return;
		}

		DLOG("last thread alive. (left: %d) cleaning up. (generic-jobs: %d hash-jobs: %d)\n"
			, threads_left
			, m_generic_threads.queue_size()
			, m_hash_threads.queue_size());

		// it is important to hold the job mutex while calling try_thread_exit()
		// and continue to hold it until checking m_abort above so that abort()
		// doesn't inadvertently trigger the code below when it thinks there are no
		// more disk I/O threads running
		l.unlock();

		// at this point, there are no queued jobs left. However, main
		// thread is still running and may still have peer_connections
		// that haven't fully destructed yet, reclaiming their references
		// to read blocks in the disk cache. We need to wait until all
		// references are removed from other threads before we can go
		// ahead with the cleanup.
		// This is not supposed to happen because the disk thread is now scheduled
		// for shut down after all peers have shut down (see
		// session_impl::abort_stage2()).

		DLOG("the last disk thread alive. cleaning up\n");

		abort_jobs();

		TORRENT_ASSERT(m_magic == 0x1337);
		m_stats_counters.inc_stats_counter(counters::num_running_threads, -1);
		COMPLETE_ASYNC("mmap_disk_io::work");
	}

	void mmap_disk_io::abort_jobs()
	{
		DLOG("mmap_disk_io::abort_jobs\n");

		TORRENT_ASSERT(m_magic == 0x1337);
		if (m_jobs_aborted.test_and_set()) return;

		// close all files. This may take a long
		// time on certain OSes (i.e. Mac OS)
		// that's why it's important to do this in
		// the disk thread in parallel with stopping
		// trackers.
		m_file_pool.release();
		TORRENT_ASSERT(m_magic == 0x1337);
	}

	int mmap_disk_io::num_threads() const
	{
		return m_generic_threads.max_threads() + m_hash_threads.max_threads();
	}

	aux::disk_io_thread_pool& mmap_disk_io::pool_for_job(aux::mmap_disk_job* j)
	{
		if (m_hash_threads.max_threads() > 0
			&& (j->get_type() == aux::job_action_t::hash
				|| j->get_type() == aux::job_action_t::hash2))
			return m_hash_threads;
		else
			return m_generic_threads;
	}

	void mmap_disk_io::add_completed_jobs(jobqueue_t jobs)
	{
		jobqueue_t completed = std::move(jobs);
		do
		{
			// when a job completes, it's possible for it to cause
			// a fence to be lowered, issuing the jobs queued up
			// behind the fence
			jobqueue_t new_jobs;
			add_completed_jobs_impl(std::move(completed), new_jobs);
			TORRENT_ASSERT(completed.empty());
			completed = std::move(new_jobs);
		} while (!completed.empty());
	}

	void mmap_disk_io::add_completed_jobs_impl(jobqueue_t jobs, jobqueue_t& completed)
	{
		jobqueue_t new_jobs;
		int ret = 0;
		for (auto i = jobs.iterate(); i.get(); i.next())
		{
			auto* j = static_cast<aux::mmap_disk_job*>(i.get());
			TORRENT_ASSERT((j->flags & aux::disk_job::in_progress) || !j->storage);

			if (j->flags & aux::disk_job::fence)
			{
				m_stats_counters.inc_stats_counter(
					counters::num_fenced_read + static_cast<int>(j->get_type()), -1);
			}

			TORRENT_ASSERT(j->storage);
			if (j->storage)
				ret += j->storage->job_complete(j, new_jobs);

			TORRENT_ASSERT(ret == new_jobs.size());
			TORRENT_ASSERT(!(j->flags & aux::disk_job::in_progress));
#if TORRENT_USE_ASSERTS
			TORRENT_ASSERT(j->job_posted == false);
			j->job_posted = true;
#endif
		}

		if (ret)
		{
			DLOG("unblocked %d jobs (%d left)\n", ret
				, int(m_stats_counters[counters::blocked_disk_jobs]) - ret);
		}

		m_stats_counters.inc_stats_counter(counters::blocked_disk_jobs, -ret);
		TORRENT_ASSERT(int(m_stats_counters[counters::blocked_disk_jobs]) >= 0);

		if (m_abort.load())
		{
			while (!new_jobs.empty())
			{
				auto* j = static_cast<aux::mmap_disk_job*>(new_jobs.pop_front());
				TORRENT_ASSERT((j->flags & aux::disk_job::in_progress) || !j->storage);
				j->ret = status_t::fatal_disk_error;
				j->error = storage_error(boost::asio::error::operation_aborted);
				completed.push_back(j);
			}
		}
		else
		{
			if (!new_jobs.empty())
			{
				{
					std::lock_guard<std::mutex> l(m_job_mutex);
					m_generic_threads.append(std::move(new_jobs));
				}

				{
					std::lock_guard<std::mutex> l(m_job_mutex);
					m_generic_threads.submit_jobs();
				}
			}
		}

		m_completed_jobs.append(m_ios, std::move(jobs));
	}
}

#endif // HAVE_MMAP || HAVE_MAP_VIEW_OF_FILE<|MERGE_RESOLUTION|>--- conflicted
+++ resolved
@@ -452,11 +452,7 @@
 		time_point const start_time = clock_type::now();
 
 		aux::open_mode_t const file_mode = file_mode_for_job(j);
-<<<<<<< HEAD
 		span<char> const b = {a.buf.data(), a.buffer_size};
-=======
-		span<char> const b = {buffer.data(), j->d.io.buffer_size};
->>>>>>> 6e17f5f0
 
 		int const ret = j->storage->read(m_settings, b
 			, a.piece, a.offset, file_mode, j->flags, j->error);
