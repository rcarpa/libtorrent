--- conflicted
+++ resolved
@@ -1033,12 +1033,8 @@
 		int const blocks_in_piece2 = v2 ? j->storage->orig_files().blocks_in_piece2(a.piece) : 0;
 		aux::open_mode_t const file_flags = file_flags_for_job(j);
 
-<<<<<<< HEAD
 		TORRENT_ASSERT(!v2 || int(a.block_hashes.size()) >= blocks_in_piece2);
-=======
-		TORRENT_ASSERT(!v2 || int(j->d.h.block_hashes.size()) >= blocks_in_piece2);
 		TORRENT_ASSERT(v1 || v2);
->>>>>>> d2813015
 
 		hasher h;
 		int ret = 0;
