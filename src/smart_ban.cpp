--- conflicted
+++ resolved
@@ -290,17 +290,6 @@
 		// pair) to a peer and the block CRC. The CRC is calculated
 		// from the data in the block + the salt
 		std::map<piece_block, block_entry> m_block_hashes;
-
-<<<<<<< HEAD
-		// This salt is a random value used to calculate the block CRCs
-		// Since the CRC function that is used is not a one way function
-		// the salt is required to avoid attacks where bad data is sent
-		// that is forged to match the CRC of the good data.
-		std::uint32_t const m_salt;
-=======
-		// explicitly disallow assignment, to silence msvc warning
-		smart_ban_plugin& operator=(smart_ban_plugin const&) = delete;
->>>>>>> f726d108
 	};
 
 } }
