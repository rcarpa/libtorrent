/*

Copyright (c) 2003-2022, Arvid Norberg
Copyright (c) 2004, Magnus Jonsson
Copyright (c) 2009, Daniel Wallin
Copyright (c) 2016-2018, 2020-2021, Alden Torres
Copyright (c) 2016, Andrei Kurushin
Copyright (c) 2018, Steven Siloti
Copyright (c) 2020-2021, Paul-Louis Ageneau
All rights reserved.

You may use, distribute and modify this code under the terms of the BSD license,
see LICENSE file.
*/

#include <functional>

#include "libtorrent/aux_/peer_connection.hpp"
#include "libtorrent/aux_/web_peer_connection.hpp"
#include "libtorrent/aux_/peer_list.hpp"
#include "libtorrent/socket.hpp"
#include "libtorrent/aux_/socket_type.hpp"
#include "libtorrent/aux_/invariant_check.hpp"
#include "libtorrent/time.hpp"
#include "libtorrent/aux_/session_interface.hpp"
#include "libtorrent/peer_info.hpp"
#include "libtorrent/aux_/random.hpp"
#include "libtorrent/extensions.hpp"
#include "libtorrent/ip_filter.hpp"
#include "libtorrent/aux_/torrent_peer_allocator.hpp"
#include "libtorrent/aux_/ip_voter.hpp" // for external_ip
#include "libtorrent/aux_/ip_helpers.hpp" // for is_v6

#if TORRENT_USE_ASSERTS
#include "libtorrent/aux_/socket_io.hpp" // for print_endpoint
#endif

#ifndef TORRENT_DISABLE_LOGGING
#include "libtorrent/aux_/socket_io.hpp" // for print_endpoint
#endif

using namespace std::placeholders;

namespace {

	using namespace libtorrent;

	struct match_peer_endpoint
	{
		match_peer_endpoint(address const& addr, std::uint16_t port)
			: m_addr(addr), m_port(port)
		{}

		bool operator()(aux::torrent_peer const* p) const
		{
			TORRENT_ASSERT(p->in_use);
			return p->address() == m_addr && p->port == m_port;
		}

		address const& m_addr;
		std::uint16_t m_port;
	};

	// this returns true if lhs is a better erase candidate than rhs
	bool compare_peer_erase(aux::torrent_peer const& lhs, aux::torrent_peer const& rhs)
	{
		TORRENT_ASSERT(lhs.connection == nullptr);
		TORRENT_ASSERT(rhs.connection == nullptr);

		// primarily, prefer getting rid of peers we've already tried and failed
		if (lhs.failcount != rhs.failcount)
			return lhs.failcount > rhs.failcount;

		bool const lhs_resume_data_source = lhs.peer_source() == peer_info::resume_data;
		bool const rhs_resume_data_source = rhs.peer_source() == peer_info::resume_data;

		// prefer to drop peers whose only source is resume data
		if (lhs_resume_data_source != rhs_resume_data_source)
			return int(lhs_resume_data_source) > int(rhs_resume_data_source);

		if (lhs.connectable != rhs.connectable)
			return int(lhs.connectable) < int(rhs.connectable);

		return lhs.trust_points < rhs.trust_points;
	}

	// this returns true if lhs is a better connect candidate than rhs
	bool compare_peer(aux::torrent_peer const* lhs, aux::torrent_peer const* rhs
		, aux::external_ip const& external, int const external_port, bool const finished)
	{
		// prefer peers with lower failcount
		if (lhs->failcount != rhs->failcount)
			return lhs->failcount < rhs->failcount;

		// Local peers should always be tried first
		bool const lhs_local = aux::is_local(lhs->address());
		bool const rhs_local = aux::is_local(rhs->address());
		if (lhs_local != rhs_local) return int(lhs_local) > int(rhs_local);

		if (lhs->last_connected != rhs->last_connected)
			return lhs->last_connected < rhs->last_connected;

		if (finished && lhs->maybe_upload_only != rhs->maybe_upload_only)
		{
			// if we're finished, de-prioritze peers we think may be seeds
			// since being upload-only doesn't necessarily mean it's a good peer
			// to be connected to as a downloader, we don't prioritize the
			// inverse when we're not finished
			return rhs->maybe_upload_only;
		}

		int const lhs_rank = aux::source_rank(lhs->peer_source());
		int const rhs_rank = aux::source_rank(rhs->peer_source());
		if (lhs_rank != rhs_rank) return lhs_rank > rhs_rank;

		std::uint32_t const lhs_peer_rank = lhs->rank(external, external_port);
		std::uint32_t const rhs_peer_rank = rhs->rank(external, external_port);
		return lhs_peer_rank > rhs_peer_rank;
	}

} // anonymous namespace

namespace libtorrent::aux {

	peer_list::peer_list(torrent_peer_allocator_interface& alloc)
		: m_locked_peer(nullptr)
		, m_peer_allocator(alloc)
		, m_num_seeds(0)
		, m_finished(0)
	{
		thread_started();
	}

	void peer_list::clear()
	{
		for (auto* p : m_peers)
			m_peer_allocator.free_peer_entry(p);
		m_peers.clear();
		m_num_connect_candidates = 0;
	}

	peer_list::~peer_list()
	{
		for (auto* p : m_peers)
			m_peer_allocator.free_peer_entry(p);
	}

	void peer_list::set_max_failcount(torrent_state* state)
	{
		INVARIANT_CHECK;
		if (state->max_failcount == m_max_failcount) return;

		recalculate_connect_candidates(state);
	}

	// disconnects and removes all peers that are now filtered fills in 'erased'
	// with torrent_peer pointers that were removed from the peer list. Any
	// references to these peers must be cleared immediately after this call
	// returns. For instance, in the piece picker.
	void peer_list::apply_ip_filter(ip_filter const& filter
		, torrent_state* state, std::vector<address>& banned)
	{
		TORRENT_ASSERT(is_single_thread());
		INVARIANT_CHECK;

		for (auto i = m_peers.begin(); i != m_peers.end();)
		{
			if ((filter.access((*i)->address()) & ip_filter::blocked) == 0)
			{
				++i;
				continue;
			}
			if (*i == m_locked_peer)
			{
				++i;
				continue;
			}

			int const current = int(i - m_peers.begin());
			TORRENT_ASSERT(current >= 0);
			TORRENT_ASSERT(m_peers.size() > 0);
			TORRENT_ASSERT(i != m_peers.end());

			if ((*i)->connection)
			{
				// disconnecting the peer here may also delete the
				// peer_info_struct. If that is the case, just continue
				size_t count = m_peers.size();
				peer_connection_interface* p = (*i)->connection;

				banned.push_back(p->remote().address());

				p->disconnect(errors::banned_by_ip_filter
					, operation_t::bittorrent);

				// what *i refers to has changed, i.e. cur was deleted
				if (m_peers.size() < count)
				{
					i = m_peers.begin() + current;
					continue;
				}
				TORRENT_ASSERT((*i)->connection == nullptr
					|| (*i)->connection->peer_info_struct() == nullptr);
			}

			erase_peer(i, state);
			i = m_peers.begin() + current;
		}
	}

	void peer_list::clear_peer_prio()
	{
		INVARIANT_CHECK;
		for (auto& p : m_peers)
			p->peer_rank = 0;
	}

	// disconnects and removes all peers that are now filtered
	// fills in 'erased' with torrent_peer pointers that were removed
	// from the peer list. Any references to these peers must be cleared
	// immediately after this call returns. For instance, in the piece picker.
	void peer_list::apply_port_filter(port_filter const& filter
		, torrent_state* state, std::vector<tcp::endpoint>& banned)
	{
		TORRENT_ASSERT(is_single_thread());
		INVARIANT_CHECK;

		for (auto i = m_peers.begin(); i != m_peers.end();)
		{
			if ((filter.access((*i)->port) & port_filter::blocked) == 0)
			{
				++i;
				continue;
			}
			if (*i == m_locked_peer)
			{
				++i;
				continue;
			}

			int const current = int(i - m_peers.begin());
			TORRENT_ASSERT(current >= 0);
			TORRENT_ASSERT(m_peers.size() > 0);
			TORRENT_ASSERT(i != m_peers.end());

			if ((*i)->connection)
			{
				// disconnecting the peer here may also delete the
				// peer_info_struct. If that is the case, just continue
				int count = int(m_peers.size());
				peer_connection_interface* p = (*i)->connection;

				banned.push_back(p->remote());

				p->disconnect(errors::banned_by_port_filter, operation_t::bittorrent);
				// what *i refers to has changed, i.e. cur was deleted
				if (int(m_peers.size()) < count)
				{
					i = m_peers.begin() + current;
					continue;
				}
				TORRENT_ASSERT((*i)->connection == nullptr
					|| (*i)->connection->peer_info_struct() == nullptr);
			}

			erase_peer(i, state);
			i = m_peers.begin() + current;
		}
	}

	void peer_list::erase_peer(torrent_peer* p, torrent_state* state)
	{
		TORRENT_ASSERT(is_single_thread());
		INVARIANT_CHECK;

		TORRENT_ASSERT(p->in_use);
		TORRENT_ASSERT(m_locked_peer != p);

		auto const range = std::equal_range(m_peers.begin(), m_peers.end(), p, peer_address_compare{});
		auto const iter = std::find_if(range.first, range.second, [&](torrent_peer const* needle) {
			return torrent_peer_equal(needle, p);
		});
		if (iter == range.second) return;
		erase_peer(iter, state);
	}

	// any peer that is erased from m_peers will be
	// erased through this function. This way we can make
	// sure that any references to the peer are removed
	// as well, such as in the piece picker.
	void peer_list::erase_peer(iterator i, torrent_state* state)
	{
		TORRENT_ASSERT(is_single_thread());
		INVARIANT_CHECK;
		TORRENT_ASSERT(i != m_peers.end());
		TORRENT_ASSERT(m_locked_peer != *i);

		state->erased.push_back(*i);
		if ((*i)->seed)
		{
			TORRENT_ASSERT(m_num_seeds > 0);
			--m_num_seeds;
		}
		if (is_connect_candidate(**i))
			update_connect_candidates(-1);
		TORRENT_ASSERT(m_num_connect_candidates < int(m_peers.size()));
		if (m_round_robin > i - m_peers.begin()) --m_round_robin;
		if (m_round_robin >= int(m_peers.size())) m_round_robin = 0;

		// if this peer is in the connect candidate
		// cache, erase it from there as well
		auto const ci = std::find(m_candidate_cache.begin(), m_candidate_cache.end(), *i);
		if (ci != m_candidate_cache.end()) m_candidate_cache.erase(ci);

		m_peer_allocator.free_peer_entry(*i);
		m_peers.erase(i);
	}

	bool peer_list::should_erase_immediately(torrent_peer const& p) const
	{
		TORRENT_ASSERT(is_single_thread());
		TORRENT_ASSERT(p.in_use);
		if (&p == m_locked_peer) return false;
		return p.peer_source() == peer_info::resume_data;
	}

	bool peer_list::is_erase_candidate(torrent_peer const& pe) const
	{
		TORRENT_ASSERT(is_single_thread());
		TORRENT_ASSERT(pe.in_use);
		if (&pe == m_locked_peer) return false;
		if (pe.connection) return false;
		if (is_connect_candidate(pe)) return false;

		return (pe.failcount > 0)
			|| (pe.peer_source() == peer_info::resume_data);
	}

	bool peer_list::is_force_erase_candidate(torrent_peer const& pe) const
	{
		TORRENT_ASSERT(is_single_thread());
		TORRENT_ASSERT(pe.in_use);
		if (&pe == m_locked_peer) return false;
		return pe.connection == nullptr;
	}

	void peer_list::erase_peers(torrent_state* state, erase_peer_flags_t const flags)
	{
		TORRENT_ASSERT(is_single_thread());
		INVARIANT_CHECK;

		int max_peerlist_size = state->max_peerlist_size;

		if (max_peerlist_size == 0 || m_peers.empty()) return;

		int erase_candidate = -1;
		int force_erase_candidate = -1;

		if (bool(m_finished) != state->is_finished)
			recalculate_connect_candidates(state);

		int round_robin = aux::numeric_cast<int>(random(std::uint32_t(m_peers.size() - 1)));

		int low_watermark = max_peerlist_size * 95 / 100;
		if (low_watermark == max_peerlist_size) --low_watermark;

		for (int iterations = std::min(int(m_peers.size()), 300);
			iterations > 0; --iterations)
		{
			if (int(m_peers.size()) < low_watermark)
				break;

			if (round_robin == int(m_peers.size())) round_robin = 0;

			torrent_peer& pe = *m_peers[round_robin];
			TORRENT_ASSERT(pe.in_use);
			int const current = round_robin;

			if (is_erase_candidate(pe)
				&& (erase_candidate == -1
					|| !compare_peer_erase(*m_peers[erase_candidate], pe)))
			{
				if (should_erase_immediately(pe))
				{
					if (erase_candidate > current) --erase_candidate;
					if (force_erase_candidate > current) --force_erase_candidate;
					TORRENT_ASSERT(current >= 0 && current < int(m_peers.size()));
					erase_peer(m_peers.begin() + current, state);
					continue;
				}
				else
				{
					erase_candidate = current;
				}
			}
			if (is_force_erase_candidate(pe)
				&& (force_erase_candidate == -1
					|| !compare_peer_erase(*m_peers[force_erase_candidate], pe)))
			{
				force_erase_candidate = current;
			}

			++round_robin;
		}

		if (erase_candidate > -1)
		{
			TORRENT_ASSERT(erase_candidate >= 0 && erase_candidate < int(m_peers.size()));
			erase_peer(m_peers.begin() + erase_candidate, state);
		}
		else if ((flags & force_erase) && force_erase_candidate > -1)
		{
			TORRENT_ASSERT(force_erase_candidate >= 0 && force_erase_candidate < int(m_peers.size()));
			erase_peer(m_peers.begin() + force_erase_candidate, state);
		}
	}

	// returns true if the peer was actually banned
	bool peer_list::ban_peer(torrent_peer* p)
	{
		TORRENT_ASSERT(is_single_thread());
		INVARIANT_CHECK;

		TORRENT_ASSERT(p->in_use);

		if (is_connect_candidate(*p))
			update_connect_candidates(-1);

		p->banned = true;
		TORRENT_ASSERT(!is_connect_candidate(*p));
		return true;
	}

	void peer_list::set_connection(torrent_peer* p, peer_connection_interface* c)
	{
		TORRENT_ASSERT(is_single_thread());
		INVARIANT_CHECK;

		TORRENT_ASSERT(p->in_use);
		TORRENT_ASSERT(c);

		const bool was_conn_cand = is_connect_candidate(*p);
		p->connection = c;
		// now that we're connected, no need to assume ther peer is a seed
		// anymore. We'll soon know.
		p->maybe_upload_only = false;
		if (was_conn_cand) update_connect_candidates(-1);
	}

	void peer_list::inc_failcount(torrent_peer* p)
	{
		INVARIANT_CHECK;
		// failcount is a 5 bit value
		if (p->failcount == 31) return;

		bool const was_conn_cand = is_connect_candidate(*p);
		++p->failcount;
		if (was_conn_cand && !is_connect_candidate(*p))
			update_connect_candidates(-1);
	}

	void peer_list::set_failcount(torrent_peer* p, int const f)
	{
		TORRENT_ASSERT(is_single_thread());
		INVARIANT_CHECK;

		TORRENT_ASSERT(p->in_use);
		bool const was_conn_cand = is_connect_candidate(*p);
		p->failcount = aux::numeric_cast<std::uint32_t>(f);
		if (was_conn_cand != is_connect_candidate(*p))
		{
			update_connect_candidates(was_conn_cand ? -1 : 1);
		}
	}

	bool peer_list::is_connect_candidate(torrent_peer const& p) const
	{
		TORRENT_ASSERT(is_single_thread());
		TORRENT_ASSERT(p.in_use);
		if (p.connection
			|| p.banned
			|| p.web_seed
			|| !p.connectable
			|| (p.seed && m_finished)
			|| int(p.failcount) >= m_max_failcount)
			return false;

#if TORRENT_USE_RTC
		// unsolicited connections over RTC  is not possible
		if (p.is_rtc_addr) return false;
#endif

		return true;
	}

	void peer_list::find_connect_candidates(std::vector<torrent_peer*>& peers
		, int session_time, torrent_state* state)
	{
		TORRENT_ASSERT(is_single_thread());
		INVARIANT_CHECK;

		const int candidate_count = 10;
		peers.reserve(candidate_count);

		int erase_candidate = -1;

		if (bool(m_finished) != state->is_finished)
			recalculate_connect_candidates(state);

		aux::external_ip const& external = state->ip;
		int external_port = state->port;

		if (m_round_robin >= int(m_peers.size())) m_round_robin = 0;

		int max_peerlist_size = state->max_peerlist_size;

		// TODO: 2 it would be nice if there was a way to iterate over these
		// torrent_peer objects in the order they are allocated in the pool
		// instead. It would probably be more efficient
		for (int iterations = std::min(int(m_peers.size()), 300);
			iterations > 0; --iterations)
		{
			++state->loop_counter;

			if (m_round_robin >= int(m_peers.size())) m_round_robin = 0;

			torrent_peer& pe = *m_peers[m_round_robin];
			TORRENT_ASSERT(pe.in_use);
			int current = m_round_robin;

			// if the number of peers is growing large
			// we need to start weeding.

			if (int(m_peers.size()) >= max_peerlist_size * 0.95
				&& max_peerlist_size > 0)
			{
				if (is_erase_candidate(pe)
					&& (erase_candidate == -1
						|| !compare_peer_erase(*m_peers[erase_candidate], pe)))
				{
					if (should_erase_immediately(pe))
					{
						if (erase_candidate > current) --erase_candidate;
						erase_peer(m_peers.begin() + current, state);
						continue;
					}
					else
					{
						erase_candidate = current;
					}
				}
			}

			++m_round_robin;

			if (!is_connect_candidate(pe)) continue;

			if (pe.last_connected
				&& session_time - pe.last_connected <
				(int(pe.failcount) + 1) * state->min_reconnect_time)
				continue;

			// compare peer returns true if lhs is better than rhs. In this
			// case, it returns true if the current candidate is better than
			// pe, which is the peer m_round_robin points to. If it is, just
			// keep looking.
			if (peers.size() == candidate_count
				&& compare_peer(peers.back(), &pe, external, external_port, m_finished)) continue;

			if (peers.size() >= candidate_count)
				peers.resize(candidate_count - 1);

			// insert this candidate sorted into peers
			auto const i = std::lower_bound(peers.begin(), peers.end()
				, &pe, std::bind(&compare_peer, _1, _2, std::cref(external), external_port, bool(m_finished)));

			peers.insert(i, &pe);
		}

		if (erase_candidate > -1)
		{
			erase_peer(m_peers.begin() + erase_candidate, state);
		}
	}

	bool peer_list::new_connection(peer_connection_interface& c, int session_time
		, torrent_state* state)
	{
		TORRENT_ASSERT(is_single_thread());
//		TORRENT_ASSERT(!c.is_outgoing());

		INVARIANT_CHECK;

		iterator iter;
		torrent_peer* i = nullptr;

#if TORRENT_USE_I2P
		std::string const i2p_dest = c.destination();
#else
		std::string const i2p_dest;
#endif

		bool found = false;
		// this check doesn't support i2p peers
		if (state->allow_multiple_connections_per_ip && i2p_dest.empty())
		{
			auto const& remote = c.remote();
			auto const addr = remote.address();
			auto const range = find_peers(addr);
			iter = std::find_if(range.first, range.second, match_peer_endpoint(addr, remote.port()));

			if (iter != range.second)
			{
				TORRENT_ASSERT((*iter)->in_use);
				found = true;
			}
		}
		else
		{
#if TORRENT_USE_I2P
			if (!i2p_dest.empty())
			{
				iter = std::lower_bound(
					m_peers.begin(), m_peers.end()
					, i2p_dest, peer_address_compare()
					);

				if (iter != m_peers.end() && (*iter)->is_i2p_addr && (*iter)->dest() == i2p_dest)
				{
					TORRENT_ASSERT((*iter)->in_use);
					found = true;
				}
			}
			else
#endif
			{
				iter = std::lower_bound(
					m_peers.begin(), m_peers.end()
					, c.remote().address(), peer_address_compare()
					);

				if (iter != m_peers.end() && (*iter)->address() == c.remote().address())
				{
					TORRENT_ASSERT((*iter)->in_use);
					found = true;
				}
			}
		}

		// make sure the iterator we got is properly sorted relative
		// to the connection's address
//		TORRENT_ASSERT(m_peers.empty()
//			|| (iter == m_peers.end() && (*(iter-1))->address() < c.remote().address())
//			|| (iter != m_peers.end() && c.remote().address() < (*iter)->address())
//			|| (iter != m_peers.end() && iter != m_peers.begin() && (*(iter-1))->address() < c.remote().address()));

		if (found)
		{
			i = *iter;
			TORRENT_ASSERT(i->in_use);
			TORRENT_ASSERT(i->connection != &c);
			TORRENT_ASSERT(i->address() == c.remote().address());

#ifndef TORRENT_DISABLE_LOGGING
			if (i->connection != nullptr && c.should_log(peer_log_alert::info))
			{
#if TORRENT_USE_I2P
				if (!i2p_dest.empty())
				{
					c.peer_log(peer_log_alert::info, "DUPLICATE PEER", "destination: \"%s\""
						, i2p_dest.c_str());
				}
				else
#endif
				{
					c.peer_log(peer_log_alert::info, "DUPLICATE PEER", "this: \"%s\" that: \"%s\""
						, print_address(c.remote().address()).c_str()
						, print_address(i->address()).c_str());
				}
			}
#endif
			if (i->banned)
			{
				c.disconnect(errors::peer_banned, operation_t::bittorrent);
				return false;
			}

			if (i->connection != nullptr)
			{
				bool self_connection = false;
#if TORRENT_USE_I2P
				if (!i2p_dest.empty())
				{
					self_connection = i->connection->local_i2p_endpoint() == i2p_dest;
				}
				else
#endif
				{
					self_connection = i->connection->remote() == c.local_endpoint()
					|| i->connection->local_endpoint() == c.remote();
				}

				if (self_connection)
				{
					c.disconnect(errors::self_connection, operation_t::bittorrent, peer_connection_interface::failure);
					TORRENT_ASSERT(i->connection->peer_info_struct() == i);
					i->connection->disconnect(errors::self_connection, operation_t::bittorrent, peer_connection_interface::failure);
					TORRENT_ASSERT(i->connection == nullptr);
					return false;
				}

				TORRENT_ASSERT(i->connection != &c);
				// the new connection is a local (outgoing) connection
				// or the current one is already connected
				if (i->connection->is_outgoing() == c.is_outgoing())
				{
					// if the other end connected to us both times, just drop
					// the second one. Or if we made both connections.
					c.disconnect(errors::duplicate_peer_id, operation_t::bittorrent);
					return false;
				}
#if TORRENT_USE_I2P
				else if (!i2p_dest.empty())
				{
					// duplicate connection resolution for i2p connections is
					// simple. The smaller address takes priority for making the
					// outgoing connection

					std::string const& other_dest = i->connection->destination();

					// decide which peer connection to disconnect
					// if the ports are equal, pick on at random
					bool disconnect1 = c.is_outgoing() && i2p_dest > other_dest;

#ifndef TORRENT_DISABLE_LOGGING
					if (c.should_log(peer_log_alert::info))
					{
						c.peer_log(peer_log_alert::info, "DUPLICATE_PEER_RESOLUTION"
							, "our: %s other: %s disconnecting: %s"
							, i2p_dest.c_str(), other_dest.c_str(), disconnect1 ? "yes" : "no");
						i->connection->peer_log(peer_log_alert::info, "DUPLICATE_PEER_RESOLUTION"
							, "our: %s other: %s disconnecting: %s"
							, other_dest.c_str(), i2p_dest.c_str(), disconnect1 ? "no" : "yes");
					}
#endif

					if (disconnect1)
					{
						c.disconnect(errors::duplicate_peer_id, operation_t::bittorrent);
						return false;
					}
					TORRENT_ASSERT(m_locked_peer == nullptr);
					m_locked_peer = i;
					i->connection->disconnect(errors::duplicate_peer_id, operation_t::bittorrent);
					m_locked_peer = nullptr;
				}
#endif
				else
				{
					// at this point, we need to disconnect either
					// i->connection or c. In order for both this client
					// and the client on the other end to decide to
					// disconnect the same one, we need a consistent rule to
					// select which one.

					bool const outgoing1 = c.is_outgoing();

					// for this, we compare our ports and whoever has the lower port
					// should be the one keeping its outgoing connection. Since
					// outgoing ports are selected at random by the OS, we need to
					// be careful to only look at the target end of a connection for
					// the endpoint.

					int const our_port = outgoing1 ? i->connection->local_endpoint().port() : c.local_endpoint().port();
					int const other_port = outgoing1 ? c.remote().port() : i->connection->remote().port();

					// decide which peer connection to disconnect
					// if the ports are equal, pick on at random
					bool disconnect1 = ((our_port < other_port) && !outgoing1)
						|| ((our_port > other_port) && outgoing1)
						|| ((our_port == other_port) && random(1));
					disconnect1 &= !i->connection->failed();

#ifndef TORRENT_DISABLE_LOGGING
					if (c.should_log(peer_log_alert::info))
					{
						c.peer_log(peer_log_alert::info, "DUPLICATE_PEER_RESOLUTION"
							, "our: %d other: %d disconnecting: %s"
							, our_port, other_port, disconnect1 ? "yes" : "no");
						i->connection->peer_log(peer_log_alert::info, "DUPLICATE_PEER_RESOLUTION"
							, "our: %d other: %d disconnecting: %s"
							, our_port, other_port, disconnect1 ? "no" : "yes");
					}
#endif

					if (disconnect1)
					{
						c.disconnect(errors::duplicate_peer_id, operation_t::bittorrent);
						return false;
					}
					TORRENT_ASSERT(m_locked_peer == nullptr);
					m_locked_peer = i;
					i->connection->disconnect(errors::duplicate_peer_id, operation_t::bittorrent);
					m_locked_peer = nullptr;
				}
			}

			if (is_connect_candidate(*i))
				update_connect_candidates(-1);
		}
		else
		{
			// we don't have any info about this peer.
			// add a new entry

			if (state->max_peerlist_size
				&& int(m_peers.size()) >= state->max_peerlist_size)
			{
				// this may invalidate our iterator!
				erase_peers(state, force_erase);
				if (int(m_peers.size()) >= state->max_peerlist_size)
				{
					c.disconnect(errors::too_many_connections, operation_t::bittorrent);
					return false;
				}
				// restore it
				iter = std::lower_bound(
					m_peers.begin(), m_peers.end()
					, c.remote().address(), peer_address_compare()
				);
			}

#if TORRENT_USE_I2P
			if (!i2p_dest.empty())
			{
				i = add_i2p_peer(i2p_dest, peer_info::incoming, {}, state);
				// we're about to attach the new connection to this torrent_peer
				if (is_connect_candidate(*i))
					update_connect_candidates(-1);
			}
			else
#endif
			{
				bool const is_v6 = lt::aux::is_v6(c.remote());
				torrent_peer* p = m_peer_allocator.allocate_peer_entry(
					is_v6 ? torrent_peer_allocator_interface::ipv6_peer_type
					: torrent_peer_allocator_interface::ipv4_peer_type);
				if (p == nullptr) return false;

				if (is_v6)
					p = new (p) ipv6_peer(c.remote(), false, {});
				else
					p = new (p) ipv4_peer(c.remote(), false, {});

				iter = m_peers.insert(iter, p);

				if (m_round_robin >= iter - m_peers.begin()) ++m_round_robin;

				i = *iter;

				i->source = static_cast<std::uint8_t>(peer_info::incoming);
			}
		}

		TORRENT_ASSERT(i);
		c.set_peer_info(i);
		TORRENT_ASSERT(i->connection == nullptr);
		c.add_stat(std::int64_t(i->prev_amount_download) * 1024, std::int64_t(i->prev_amount_upload) * 1024);

		i->prev_amount_download = 0;
		i->prev_amount_upload = 0;
		i->connection = &c;
		TORRENT_ASSERT(i->connection);
		if (!c.fast_reconnect())
			i->last_connected = std::uint16_t(session_time);

		// this cannot be a connect candidate anymore, since i->connection is set
		TORRENT_ASSERT(!is_connect_candidate(*i));
		TORRENT_ASSERT(has_connection(&c));
		return true;
	}

	bool peer_list::update_peer_port(int const port, torrent_peer* p
		, peer_source_flags_t const src, torrent_state* state)
	{
		TORRENT_ASSERT(p != nullptr);
		TORRENT_ASSERT(p->connection);
		TORRENT_ASSERT(p->in_use);
		TORRENT_ASSERT(is_single_thread());

		INVARIANT_CHECK;

#if TORRENT_USE_I2P
		if (p->is_i2p_addr) return true;
#endif

		if (p->port == port) return true;

		if (state->allow_multiple_connections_per_ip)
		{
			auto const addr = p->address();
			auto const range = find_peers(addr);
			auto const i = std::find_if(range.first, range.second
				, match_peer_endpoint(addr, std::uint16_t(port)));
			if (i != range.second)
			{
				torrent_peer& pp = **i;
				TORRENT_ASSERT(pp.in_use);
				if (pp.connection)
				{
					bool const was_conn_cand = is_connect_candidate(pp);
					// if we already have an entry with this
					// new endpoint, disconnect this one
					pp.connectable = true;
					pp.source |= static_cast<std::uint8_t>(src);
					if (!was_conn_cand && is_connect_candidate(pp))
						update_connect_candidates(1);
					// calling disconnect() on a peer, may actually end
					// up "garbage collecting" its torrent_peer entry
					// as well, if it's considered useless (which this specific)
					// case will, since it was an incoming peer that just disconnected
					// and we allow multiple connections per IP. Because of that,
					// we need to make sure we don't let it do that, locking i
					TORRENT_ASSERT(m_locked_peer == nullptr);
					m_locked_peer = p;
					p->connection->disconnect(errors::duplicate_peer_id, operation_t::bittorrent);
					m_locked_peer = nullptr;
					erase_peer(p, state);
					return false;
				}
				erase_peer(i, state);
			}
		}
#if TORRENT_USE_ASSERTS
		else
		{
<<<<<<< HEAD
#if TORRENT_USE_I2P
			if(!p->is_i2p_addr)
#endif
			{
				std::pair<iterator, iterator> range = find_peers(p->address());
				TORRENT_ASSERT(std::distance(range.first, range.second) == 1);
			}
=======
			std::pair<iterator, iterator> range = find_peers(p->address());
			TORRENT_ASSERT(std::distance(range.first, range.second) == 1);
>>>>>>> 272828e1
		}
#endif

		bool const was_conn_cand = is_connect_candidate(*p);
		p->port = std::uint16_t(port);
		p->source |= static_cast<std::uint8_t>(src);
		p->connectable = true;

		if (was_conn_cand != is_connect_candidate(*p))
			update_connect_candidates(was_conn_cand ? -1 : 1);
		return true;
	}

	// it's important that we don't dereference
	// p here, since it is allowed to be a dangling
	// pointer. see smart_ban.cpp
	bool peer_list::has_peer(torrent_peer const* p) const
	{
		TORRENT_ASSERT(is_single_thread());
		// find p in m_peers
		return std::find(m_peers.begin(), m_peers.end(), p) != m_peers.end();
	}

	void peer_list::set_seed(torrent_peer* p, bool s)
	{
		TORRENT_ASSERT(is_single_thread());
		if (p == nullptr) return;
		TORRENT_ASSERT(p->in_use);
		if (bool(p->seed) == s) return;
		bool const was_conn_cand = is_connect_candidate(*p);
		p->seed = s;
		if (was_conn_cand && !is_connect_candidate(*p))
			update_connect_candidates(-1);

		if (p->web_seed) return;
		if (s)
		{
			TORRENT_ASSERT(m_num_seeds < int(m_peers.size()));
			++m_num_seeds;
		}
		else
		{
			TORRENT_ASSERT(m_num_seeds > 0);
			--m_num_seeds;
		}
	}

	// this is an internal function
	bool peer_list::insert_peer(torrent_peer* p, iterator iter
		, pex_flags_t const flags
		, torrent_state* state)
	{
		TORRENT_ASSERT(is_single_thread());
		TORRENT_ASSERT(p);
		TORRENT_ASSERT(p->in_use);

		int const max_peerlist_size = state->max_peerlist_size;

		if (max_peerlist_size
			&& int(m_peers.size()) >= max_peerlist_size)
		{
			if (p->peer_source() == peer_info::resume_data) return false;

			erase_peers(state);
			if (int(m_peers.size()) >= max_peerlist_size)
				return false;

			// since some peers were removed, we need to
			// update the iterator to make it valid again
#if TORRENT_USE_I2P
			if (p->is_i2p_addr)
			{
				iter = std::lower_bound(
					m_peers.begin(), m_peers.end()
					, p->dest(), peer_address_compare());
			}
			else
#endif
			iter = std::lower_bound(
				m_peers.begin(), m_peers.end()
				, p->address(), peer_address_compare());
		}

		iter = m_peers.insert(iter, p);

		if (m_round_robin >= iter - m_peers.begin()) ++m_round_robin;

#if !defined TORRENT_DISABLE_ENCRYPTION
		if (flags & pex_encryption) p->pe_support = true;
#endif
		if (flags & pex_seed)
			p->maybe_upload_only = true;
		if (flags & pex_utp)
			p->supports_utp = true;
		if (flags & pex_holepunch)
			p->supports_holepunch = true;
		if (flags & pex_lt_v2)
			p->protocol_v2 = true;
		if (is_connect_candidate(*p))
			update_connect_candidates(1);

		return true;
	}

	void peer_list::update_peer(torrent_peer* p, peer_source_flags_t const src
		, pex_flags_t const flags, tcp::endpoint const& remote)
	{
		TORRENT_ASSERT(is_single_thread());

#if TORRENT_USE_RTC
		if (p->is_rtc_addr)
		{
			// This method must not be used for rtc peers
			TORRENT_ASSERT_FAIL();
			return;
		}
#endif

		bool const was_conn_cand = is_connect_candidate(*p);

		TORRENT_ASSERT(p->in_use);
		p->connectable = true;

		TORRENT_ASSERT(p->address() == remote.address());
		p->port = remote.port();
		p->source |= static_cast<std::uint8_t>(src);

		// if this peer has failed before, decrease the
		// counter to allow it another try, since somebody
		// else is apparently able to connect to it
		// only trust this if it comes from the tracker
		if (p->failcount > 0 && src == peer_info::tracker)
			--p->failcount;

		// if we're connected to this peer
		// we already know if it's a seed or not
		// so we don't have to trust this source
		if ((flags & pex_seed) && !p->connection)
			p->maybe_upload_only = true;
		if (flags & pex_utp)
			p->supports_utp = true;
		if (flags & pex_holepunch)
			p->supports_holepunch = true;
		if (flags & pex_lt_v2)
			p->protocol_v2 = true;

		if (was_conn_cand != is_connect_candidate(*p))
		{
			update_connect_candidates(was_conn_cand ? -1 : 1);
		}
	}

	void peer_list::update_connect_candidates(int delta)
	{
		TORRENT_ASSERT(is_single_thread());
		if (delta == 0) return;
		m_num_connect_candidates += delta;
		if (delta < 0)
		{
			TORRENT_ASSERT(m_num_connect_candidates >= 0);
			if (m_num_connect_candidates < 0) m_num_connect_candidates = 0;
		}
	}

#if TORRENT_USE_I2P
	torrent_peer* peer_list::add_i2p_peer(string_view const destination
		, peer_source_flags_t const src, pex_flags_t const flags
		, torrent_state* state)
	{
		TORRENT_ASSERT(is_single_thread());
		INVARIANT_CHECK;

		auto iter = std::lower_bound(m_peers.begin(), m_peers.end()
			, destination, peer_address_compare());

		if (iter != m_peers.end() && (*iter)->dest() == destination)
		{
			update_peer(*iter, src, flags, tcp::endpoint());
			return *iter;
		}

		// we don't have any info about this peer.
		// add a new entry
		torrent_peer* p = m_peer_allocator.allocate_peer_entry(
			torrent_peer_allocator_interface::i2p_peer_type);
		if (p == nullptr) return nullptr;
		p = new (p) i2p_peer(destination, true, src);

		if (!insert_peer(p, iter, flags, state))
		{
			m_peer_allocator.free_peer_entry(p);
			return nullptr;
		}
		return p;
	}
#endif // TORRENT_USE_I2P

#if TORRENT_USE_RTC
	torrent_peer* peer_list::add_rtc_peer(tcp::endpoint const& remote
		, peer_source_flags_t const src, pex_flags_t const flags
		, torrent_state* state)
	{
		TORRENT_ASSERT(is_single_thread());
		INVARIANT_CHECK;

		iterator const iter = std::lower_bound(m_peers.begin(), m_peers.end()
				, remote.address(), peer_address_compare());

		if (!state->allow_multiple_connections_per_ip
				&& iter != m_peers.end() && (*iter)->address() == remote.address())
		{
			// the peer exists
			torrent_peer* p = *iter;
			if (!p->is_rtc_addr)
				return nullptr; // prefer the non-rtc peer

			if (p->connection)
				return nullptr; // the peer is already connected

			// update and return it
			p->port = remote.port();
			return p;
		}

		torrent_peer* p = m_peer_allocator.allocate_peer_entry(
				torrent_peer_allocator_interface::rtc_peer_type);
		if (p == nullptr) return nullptr;
		p = new (p) rtc_peer(remote, src);

		if (!insert_peer(p, iter, flags, state))
		{
			m_peer_allocator.free_peer_entry(p);
			return nullptr;
		}
		return p;
    }
#endif // TORRENT_USE_RTC

	// if this returns non-nullptr, the torrent need to post status update
	torrent_peer* peer_list::add_peer(tcp::endpoint const& remote
		, peer_source_flags_t const src, pex_flags_t const flags
		, torrent_state* state)
	{
		TORRENT_ASSERT(is_single_thread());
		INVARIANT_CHECK;

		auto const remote_address = remote.address();

		// just ignore the obviously invalid entries
		if (remote_address == address() || remote.port() == 0 || remote.port() == 1)
			return nullptr;

		// don't allow link-local IPv6 addresses since they
		// can't be used like normal addresses, they require an interface
		// and will just cause connect() to fail with EINVAL
		if (remote_address.is_v6() && remote_address.to_v6().is_link_local())
			return nullptr;

		iterator iter;
		torrent_peer* p = nullptr;

		bool found = false;
		if (state->allow_multiple_connections_per_ip)
		{
			auto const range = find_peers(remote_address);
			iter = std::find_if(range.first, range.second
				, match_peer_endpoint(remote_address, remote.port()));
			if (iter != range.second) found = true;
		}
		else
		{
			iter = std::lower_bound(m_peers.begin(), m_peers.end()
				, remote_address, peer_address_compare());

			if (iter != m_peers.end() && (*iter)->address() == remote_address) found = true;
		}

		if (!found)
		{
			// we don't have any info about this peer.
			// add a new entry

			bool const is_v6 = remote_address.is_v6();
			p = m_peer_allocator.allocate_peer_entry(
				is_v6 ? torrent_peer_allocator_interface::ipv6_peer_type
				: torrent_peer_allocator_interface::ipv4_peer_type);
			if (p == nullptr) return nullptr;

			if (is_v6)
				p = new (p) ipv6_peer(remote, true, src);
			else
				p = new (p) ipv4_peer(remote, true, src);

			try
			{
				if (!insert_peer(p, iter, flags, state))
				{
					m_peer_allocator.free_peer_entry(p);
					return nullptr;
				}
			}
			catch (std::exception const&)
			{
				m_peer_allocator.free_peer_entry(p);
				return nullptr;
			}
			state->first_time_seen = true;
		}
		else
		{
			p = *iter;
			TORRENT_ASSERT(p->in_use);
			update_peer(p, src, flags, remote);
			state->first_time_seen = false;
		}

		return p;
	}

	torrent_peer* peer_list::connect_one_peer(int session_time, torrent_state* state)
	{
		TORRENT_ASSERT(is_single_thread());
		INVARIANT_CHECK;

		if (bool(m_finished) != state->is_finished)
			recalculate_connect_candidates(state);

		// clear out any peers from the cache that no longer
		// are connection candidates
		for (auto i = m_candidate_cache.begin(); i != m_candidate_cache.end();)
		{
			if (!is_connect_candidate(**i))
				i = m_candidate_cache.erase(i);
			else
				++i;
		}

		if (m_candidate_cache.empty())
		{
			find_connect_candidates(m_candidate_cache, session_time, state);
			if (m_candidate_cache.empty()) return nullptr;
		}

		torrent_peer* p = m_candidate_cache.front();
		m_candidate_cache.erase(m_candidate_cache.begin());

		TORRENT_ASSERT(p->in_use);
		TORRENT_ASSERT(!p->banned);
		TORRENT_ASSERT(!p->connection);
		TORRENT_ASSERT(p->connectable);
#if TORRENT_USE_RTC
		TORRENT_ASSERT(!p->is_rtc_addr);
#endif

		// this should hold because find_connect_candidates should have done this
		TORRENT_ASSERT(bool(m_finished) == state->is_finished);

		// if we're finished, p->seed must be 0. We shouldn't be connecting to
		// seeds in that case
		TORRENT_ASSERT(m_finished == 0 || p->seed == 0);

		TORRENT_ASSERT(is_connect_candidate(*p));
		return p;
	}

	// this is called whenever a peer connection is closed
	void peer_list::connection_closed(const peer_connection_interface& c
		, int session_time, torrent_state* state)
	{
		TORRENT_ASSERT(is_single_thread());
		INVARIANT_CHECK;

		torrent_peer* p = c.peer_info_struct();

		// if we couldn't find the connection in our list, just ignore it.
		if (p == nullptr) return;

		TORRENT_ASSERT(p->in_use);

#if TORRENT_USE_INVARIANT_CHECKS
		// web seeds are special, they're not connected via the peer list
		// so they're not kept in m_peers
		TORRENT_ASSERT(p->web_seed
			|| std::any_of(m_peers.begin(), m_peers.end()
				, [&c](torrent_peer const* tp)
				{
					TORRENT_ASSERT(tp->in_use);
					return tp->connection == &c;
				}));
#endif

		TORRENT_ASSERT(p->connection == &c);
		TORRENT_ASSERT(!is_connect_candidate(*p));

		p->connection = nullptr;
		p->optimistically_unchoked = false;

		// if fast reconnect is true, we won't
		// update the timestamp, and it will remain
		// the time when we initiated the connection.
		if (!c.fast_reconnect())
			p->last_connected = std::uint16_t(session_time);

		if (c.failed())
		{
			// failcount is a 5 bit value
			if (p->failcount < 31) ++p->failcount;
		}

		if (is_connect_candidate(*p))
			update_connect_candidates(1);

		// if we're already a seed, it's not as important
		// to keep all the possibly stale peers
		// if we're not a seed, but we have too many peers
		// start weeding the ones we only know from resume
		// data first
		// at this point it may be tempting to erase peers
		// from the peer list, but keep in mind that we might
		// have gotten to this point through new_connection, just
		// disconnecting an old peer, relying on this torrent_peer
		// to still exist when we get back there, to assign the new
		// peer connection pointer to it. The peer list must
		// be left intact.

		// if we allow multiple connections per IP, and this peer
		// was incoming and it never advertised its listen
		// port, we don't really know which peer it was. In order
		// to avoid adding one entry for every single connection
		// the peer makes to us, don't save this entry
		if (state->allow_multiple_connections_per_ip
			&& !p->connectable
			&& p != m_locked_peer)
		{
			erase_peer(p, state);
		}
	}

	void peer_list::recalculate_connect_candidates(torrent_state* state)
	{
		TORRENT_ASSERT(is_single_thread());

		m_num_connect_candidates = 0;
		m_finished = state->is_finished;
		m_max_failcount = state->max_failcount;

		m_num_connect_candidates += static_cast<int>(std::count_if(m_peers.begin(), m_peers.end()
			, [this](torrent_peer const* p) { return this->is_connect_candidate(*p); } ));

#if TORRENT_USE_INVARIANT_CHECKS
		// the invariant is not likely to be upheld at the entry of this function
		// but it is likely to have been restored by the end of it
		check_invariant();
#endif
	}

#if TORRENT_USE_ASSERTS
	bool peer_list::has_connection(const peer_connection_interface* c)
	{
		TORRENT_ASSERT(is_single_thread());
		INVARIANT_CHECK;

		TORRENT_ASSERT(c);

		auto const iter = std::lower_bound(m_peers.begin(), m_peers.end()
			, c->remote().address(), peer_address_compare());

		if (iter != m_peers.end() && (*iter)->address() == c->remote().address())
			return true;

		return std::any_of(m_peers.begin(), m_peers.end()
			, [c](torrent_peer const* p)
			{
				TORRENT_ASSERT(p->in_use);
				return p->connection == c
					|| (p->ip() == c->remote() && p->connectable);
			});
	}
#endif

#if TORRENT_USE_INVARIANT_CHECKS
	void peer_list::check_invariant() const
	{
		TORRENT_ASSERT(is_single_thread());
		TORRENT_ASSERT(m_num_connect_candidates >= 0);
		TORRENT_ASSERT(m_num_connect_candidates <= int(m_peers.size()));

#ifdef TORRENT_EXPENSIVE_INVARIANT_CHECKS
		int connect_candidates = 0;

		const_iterator prev = m_peers.end();
		for (const_iterator i = m_peers.begin(); i != m_peers.end(); ++i)
		{
			if (prev != m_peers.end()) ++prev;
			if (i == m_peers.begin() + 1) prev = m_peers.begin();
			if (prev != m_peers.end())
			{
				TORRENT_ASSERT(!((*i)->address() < (*prev)->address()));
			}
			torrent_peer const& p = **i;
			TORRENT_ASSERT(p.in_use);
			if (is_connect_candidate(p)) ++connect_candidates;
			if (!p.connection)
			{
				continue;
			}
			if (p.optimistically_unchoked)
			{
				TORRENT_ASSERT(p.connection);
				TORRENT_ASSERT(!p.connection->is_choked());
			}
			TORRENT_ASSERT(p.connection->peer_info_struct() == nullptr
				|| p.connection->peer_info_struct() == &p);
		}

		TORRENT_ASSERT(m_num_connect_candidates == connect_candidates);
#endif // TORRENT_EXPENSIVE_INVARIANT_CHECKS

	}
#endif

}<|MERGE_RESOLUTION|>--- conflicted
+++ resolved
@@ -934,18 +934,8 @@
 #if TORRENT_USE_ASSERTS
 		else
 		{
-<<<<<<< HEAD
-#if TORRENT_USE_I2P
-			if(!p->is_i2p_addr)
-#endif
-			{
-				std::pair<iterator, iterator> range = find_peers(p->address());
-				TORRENT_ASSERT(std::distance(range.first, range.second) == 1);
-			}
-=======
 			std::pair<iterator, iterator> range = find_peers(p->address());
 			TORRENT_ASSERT(std::distance(range.first, range.second) == 1);
->>>>>>> 272828e1
 		}
 #endif
 
