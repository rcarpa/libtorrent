--- conflicted
+++ resolved
@@ -61,27 +61,23 @@
 
       - name: build library
         run: |
-<<<<<<< HEAD
-          b2 ${{ matrix.config }}
-=======
-          b2 ${{ matrix.config }} cxxstd=14,17,20 warnings-as-errors=on
->>>>>>> 72089968
+          b2 ${{ matrix.config }} cxxstd=17,20 warnings-as-errors=on
 
       - name: build examples
         run: |
           cd examples
-          b2 ${{ matrix.config }} cxxstd=14,17,20 warnings-as-errors=on
+          b2 ${{ matrix.config }} cxxstd=17,20 warnings-as-errors=on
 
       - name: build tools
         run: |
           cd tools
-          b2 ${{ matrix.config }} cxxstd=14,17,20 warnings-as-errors=on
+          b2 ${{ matrix.config }} cxxstd=17,20 warnings-as-errors=on
 
       - name: build python bindings
         run: |
           cd bindings/python
           echo "using python ;" >>~/user-config.jam
-          BOOST_ROOT="" b2 ${{ matrix.config }} cxxstd=14,17,20 warnings-as-errors=on
+          BOOST_ROOT="" b2 ${{ matrix.config }} cxxstd=17,20 warnings-as-errors=on
 
 
    fuzzers:
@@ -243,14 +239,9 @@
       - name: install boost
         run: |
           sudo apt install libboost-tools-dev libboost-dev libboost-system-dev
-<<<<<<< HEAD
           pip install websockets
-          echo "using gcc ;" >>~/user-config.jam
-          echo "using clang : 10 : clang++-10 ;" >>~/user-config.jam
-=======
           echo "using gcc : 12 : g++-12 ;" >>~/user-config.jam
           echo "using clang : 12 : clang++-12 ;" >>~/user-config.jam
->>>>>>> 72089968
 
       - name: build and run tests
         run: |
