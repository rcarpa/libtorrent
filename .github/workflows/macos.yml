name: MacOS

on:
   push:
      branches: [ RC_1_2 RC_2_0 master ]
      paths-ignore:
         - bindings/python/**
   pull_request:
      paths-ignore:
         - bindings/python/**

jobs:

   test:
      name: Tests
      runs-on: macos-latest
      continue-on-error: true

      strategy:
         matrix:
<<<<<<< HEAD
            config: [ crypto=openssl webtorrent=on, deprecated-functions=off ]
=======
            config: [ crypto=built-in, deprecated-functions=off ]
>>>>>>> d2813015

      steps:
      - name: checkout
        uses: actions/checkout@v2
        with:
           submodules: recursive

      - uses: Chocobo1/setup-ccache-action@v1
        with:
          override_cache_key: ccache-macos-test-${{ matrix.config }}-${{ github.base_ref }}
          ccache_options: |
            max_size=1G

      - name: install boost
        run: |
          brew install openssl boost-build boost
          pip3 install websockets
          echo "using darwin ;" >>~/user-config.jam

      - name: build and run tests
        run: (cd test; b2 ${{ matrix.config }} -l400 warnings-as-errors=on debug-iterators=on invariant-checks=full asserts=on deterministic-tests)

      - name: run tests (flaky)
        uses: nick-invision/retry@v2
        with:
          timeout_minutes: 30
          retry_wait_seconds: 1
          max_attempts: 3
          command: (cd test; b2 ${{ matrix.config }} -l400 warnings-as-errors=on debug-iterators=on invariant-checks=full asserts=on)


   sim:
      name: Simulations
      runs-on: macos-latest

      steps:
      - name: checkout
        uses: actions/checkout@v2
        with:
           submodules: true

      - uses: Chocobo1/setup-ccache-action@v1
        with:
          override_cache_key: ccache-macos-sim-${{ github.base_ref }}
          ccache_options: |
            max_size=1G

      - name: install boost
        run: |
          brew install boost-build boost openssl
          echo "using darwin ;" >>~/user-config.jam

      - name: build and run simulations
        run: |
          cd simulation
          b2 -l400 debug-iterators=on invariant-checks=full asserts=on


   build:
      name: Build
      runs-on: macos-latest
      continue-on-error: true

      strategy:
         matrix:
            config: [ crypto=built-in, release ]

      steps:
      - name: checkout
        uses: actions/checkout@v2
        with:
           submodules: true

      - uses: Chocobo1/setup-ccache-action@v1
        with:
          override_cache_key: ccache-macos-build-${{ matrix.config }}-${{ github.base_ref }}
          ccache_options: |
            max_size=1G

      - name: install boost
        run: |
<<<<<<< HEAD
          brew install openssl boost-build boost
=======
          brew install boost-build boost openssl
>>>>>>> d2813015
          echo "using darwin ;" >>~/user-config.jam

      - name: build library
        run: |
          b2 ${{ matrix.config }} -l400 warnings-as-errors=on


   ios_build:
      name: Build iOS
      runs-on: macos-latest
      continue-on-error: true

      steps:
      - name: checkout
        uses: actions/checkout@v2.3.3
        with:
           submodules: true

      - name: install boost
        run: |
          brew install boost-build boost
          echo "using darwin : ios_sim : clang++ : <compileflags>-Wno-deprecated-declarations
          <compileflags>\"-isysroot /Applications/Xcode.app/Contents/Developer/Platforms/iPhoneSimulator.platform/Developer/SDKs/iPhoneSimulator.sdk\"
          <compileflags>-mios-simulator-version-min=12
          <compileflags>-fobjc-abi-version=2
          <linkflags>\"-isysroot /Applications/Xcode.app/Contents/Developer/Platforms/iPhoneSimulator.platform/Developer/SDKs/iPhoneSimulator.sdk\"
          <linkflags>-mios-simulator-version-min=12
          <linkflags>-fobjc-abi-version=2 ;" >>~/user-config.jam;

          echo "using darwin : ios : clang++ : <compileflags>-Wno-deprecated-declarations
          <compileflags>\"-isysroot /Applications/Xcode.app/Contents/Developer/Platforms/iPhoneOS.platform/Developer/SDKs/iPhoneOS.sdk\"
          <compileflags>-mios-version-min=12
          <compileflags>\"-arch arm64\"
          <compileflags>-fobjc-abi-version=2
          <linkflags>\"-isysroot /Applications/Xcode.app/Contents/Developer/Platforms/iPhoneOS.platform/Developer/SDKs/iPhoneOS.sdk\"
          <linkflags>-mios-version-min=12
          <linkflags>\"-arch arm64\"
          <linkflags>-fobjc-abi-version=2 ;" >>~/user-config.jam;

      - name: build library
        run: |
<<<<<<< HEAD
          b2 -l400 address-model=64 warnings-as-errors=on darwin-ios darwin-ios_sim link=static
=======
          b2 -l400 cxxstd=14 darwin-ios darwin-ios_sim address-model=64  link=static
>>>>>>> d2813015
<|MERGE_RESOLUTION|>--- conflicted
+++ resolved
@@ -18,11 +18,7 @@
 
       strategy:
          matrix:
-<<<<<<< HEAD
-            config: [ crypto=openssl webtorrent=on, deprecated-functions=off ]
-=======
-            config: [ crypto=built-in, deprecated-functions=off ]
->>>>>>> d2813015
+            config: [ crypto=built-in, webtorrent=on deprecated-functions=off ]
 
       steps:
       - name: checkout
@@ -104,11 +100,7 @@
 
       - name: install boost
         run: |
-<<<<<<< HEAD
-          brew install openssl boost-build boost
-=======
           brew install boost-build boost openssl
->>>>>>> d2813015
           echo "using darwin ;" >>~/user-config.jam
 
       - name: build library
@@ -150,8 +142,4 @@
 
       - name: build library
         run: |
-<<<<<<< HEAD
-          b2 -l400 address-model=64 warnings-as-errors=on darwin-ios darwin-ios_sim link=static
-=======
-          b2 -l400 cxxstd=14 darwin-ios darwin-ios_sim address-model=64  link=static
->>>>>>> d2813015
+          b2 -l400 address-model=64 darwin-ios darwin-ios_sim link=static