--- conflicted
+++ resolved
@@ -46,7 +46,7 @@
           - os: ubuntu-20.04
             python-version: 3.8
           - os: macos-latest
-            python-version: 3.9
+            python-version: "3.10"
           - os: windows-2019
             python-version: 3.6
 
@@ -77,7 +77,6 @@
         brew update
         brew install boost-build boost boost-python3 python@3.10 openssl@1.1
         echo "using darwin ;" >>~/user-config.jam
-        export PATH=$(brew --prefix)/opt/python@3.10/bin:$PATH
 
     - name: update package lists (linux)
       if: runner.os == 'Linux'
@@ -129,51 +128,20 @@
       run: |
         set BOOST_ROOT=%CD%\boost
         set PATH=%BOOST_ROOT%;%PATH%
-<<<<<<< HEAD
         set PYTHON_INTERPRETER=python
         tox -e py
-=======
-
-        cd bindings\python
-        python setup.py build_ext install --user --prefix=
-
-    - name: tests (windows)
-      if: runner.os == 'Windows'
-      shell: cmd
-      run: |
-        cd bindings\python
-        python test.py
-
-    - name: build/install (Linux)
-      if: runner.os == 'Linux'
-      run: |
-        cd bindings/python
-        python3 setup.py build_ext install --user --prefix=
-
-    - name: build/install (MacOS)
-      if: runner.os == 'macOS'
-      run: |
-        # Install to Homebrew's python site-packages. no need for --user and --prefix
-        cd bindings/python
-        export PATH=$(brew --prefix)/opt/python@3.10/bin:$PATH
-        python3 setup.py build_ext install --install-lib $(brew --prefix)/lib/python3.10/site-packages
->>>>>>> 54e9bde9
 
     - name: tests (Linux)
       if: runner.os == 'Linux'
       run: |
-        cd bindings/python
-        python3 test.py
+        # Exporting SYSTEM_VERSION_COMPAT=0 helps pip allow install macos 11 tagged wheels. Ref https://github.com/pypa/packaging/issues/497
+        export SYSTEM_VERSION_COMPAT=0
+        tox -e py
 
     - name: tests (MacOS)
       if: runner.os == 'macOS'
       run: |
-<<<<<<< HEAD
         # Exporting SYSTEM_VERSION_COMPAT=0 helps pip allow install macos 11 tagged wheels. Ref https://github.com/pypa/packaging/issues/497
         export SYSTEM_VERSION_COMPAT=0
-        tox -e py
-=======
-        cd bindings/python
-        export PATH=$(brew --prefix)/opt/python@3.10/bin:$PATH
-        python3 test.py
->>>>>>> 54e9bde9
+        export PYTHON_INTERPRETER=$(brew --prefix)/opt/python@3.10/bin/python3
+        tox -e py