--- conflicted
+++ resolved
@@ -1243,18 +1243,16 @@
 					rate_limit_locals = true;
 					break;
 				}
-<<<<<<< HEAD
 			case '0':
 				{
 					params.disk_io_constructor = lt::disabled_disk_io_constructor;
 					--i;
-=======
-			case '0': disable_storage = true; --i;
+					break;
+				}
 			case 'e':
 				{
 					loop_limit = atoi(arg);
 					break;
->>>>>>> 3168de21
 				}
 		}
 		++i; // skip the argument
