--- conflicted
+++ resolved
@@ -17,15 +17,10 @@
 	<toolset>msvc:<cxxflags>/wd4275
 	# C4268: 'identifier' : 'const' static/global data initialized
 	#        with compiler generated default constructor fills the object with zeros
-<<<<<<< HEAD
-	<toolset>msvc:<cflags>/wd4268
-	<toolset>msvc:<cflags>/wd4373
+	<toolset>msvc:<cxxflags>/wd4268
+	<toolset>msvc:<cxxflags>/wd4373
 	<toolset>clang:<cflags>-Wno-implicit-int-float-conversion
 	<conditional>@warnings
-=======
-	<toolset>msvc:<cxxflags>/wd4268
-	<toolset>msvc:<cxxflags>/wd4373
->>>>>>> 1b25eb55
 	: default-build
 	<link>static
 	<cxxstd>14
