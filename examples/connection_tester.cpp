/*

Copyright (c) 2008, Arvid Norberg
All rights reserved.

Redistribution and use in source and binary forms, with or without
modification, are permitted provided that the following conditions
are met:

    * Redistributions of source code must retain the above copyright
      notice, this list of conditions and the following disclaimer.
    * Redistributions in binary form must reproduce the above copyright
      notice, this list of conditions and the following disclaimer in
      the documentation and/or other materials provided with the distribution.
    * Neither the name of the author nor the names of its
      contributors may be used to endorse or promote products derived
      from this software without specific prior written permission.

THIS SOFTWARE IS PROVIDED BY THE COPYRIGHT HOLDERS AND CONTRIBUTORS "AS IS"
AND ANY EXPRESS OR IMPLIED WARRANTIES, INCLUDING, BUT NOT LIMITED TO, THE
IMPLIED WARRANTIES OF MERCHANTABILITY AND FITNESS FOR A PARTICULAR PURPOSE
ARE DISCLAIMED. IN NO EVENT SHALL THE COPYRIGHT OWNER OR CONTRIBUTORS BE
LIABLE FOR ANY DIRECT, INDIRECT, INCIDENTAL, SPECIAL, EXEMPLARY, OR
CONSEQUENTIAL DAMAGES (INCLUDING, BUT NOT LIMITED TO, PROCUREMENT OF
SUBSTITUTE GOODS OR SERVICES; LOSS OF USE, DATA, OR PROFITS; OR BUSINESS
INTERRUPTION) HOWEVER CAUSED AND ON ANY THEORY OF LIABILITY, WHETHER IN
CONTRACT, STRICT LIABILITY, OR TORT (INCLUDING NEGLIGENCE OR OTHERWISE)
ARISING IN ANY WAY OUT OF THE USE OF THIS SOFTWARE, EVEN IF ADVISED OF THE
POSSIBILITY OF SUCH DAMAGE.

*/

#include "libtorrent/peer_id.hpp"
#include "libtorrent/io_service.hpp"
#include "libtorrent/socket.hpp"
#include "libtorrent/address.hpp"
#include "libtorrent/error_code.hpp"
#include "libtorrent/io.hpp"
#include "libtorrent/torrent_info.hpp"
#include "libtorrent/create_torrent.hpp"
#include "libtorrent/hasher.hpp"
#include "libtorrent/socket_io.hpp"
#include "libtorrent/file_pool.hpp"
#include "libtorrent/string_view.hpp"
#include <random>
#include <cstring>
#include <thread>
#include <functional>
#include <iostream>
#include <atomic>
#include <array>

#if BOOST_ASIO_DYN_LINK
#if BOOST_VERSION >= 104500
#include <boost/asio/impl/src.hpp>
#elif BOOST_VERSION >= 104400
#include <boost/asio/impl/src.cpp>
#endif
#endif

using namespace lt;
using namespace lt::detail; // for write_* and read_*

using namespace std::placeholders;

void generate_block(span<std::uint32_t> buffer, piece_index_t const piece
	, int const offset)
{
	std::uint32_t const fill = (static_cast<int>(piece) << 8) | ((offset / 0x4000) & 0xff);
	for (auto& w : buffer) w = fill;
}

// in order to circumvent the restricton of only
// one connection per IP that most clients implement
// all sockets created by this tester are bound to
// uniqe local IPs in the range (127.0.0.1 - 127.255.255.255)
// it's only enabled if the target is also on the loopback
int local_if_counter = 0;
bool local_bind = false;

// when set to true, blocks downloaded are verified to match
// the test torrents
bool verify_downloads = false;

// if this is true, one block in 1000 will be sent corrupt.
// this only applies to dual and upload tests
bool test_corruption = false;

// number of seeds we've spawned. The test is terminated
// when this reaches zero, for dual tests
std::atomic<int> num_seeds(0);

// the kind of test to run. Upload sends data to a
// bittorrent client, download requests data from
// a client and dual uploads and downloads from a client
// at the same time (this is presumably the most realistic
// test)
enum test_mode_t{ none, upload_test, download_test, dual_test };
test_mode_t test_mode = none;

// the number of suggest messages received (total across all peers)
std::atomic<int> num_suggest(0);

// the number of requests made from suggested pieces
std::atomic<int> num_suggested_requests(0);

void sleep_ms(int milliseconds)
{
#if defined TORRENT_WINDOWS || defined TORRENT_CYGWIN
	Sleep(milliseconds);
#elif defined TORRENT_BEOS
	snooze_until(system_time() + std::int64_t(milliseconds) * 1000, B_SYSTEM_TIMEBASE);
#else
	usleep(milliseconds * 1000);
#endif
}

std::string leaf_path(std::string f)
{
	if (f.empty()) return "";
	char const* first = f.c_str();
	char const* sep = strrchr(first, '/');
#if defined(TORRENT_WINDOWS) || defined(TORRENT_OS2)
	char const* altsep = strrchr(first, '\\');
	if (sep == 0 || altsep > sep) sep = altsep;
#endif
	if (sep == nullptr) return f;

	if (sep - first == int(f.size()) - 1)
	{
		// if the last character is a / (or \)
		// ignore it
		int len = 0;
		while (sep > first)
		{
			--sep;
			if (*sep == '/'
#if defined(TORRENT_WINDOWS) || defined(TORRENT_OS2)
				|| *sep == '\\'
#endif
				)
				return std::string(sep + 1, len);
			++len;
		}
		return std::string(first, len);
	}
	return std::string(sep + 1);
}

namespace {
std::random_device dev;
std::mt19937 rng(dev());
}

struct peer_conn
{
	peer_conn(io_service& ios, int num_pieces, int blocks_pp, tcp::endpoint const& ep
		, char const* ih, bool seed_, int churn_, bool corrupt_)
		: s(ios)
		, read_pos(0)
		, state(handshaking)
		, choked(true)
		, current_piece(-1)
		, current_piece_is_allowed(false)
		, block(0)
		, blocks_per_piece(blocks_pp)
		, info_hash(ih)
		, outstanding_requests(0)
		, seed(seed_)
		, fast_extension(false)
		, blocks_received(0)
		, blocks_sent(0)
		, num_pieces(num_pieces)
		, start_time(clock_type::now())
		, churn(churn_)
		, corrupt(corrupt_)
		, endpoint(ep)
		, restarting(false)
	{
		corruption_counter = rand() % 1000;
		if (seed) ++num_seeds;
		pieces.reserve(num_pieces);
		start_conn();
	}

	void start_conn()
	{
		if (local_bind)
		{
			error_code ec;
			s.open(endpoint.protocol(), ec);
			if (ec)
			{
				close("ERROR OPEN: %s", ec);
				return;
			}
			tcp::endpoint bind_if(address_v4(
				(127 << 24)
				+ ((local_if_counter / 255) << 16)
				+ ((local_if_counter % 255) + 1)), 0);
			++local_if_counter;
			s.bind(bind_if, ec);
			if (ec)
			{
				close("ERROR BIND: %s", ec);
				return;
			}
		}
		restarting = false;
		s.async_connect(endpoint, std::bind(&peer_conn::on_connect, this, _1));
	}

	tcp::socket s;
	char write_buf_proto[100];
	std::uint32_t write_buffer[17*1024/4];
	std::uint32_t buffer[17*1024/4];
	int read_pos;
	int corruption_counter;

	enum state_t
	{
		handshaking,
		sending_request,
		receiving_message
	};
	int state;
	std::vector<piece_index_t> pieces;
	std::vector<piece_index_t> suggested_pieces;
	std::vector<piece_index_t> allowed_fast;
	bool choked;
	piece_index_t current_piece; // the piece we're currently requesting blocks from
	bool current_piece_is_allowed;
	int block;
	int blocks_per_piece;
	char const* info_hash;
	int outstanding_requests;
	// if this is true, this connection is a seed
	bool seed;
	bool fast_extension;
	int blocks_received;
	int blocks_sent;
	int num_pieces;
	time_point start_time;
	time_point end_time;
	int churn;
	bool corrupt;
	tcp::endpoint endpoint;
	bool restarting;

	void on_connect(error_code const& ec)
	{
		if (ec)
		{
			close("ERROR CONNECT: %s", ec);
			return;
		}

		char handshake[] = "\x13" "BitTorrent protocol\0\0\0\0\0\0\0\x04"
			"                    " // space for info-hash
			"aaaaaaaaaaaaaaaaaaaa" // peer-id
			"\0\0\0\x01\x02"; // interested
		char* h = (char*)malloc(sizeof(handshake));
		memcpy(h, handshake, sizeof(handshake));
		std::memcpy(h + 28, info_hash, 20);
		std::generate(h + 48, h + 68, &rand);
		// for seeds, don't send the interested message
		boost::asio::async_write(s, boost::asio::buffer(h, (sizeof(handshake) - 1) - (seed ? 5 : 0))
			, std::bind(&peer_conn::on_handshake, this, h, _1, _2));
	}

	void on_handshake(char* h, error_code const& ec, size_t)
	{
		free(h);
		if (ec)
		{
			close("ERROR SEND HANDSHAKE: %s", ec);
			return;
		}

		// read handshake
		boost::asio::async_read(s, boost::asio::buffer((char*)buffer, 68)
			, std::bind(&peer_conn::on_handshake2, this, _1, _2));
	}

	void on_handshake2(error_code const& ec, size_t)
	{
		if (ec)
		{
			close("ERROR READ HANDSHAKE: %s", ec);
			return;
		}

		// buffer is the full 68 byte handshake
		// look at the extension bits

		fast_extension = (((char*)buffer)[27] & 4) != 0;

		if (seed)
		{
			write_have_all();
		}
		else
		{
			work_download();
		}
	}

	void write_have_all()
	{
		if (fast_extension)
		{
			char* ptr = write_buf_proto;
			// have_all
			write_uint32(1, ptr);
			write_uint8(0xe, ptr);
			// unchoke
			write_uint32(1, ptr);
			write_uint8(1, ptr);
			error_code ec;
			boost::asio::async_write(s, boost::asio::buffer(write_buf_proto, ptr - write_buf_proto)
				, std::bind(&peer_conn::on_have_all_sent, this, _1, _2));
		}
		else
		{
			// bitfield
			int len = (num_pieces + 7) / 8;
			char* ptr = (char*)buffer;
			write_uint32(len + 1, ptr);
			write_uint8(5, ptr);
			memset(ptr, 255, len);
			ptr += len;
			// unchoke
			write_uint32(1, ptr);
			write_uint8(1, ptr);
			error_code ec;
			boost::asio::async_write(s, boost::asio::buffer((char*)buffer, len + 10)
				, std::bind(&peer_conn::on_have_all_sent, this, _1, _2));
		}
	}

	void on_have_all_sent(error_code const& ec, size_t)
	{
		if (ec)
		{
			close("ERROR SEND HAVE ALL: %s", ec);
			return;
		}

		// read message
		boost::asio::async_read(s, boost::asio::buffer((char*)buffer, 4)
			, std::bind(&peer_conn::on_msg_length, this, _1, _2));
	}

	bool write_request()
	{
		// if we're choked (and there are no allowed-fast pieces left)
		if (choked && allowed_fast.empty() && !current_piece_is_allowed) return false;

		// if there are no pieces left to request
		if (pieces.empty() && suggested_pieces.empty()
			&& current_piece == piece_index_t(-1))
		{
			return false;
		}

		if (current_piece == piece_index_t(-1))
		{
			// pick a new piece
			if (choked && allowed_fast.size() > 0)
			{
				current_piece = allowed_fast.front();
				allowed_fast.erase(allowed_fast.begin());
				current_piece_is_allowed = true;
			}
			else if (suggested_pieces.size() > 0)
			{
				current_piece = suggested_pieces.front();
				suggested_pieces.erase(suggested_pieces.begin());
				++num_suggested_requests;
				current_piece_is_allowed = false;
			}
			else if (pieces.size() > 0)
			{
				current_piece = pieces.front();
				pieces.erase(pieces.begin());
				current_piece_is_allowed = false;
			}
			else
			{
				TORRENT_ASSERT_FAIL();
			}
		}
		char msg[] = "\0\0\0\xd\x06"
			"    " // piece
			"    " // offset
			"    "; // length
		char* m = (char*)malloc(sizeof(msg));
		memcpy(m, msg, sizeof(msg));
		char* ptr = m + 5;
		write_uint32(static_cast<int>(current_piece), ptr);
		write_uint32(block * 16 * 1024, ptr);
		write_uint32(16 * 1024, ptr);
		error_code ec;
		boost::asio::async_write(s, boost::asio::buffer(m, sizeof(msg) - 1)
			, std::bind(&peer_conn::on_req_sent, this, m, _1, _2));

		++outstanding_requests;
		++block;
		if (block == blocks_per_piece)
		{
			block = 0;
			current_piece = piece_index_t(-1);
			current_piece_is_allowed = false;
		}
		return true;
	}

	void on_req_sent(char* m, error_code const& ec, size_t)
	{
		free(m);
		if (ec)
		{
			close("ERROR SEND REQUEST: %s", ec);
			return;
		}

		work_download();
	}

	void close(char const* fmt, error_code const& ec)
	{
		end_time = clock_type::now();
		char tmp[1024];
		std::snprintf(tmp, sizeof(tmp), fmt, ec.message().c_str());
		int time = int(total_milliseconds(end_time - start_time));
		if (time == 0) time = 1;
		float up = (std::int64_t(blocks_sent) * 0x4000) / time / 1000.f;
		float down = (std::int64_t(blocks_received) * 0x4000) / time / 1000.f;
		error_code e;

		char ep_str[200];
		address const& addr = s.local_endpoint(e).address();
#if TORRENT_USE_IPV6
		if (addr.is_v6())
			std::snprintf(ep_str, sizeof(ep_str), "[%s]:%d", addr.to_string(e).c_str()
				, s.local_endpoint(e).port());
		else
#endif
			std::snprintf(ep_str, sizeof(ep_str), "%s:%d", addr.to_string(e).c_str()
				, s.local_endpoint(e).port());
		std::printf("%s ep: %s sent: %d received: %d duration: %d ms up: %.1fMB/s down: %.1fMB/s\n"
			, tmp, ep_str, blocks_sent, blocks_received, time, up, down);
		if (seed) --num_seeds;
	}

	void work_download()
	{
		if (pieces.empty()
			&& suggested_pieces.empty()
			&& current_piece == piece_index_t(-1)
			&& outstanding_requests == 0
			&& blocks_received >= num_pieces * blocks_per_piece)
		{
			close("COMPLETED DOWNLOAD", error_code());
			return;
		}

		// send requests
		if (outstanding_requests < 40)
		{
			if (write_request()) return;
		}

		// read message
		boost::asio::async_read(s, boost::asio::buffer((char*)buffer, 4)
			, std::bind(&peer_conn::on_msg_length, this, _1, _2));
	}

	void on_msg_length(error_code const& ec, size_t)
	{
		if ((ec == boost::asio::error::operation_aborted || ec == boost::asio::error::bad_descriptor)
			&& restarting)
		{
			start_conn();
			return;
		}

		if (ec)
		{
			close("ERROR RECEIVE MESSAGE PREFIX: %s", ec);
			return;
		}
		char* ptr = (char*)buffer;
		unsigned int length = read_uint32(ptr);
		if (length > sizeof(buffer))
		{
			std::fprintf(stderr, "len: %d\n", length);
			close("ERROR RECEIVE MESSAGE PREFIX: packet too big", error_code());
			return;
		}
		boost::asio::async_read(s, boost::asio::buffer((char*)buffer, length)
			, std::bind(&peer_conn::on_message, this, _1, _2));
	}

	void on_message(error_code const& ec, size_t bytes_transferred)
	{
		if ((ec == boost::asio::error::operation_aborted || ec == boost::asio::error::bad_descriptor)
			&& restarting)
		{
			start_conn();
			return;
		}

		if (ec)
		{
			close("ERROR RECEIVE MESSAGE: %s", ec);
			return;
		}
		char* ptr = (char*)buffer;
		int msg = read_uint8(ptr);

		if (test_mode == dual_test && num_seeds == 0)
		{
			TORRENT_ASSERT(!seed);
			close("NO MORE SEEDS, test done", error_code());
			return;
		}

		//std::printf("msg: %d len: %d\n", msg, int(bytes_transferred));

		if (seed)
		{
			if (msg == 6)
			{
				if (bytes_transferred != 13)
				{
					close("REQUEST packet has invalid size", error_code());
					return;
				}
				piece_index_t const piece = piece_index_t(detail::read_int32(ptr));
				int const start = detail::read_int32(ptr);
				int const length = detail::read_int32(ptr);
				write_piece(piece, start, length);
			}
			else if (msg == 3) // not-interested
			{
				close("DONE", error_code());
				return;
			}
			else
			{
				// read another message
				boost::asio::async_read(s, boost::asio::buffer(buffer, 4)
					, std::bind(&peer_conn::on_msg_length, this, _1, _2));
			}
		}
		else
		{
			if (msg == 0xe) // have_all
			{
				// build a list of all pieces and request them all!
				pieces.resize(num_pieces);
				for (piece_index_t i(0); i < piece_index_t(int(pieces.size())); ++i)
					pieces[static_cast<int>(i)] = i;
				std::shuffle(pieces.begin(), pieces.end(), rng);
			}
			else if (msg == 4) // have
			{
				piece_index_t const piece(detail::read_int32(ptr));
				if (pieces.empty()) pieces.push_back(piece);
				else pieces.insert(pieces.begin() + (rand() % pieces.size()), piece);
			}
			else if (msg == 5) // bitfield
			{
				pieces.reserve(num_pieces);
				piece_index_t piece(0);
				for (int i = 0; i < int(bytes_transferred); ++i)
				{
					int mask = 0x80;
					for (int k = 0; k < 8; ++k)
					{
						if (piece > piece_index_t(num_pieces)) break;
						if (*ptr & mask) pieces.push_back(piece);
						mask >>= 1;
						++piece;
					}
					++ptr;
				}
				std::shuffle(pieces.begin(), pieces.end(), rng);
			}
			else if (msg == 7) // piece
			{
				if (verify_downloads)
				{
					piece_index_t const piece(read_uint32(ptr));
					int start = read_uint32(ptr);
					int size = int(bytes_transferred) - 9;
					verify_piece(piece, start, ptr, size);
				}
				++blocks_received;
				--outstanding_requests;
				piece_index_t const piece = piece_index_t(detail::read_int32(ptr));
				int start = detail::read_int32(ptr);

				if (churn && (blocks_received % churn) == 0) {
					outstanding_requests = 0;
					restarting = true;
					s.close();
					return;
				}
				if (int((start + bytes_transferred) / 0x4000) == blocks_per_piece)
				{
					write_have(piece);
					return;
				}
			}
			else if (msg == 13) // suggest
			{
				piece_index_t const piece(detail::read_int32(ptr));
				auto i = std::find(pieces.begin(), pieces.end(), piece);
				if (i != pieces.end())
				{
					pieces.erase(i);
					suggested_pieces.push_back(piece);
					++num_suggest;
				}
			}
			else if (msg == 16) // reject request
			{
				piece_index_t const piece(detail::read_int32(ptr));
				int start = detail::read_int32(ptr);
				int length = detail::read_int32(ptr);

				// put it back!
				if (current_piece != piece)
				{
					if (pieces.empty() || pieces.back() != piece)
						pieces.push_back(piece);
				}
				else
				{
					block = (std::min)(start / 0x4000, block);
					if (block == 0)
					{
						pieces.push_back(current_piece);
						current_piece = piece_index_t(-1);
						current_piece_is_allowed = false;
					}
				}
				--outstanding_requests;
				std::fprintf(stderr, "REJECT: [ piece: %d start: %d length: %d ]\n"
					, static_cast<int>(piece), start, length);
			}
			else if (msg == 0) // choke
			{
				choked = true;
			}
			else if (msg == 1) // unchoke
			{
				choked = false;
			}
			else if (msg == 17) // allowed_fast
			{
				piece_index_t const piece = piece_index_t(detail::read_int32(ptr));
				auto i = std::find(pieces.begin(), pieces.end(), piece);
				if (i != pieces.end())
				{
					pieces.erase(i);
					allowed_fast.push_back(piece);
				}
			}
			work_download();
		}
	}

	bool verify_piece(piece_index_t const piece, int start, char const* ptr, int size)
	{
		std::uint32_t* buf = (std::uint32_t*)ptr;
		std::uint32_t const fill = (static_cast<int>(piece) << 8) | ((start / 0x4000) & 0xff);
		for (int i = 0; i < size / 4; ++i)
		{
			if (buf[i] != fill)
			{
				std::fprintf(stderr, "received invalid block. piece %d block %d\n"
					, static_cast<int>(piece), start / 0x4000);
				exit(1);
			}
		}
		return true;
	}

	void write_piece(piece_index_t const piece, int start, int length)
	{
		generate_block({write_buffer, static_cast<std::size_t>(length / 4)}
			, piece, start);

		if (corrupt)
		{
			--corruption_counter;
			if (corruption_counter == 0)
			{
				corruption_counter = 1000;
				memset(write_buffer, 0, 10);
			}
		}
		char* ptr = write_buf_proto;
		write_uint32(9 + length, ptr);
		assert(length == 0x4000);
		write_uint8(7, ptr);
		write_uint32(static_cast<int>(piece), ptr);
		write_uint32(start, ptr);
		std::array<boost::asio::const_buffer, 2> vec;
		vec[0] = boost::asio::buffer(write_buf_proto, ptr - write_buf_proto);
		vec[1] = boost::asio::buffer(write_buffer, length);
		boost::asio::async_write(s, vec, std::bind(&peer_conn::on_have_all_sent, this, _1, _2));
		++blocks_sent;
		if (churn && (blocks_sent % churn) == 0 && seed) {
			outstanding_requests = 0;
			restarting = true;
			s.close();
		}
	}

	void write_have(piece_index_t const piece)
	{
		char* ptr = write_buf_proto;
		write_uint32(5, ptr);
		write_uint8(4, ptr);
		write_uint32(static_cast<int>(piece), ptr);
		boost::asio::async_write(s, boost::asio::buffer(write_buf_proto, 9), std::bind(&peer_conn::on_have_all_sent, this, _1, _2));
	}
};

void print_usage()
{
	std::fprintf(stderr, "usage: connection_tester command [options]\n\n"
		"command is one of:\n"
		"  gen-torrent        generate a test torrent\n"
		"    options for this command:\n"
		"    -s <size>          the size of the torrent in megabytes\n"
		"    -n <num-files>     the number of files in the test torrent\n"
		"    -a                 introduce a lot of pad-files\n"
		"                       (pad files are not supported for gen-data or upload)\n"
		"    -t <file>          the file to save the .torrent file to\n"
		"    -T <name>          the name of the torrent (and directory\n"
		"                       its files are saved in)\n\n"
		"  gen-data             generate the data file(s) for the test torrent\n"
		"    options for this command:\n"
		"    -t <file>          the torrent file that was previously generated\n"
		"    -P <path>          the path to where the data should be stored\n\n"
		"  gen-test-torrents    generate many test torrents (cannot be used for up/down tests)\n"
		"    options for this command:\n"
		"    -N <num-torrents>  number of torrents to generate\n"
		"    -n <num-files>     number of files in each torrent\n"
		"    -t <name>          base name of torrent files (index is appended)\n\n"
		"  upload               start an uploader test\n"
		"  download             start a downloader test\n"
		"  dual                 start a download and upload test\n"
		"    options for these commands:\n"
		"    -c <num-conns>     the number of connections to make to the target\n"
		"    -d <dst>           the IP address of the target\n"
		"    -p <dst-port>      the port the target listens on\n"
		"    -t <torrent-file>  the torrent file previously generated by gen-torrent\n"
		"    -C                 send corrupt pieces sometimes (applies to upload and dual)\n"
		"    -r <reconnects>    churn - number of reconnects per second\n\n"
		"examples:\n\n"
		"connection_tester gen-torrent -s 1024 -n 4 -t test.torrent\n"
		"connection_tester upload -c 200 -d 127.0.0.1 -p 6881 -t test.torrent\n"
		"connection_tester download -c 200 -d 127.0.0.1 -p 6881 -t test.torrent\n"
		"connection_tester dual -c 200 -d 127.0.0.1 -p 6881 -t test.torrent\n");
	exit(1);
}

void hasher_thread(lt::create_torrent* t, piece_index_t const start_piece
	, piece_index_t const end_piece, int piece_size, bool print)
{
	if (print) std::fprintf(stderr, "\n");
	std::uint32_t piece[0x4000 / 4];
	for (piece_index_t i = start_piece; i < end_piece; ++i)
	{
		hasher ph;
		for (int j = 0; j < piece_size; j += 0x4000)
		{
			generate_block(piece, i, j);
			ph.update(reinterpret_cast<char*>(piece), 0x4000);
		}
		t->set_hash(i, ph.final());
		int const range = static_cast<int>(end_piece) - static_cast<int>(start_piece);
		if (print && (static_cast<int>(i) & 1))
		{
			int const delta_piece = static_cast<int>(i) - static_cast<int>(start_piece);
			std::fprintf(stderr, "\r%.1f %% ", float(delta_piece * 100) / float(range));
		}
	}
	if (print) std::fprintf(stderr, "\n");
}

// size is in megabytes
void generate_torrent(std::vector<char>& buf, int num_pieces, int num_files
	, char const* torrent_name, bool with_padding)
{
	file_storage fs;
	// 1 MiB piece size
	const int piece_size = 1024 * 1024;
<<<<<<< HEAD
	const int num_pieces = size;
	const std::int64_t total_size = std::int64_t(piece_size) * num_pieces;
=======
	const boost::int64_t total_size = boost::int64_t(piece_size) * num_pieces;
>>>>>>> fa03cbea

	std::int64_t s = total_size;
	int i = 0;
	std::int64_t file_size = total_size / num_files;
	while (s > 0)
	{
		char b[100];
		std::snprintf(b, sizeof(b), "%s/stress_test%d", torrent_name, i);
		++i;
		fs.add_file(b, (std::min)(s, std::int64_t(file_size)));
		s -= file_size;
		file_size += 200;
	}

<<<<<<< HEAD
	lt::create_torrent t(fs, piece_size);
=======
	libtorrent::create_torrent t(fs, piece_size, with_padding ? 100 : -1);

	num_pieces = t.num_pieces();
>>>>>>> fa03cbea

	int const num_threads = std::thread::hardware_concurrency()
		? std::thread::hardware_concurrency() : 4;
	std::printf("hashing in %d threads\n", num_threads);

	std::vector<std::thread> threads;
	threads.reserve(num_threads);
	for (int i = 0; i < num_threads; ++i)
	{
		threads.emplace_back(&hasher_thread, &t
			, piece_index_t(i * num_pieces / num_threads)
			, piece_index_t((i + 1) * num_pieces / num_threads)
			, piece_size
			, i == 0);
	}

	for (auto& i : threads)
		i.join();

	std::back_insert_iterator<std::vector<char>> out(buf);
	bencode(out, t.generate());
}

void generate_data(char const* path, torrent_info const& ti)
{
	file_storage const& fs = ti.files();

	file_pool fp;

	aux::vector<download_priority_t, file_index_t> priorities;
	sha1_hash info_hash;
	storage_params params{
		fs,
		nullptr,
		path,
		storage_mode_sparse,
		priorities,
		info_hash
	};

	std::unique_ptr<storage_interface> st(default_storage_constructor(params, fp));

	{
		storage_error error;
		st->initialize(error);
	}

	std::uint32_t piece[0x4000 / 4];
	for (piece_index_t i(0); i < piece_index_t(ti.num_pieces()); ++i)
	{
		for (int j = 0; j < ti.piece_size(i); j += 0x4000)
		{
			generate_block(piece, i, j);
			int const left_in_piece = ti.piece_size(i) - j;
			iovec_t const b = { reinterpret_cast<char*>(piece)
				, size_t(std::min(left_in_piece, 0x4000))};
			storage_error error;
			st->writev(b, i, j, open_mode::write_only, error);
			if (error)
				std::fprintf(stderr, "storage error: %s\n", error.ec.message().c_str());
		}
		if (static_cast<int>(i) & 1)
		{
			std::fprintf(stderr, "\r%.1f %% ", float(static_cast<int>(i) * 100) / float(ti.num_pieces()));
		}
	}
}

void io_thread(io_service* ios)
{
	error_code ec;
	ios->run(ec);
	if (ec) std::fprintf(stderr, "ERROR: %s\n", ec.message().c_str());
}

int main(int argc, char* argv[])
{
	if (argc <= 1) print_usage();

	char const* command = argv[1];
	int size = 1000;
	int num_files = 10;
	int num_torrents = 1;
	char const* torrent_file = "benchmark.torrent";
	char const* data_path = ".";
	int num_connections = 50;
	char const* destination_ip = "127.0.0.1";
	int destination_port = 6881;
	int churn = 0;
	bool gen_pad_files = false;

	argv += 2;
	argc -= 2;

	while (argc > 0)
	{
		char const* optname = argv[0];
		++argv;
		--argc;

		if (optname[0] != '-' || strlen(optname) != 2)
		{
			std::fprintf(stderr, "unknown option: %s\n", optname);
			continue;
		}

		// options with no arguments
		switch (optname[1])
		{
			case 'C': test_corruption = true; continue;
			case 'a': gen_pad_files = true; continue;
		}

		if (argc == 0)
		{
			std::fprintf(stderr, "missing argument for option: %s\n", optname);
			break;
		}

		char const* optarg = argv[0];
		++argv;
		--argc;

		switch (optname[1])
		{
			case 's': size = atoi(optarg); break;
			case 'n': num_files = atoi(optarg); break;
			case 'N': num_torrents = atoi(optarg); break;
			case 't': torrent_file = optarg; break;
			case 'P': data_path = optarg; break;
			case 'c': num_connections = atoi(optarg); break;
			case 'p': destination_port = atoi(optarg); break;
			case 'd': destination_ip = optarg; break;
			case 'r': churn = atoi(optarg); break;
			default: std::fprintf(stderr, "unknown option: %s\n", optname);
		}
	}

	if (command == "gen-torrent"_sv)
	{
		std::vector<char> tmp;
		std::string name = leaf_path(torrent_file);
		name = name.substr(0, name.find_last_of('.'));
		std::printf("generating torrent: %s\n", name.c_str());
		generate_torrent(tmp, size ? size : 1024, num_files ? num_files : 1
			, name.c_str(), gen_pad_files);

		FILE* output = stdout;
		if ("-"_sv != torrent_file)
		{
			if( (output = std::fopen(torrent_file, "wb+")) == nullptr)
			{
				std::fprintf(stderr, "Could not open file '%s' for writing: %s\n"
					, torrent_file, std::strerror(errno));
				exit(2);
			}
		}
		std::fprintf(stderr, "writing file to: %s\n", torrent_file);
		fwrite(&tmp[0], 1, tmp.size(), output);
		if (output != stdout)
			std::fclose(output);

		return 0;
	}
	else if (command == "gen-data"_sv)
	{
		error_code ec;
		torrent_info ti(torrent_file, ec);
		if (ec)
		{
			std::fprintf(stderr, "ERROR LOADING .TORRENT: %s\n", ec.message().c_str());
			return 1;
		}
		generate_data(data_path, ti);
		return 0;
	}
	else if (command == "gen-test-torrents"_sv)
	{
		std::vector<char> buf;
		for (int i = 0; i < num_torrents; ++i)
		{
			char torrent_name[100];
			std::snprintf(torrent_name, sizeof(torrent_name), "%s-%d.torrent", torrent_file, i);

			file_storage fs;
			for (int j = 0; j < num_files; ++j)
			{
				char file_name[100];
				std::snprintf(file_name, sizeof(file_name), "%s-%d/file-%d", torrent_file, i, j);
				fs.add_file(file_name, std::int64_t(j + i + 1) * 251);
			}
			// 1 MiB piece size
			const int piece_size = 1024 * 1024;
			lt::create_torrent t(fs, piece_size);
			sha1_hash zero(nullptr);
			for (piece_index_t k(0); k < fs.end_piece(); ++k)
				t.set_hash(k, zero);

			buf.clear();
			std::back_insert_iterator<std::vector<char>> out(buf);
			bencode(out, t.generate());
			FILE* f = std::fopen(torrent_name, "w+");
			if (f == nullptr)
			{
				std::fprintf(stderr, "Could not open file '%s' for writing: %s\n"
					, torrent_name, std::strerror(errno));
				return 1;
			}
			size_t ret = fwrite(&buf[0], 1, buf.size(), f);
			if (ret != buf.size())
			{
				std::fprintf(stderr, "write returned: %d (expected %d)\n", int(ret), int(buf.size()));
				std::fclose(f);
				return 1;
			}
			std::printf("wrote %s\n", torrent_name);
			std::fclose(f);
		}
		return 0;
	}
	else if (command == "upload"_sv)
	{
		test_mode = upload_test;
	}
	else if (command == "download"_sv)
	{
		test_mode = download_test;
	}
	else if (command == "dual"_sv)
	{
		test_mode = dual_test;
	}
	else
	{
		std::fprintf(stderr, "unknown command: %s\n\n", command);
		print_usage();
	}

	error_code ec;
	address_v4 addr = address_v4::from_string(destination_ip, ec);
	if (ec)
	{
		std::fprintf(stderr, "ERROR RESOLVING %s: %s\n", destination_ip, ec.message().c_str());
		return 1;
	}
	tcp::endpoint ep(addr, std::uint16_t(destination_port));

#if !defined __APPLE__
	// apparently darwin doesn't seems to let you bind to
	// loopback on any other IP than 127.0.0.1
	std::uint32_t const ip = addr.to_ulong();
	if ((ip & 0xff000000) == 0x7f000000)
	{
		local_bind = true;
	}
#endif

	torrent_info ti(torrent_file, ec);
	if (ec)
	{
		std::fprintf(stderr, "ERROR LOADING .TORRENT: %s\n", ec.message().c_str());
		return 1;
	}

	std::vector<peer_conn*> conns;
	conns.reserve(num_connections);
	int const num_threads = 2;
	io_service ios[num_threads];
	for (int i = 0; i < num_connections; ++i)
	{
		bool corrupt = test_corruption && (i & 1) == 0;
		bool seed = false;
		if (test_mode == upload_test) seed = true;
		else if (test_mode == dual_test) seed = (i & 1);
		conns.push_back(new peer_conn(ios[i % num_threads], ti.num_pieces(), ti.piece_length() / 16 / 1024
			, ep, (char const*)&ti.info_hash()[0], seed, churn, corrupt));
		sleep_ms(1);
		ios[i % num_threads].poll_one(ec);
		if (ec)
		{
			std::fprintf(stderr, "ERROR: %s\n", ec.message().c_str());
			break;
		}
	}

	std::thread t1(&io_thread, &ios[0]);
	std::thread t2(&io_thread, &ios[1]);

	t1.join();
	t2.join();

	float up = 0.f;
	float down = 0.f;
	std::uint64_t total_sent = 0;
	std::uint64_t total_received = 0;

	for (std::vector<peer_conn*>::iterator i = conns.begin()
		, end(conns.end()); i != end; ++i)
	{
		peer_conn* p = *i;
		int time = int(total_milliseconds(p->end_time - p->start_time));
		if (time == 0) time = 1;
		total_sent += p->blocks_sent;
		up += (std::int64_t(p->blocks_sent) * 0x4000) / time / 1000.f;
		down += (std::int64_t(p->blocks_received) * 0x4000) / time / 1000.f;
		delete p;
	}

	std::printf("=========================\n"
		"suggests: %d suggested-requests: %d\n"
		"total sent: %.1f %% received: %.1f %%\n"
		"rate sent: %.1f MB/s received: %.1f MB/s\n"
		, int(num_suggest), int(num_suggested_requests)
		, total_sent * 0x4000 * 100.f / float(ti.total_size())
		, total_received * 0x4000 * 100.f / float(ti.total_size())
		, up, down);

	return 0;
}<|MERGE_RESOLUTION|>--- conflicted
+++ resolved
@@ -802,12 +802,7 @@
 	file_storage fs;
 	// 1 MiB piece size
 	const int piece_size = 1024 * 1024;
-<<<<<<< HEAD
-	const int num_pieces = size;
 	const std::int64_t total_size = std::int64_t(piece_size) * num_pieces;
-=======
-	const boost::int64_t total_size = boost::int64_t(piece_size) * num_pieces;
->>>>>>> fa03cbea
 
 	std::int64_t s = total_size;
 	int i = 0;
@@ -822,13 +817,9 @@
 		file_size += 200;
 	}
 
-<<<<<<< HEAD
-	lt::create_torrent t(fs, piece_size);
-=======
-	libtorrent::create_torrent t(fs, piece_size, with_padding ? 100 : -1);
+	lt::create_torrent t(fs, piece_size, with_padding ? 100 : -1);
 
 	num_pieces = t.num_pieces();
->>>>>>> fa03cbea
 
 	int const num_threads = std::thread::hardware_concurrency()
 		? std::thread::hardware_concurrency() : 4;
