/*

<<<<<<< HEAD
Copyright (c) 2010-2021, Arvid Norberg
Copyright (c) 2015, Mike Tzou
Copyright (c) 2016-2017, Steven Siloti
Copyright (c) 2016, Andrei Kurushin
Copyright (c) 2016, 2018, 2020-2021, Alden Torres
=======
Copyright (c) 2010-2022, Arvid Norberg
Copyright (c) 2015, Mike Tzou
Copyright (c) 2016, 2018, Alden Torres
Copyright (c) 2016, Andrei Kurushin
Copyright (c) 2016-2017, Steven Siloti
>>>>>>> 550d3c7d
All rights reserved.

You may use, distribute and modify this code under the terms of the BSD license,
see LICENSE file.
*/

#include "libtorrent/peer_id.hpp"
#include "libtorrent/io_context.hpp"
#include "libtorrent/socket.hpp"
#include "libtorrent/address.hpp"
#include "libtorrent/error_code.hpp"
#include "libtorrent/aux_/io_bytes.hpp"
#include "libtorrent/torrent_info.hpp"
#include "libtorrent/create_torrent.hpp"
#include "libtorrent/hasher.hpp"
#include "libtorrent/aux_/socket_io.hpp"
#include "libtorrent/string_view.hpp"
#include "libtorrent/session.hpp" // for default_disk_io_constructor
#include "libtorrent/disk_interface.hpp"
#include "libtorrent/performance_counters.hpp"
#include "libtorrent/aux_/session_settings.hpp"
#include <random>
#include <cstring>
#include <thread>
#include <functional>
#include <iostream>
#include <atomic>
#include <array>
#include <chrono>

#ifdef BOOST_ASIO_DYN_LINK
#include <boost/asio/impl/src.hpp>
#endif

namespace {

using namespace lt;
using namespace lt::aux; // for write_* and read_*
using lt::make_address_v4;

using namespace std::placeholders;

void generate_block(span<std::uint32_t> buffer, piece_index_t const piece
	, int const offset)
{
	std::uint32_t const fill = static_cast<std::uint32_t>(
		(static_cast<int>(piece) << 8) | ((offset / 0x4000) & 0xff));
	for (auto& w : buffer) w = fill;
}

// in order to circumvent the restricton of only
// one connection per IP that most clients implement
// all sockets created by this tester are bound to
// uniqe local IPs in the range (127.0.0.1 - 127.255.255.255)
// it's only enabled if the target is also on the loopback
int local_if_counter = 0;
bool local_bind = false;

// when set to true, blocks downloaded are verified to match
// the test torrents
bool verify_downloads = false;

// if this is true, one block in 1000 will be sent corrupt.
// this only applies to dual and upload tests
bool test_corruption = false;

// number of seeds we've spawned. The test is terminated
// when this reaches zero, for dual tests
std::atomic<int> num_seeds(0);

// the kind of test to run. Upload sends data to a
// bittorrent client, download requests data from
// a client and dual uploads and downloads from a client
// at the same time (this is presumably the most realistic
// test)
enum test_mode_t{ none, upload_test, download_test, dual_test };
test_mode_t test_mode = none;

// the number of suggest messages received (total across all peers)
std::atomic<int> num_suggest(0);

// the number of requests made from suggested pieces
std::atomic<int> num_suggested_requests(0);

std::string leaf_path(std::string f)
{
	if (f.empty()) return "";
	char const* first = f.c_str();
	char const* sep = strrchr(first, '/');
#if defined(TORRENT_WINDOWS) || defined(TORRENT_OS2)
	char const* altsep = strrchr(first, '\\');
	if (sep == 0 || altsep > sep) sep = altsep;
#endif
	if (sep == nullptr) return f;

	if (sep - first == int(f.size()) - 1)
	{
		// if the last character is a / (or \)
		// ignore it
		std::size_t len = 0;
		while (sep > first)
		{
			--sep;
			if (*sep == '/'
#if defined(TORRENT_WINDOWS) || defined(TORRENT_OS2)
				|| *sep == '\\'
#endif
				)
				return std::string(sep + 1, len);
			++len;
		}
		return std::string(first, len);
	}
	return std::string(sep + 1);
}

namespace {
std::random_device dev;
std::mt19937 rng(dev());
}

struct peer_conn
{
	peer_conn(io_context& ios, int piece_count, int blocks_pp, tcp::endpoint const& ep
		, char const* ih, bool seed_, int churn_, bool corrupt_)
		: s(ios)
		, read_pos(0)
		, state(handshaking)
		, choked(true)
		, current_piece(-1)
		, current_piece_is_allowed(false)
		, block(0)
		, blocks_per_piece(blocks_pp)
		, info_hash(ih)
		, outstanding_requests(0)
		, seed(seed_)
		, fast_extension(false)
		, blocks_received(0)
		, blocks_sent(0)
		, num_pieces(piece_count)
		, start_time(clock_type::now())
		, churn(churn_)
		, corrupt(corrupt_)
		, endpoint(ep)
		, restarting(false)
	{
		corruption_counter = rand() % 1000;
		if (seed) ++num_seeds;
		pieces.reserve(std::size_t(piece_count));
		start_conn();
	}

	void start_conn()
	{
		if (local_bind)
		{
			error_code ec;
			s.open(endpoint.protocol(), ec);
			if (ec)
			{
				close("ERROR OPEN", ec);
				return;
			}
			tcp::endpoint bind_if(address_v4(
				(127 << 24) + unsigned (local_if_counter + 1)), 0);
			++local_if_counter;
			s.bind(bind_if, ec);
			if (ec)
			{
				close("ERROR BIND", ec);
				return;
			}
		}
		restarting = false;
		s.async_connect(endpoint, std::bind(&peer_conn::on_connect, this, _1));
	}

	tcp::socket s;
	char write_buf_proto[100];
	std::uint32_t write_buffer[17*1024/4];
	std::uint32_t buffer[17*1024/4];
	int read_pos;
	int corruption_counter;

	enum state_t
	{
		handshaking,
		sending_request,
		receiving_message
	};
	int state;
	std::vector<piece_index_t> pieces;
	std::vector<piece_index_t> suggested_pieces;
	std::vector<piece_index_t> allowed_fast;
	bool choked;
	piece_index_t current_piece; // the piece we're currently requesting blocks from
	bool current_piece_is_allowed;
	int block;
	int blocks_per_piece;
	char const* info_hash;
	int outstanding_requests;
	// if this is true, this connection is a seed
	bool seed;
	bool fast_extension;
	int blocks_received;
	int blocks_sent;
	int num_pieces;
	time_point start_time;
	time_point end_time;
	int churn;
	bool corrupt;
	tcp::endpoint endpoint;
	bool restarting;

	void on_connect(error_code const& ec)
	{
		if (ec)
		{
			close("ERROR CONNECT", ec);
			return;
		}

		char handshake[] = "\x13" "BitTorrent protocol\0\0\0\0\0\0\0\x04"
			"                    " // space for info-hash
			"aaaaaaaaaaaaaaaaaaaa" // peer-id
			"\0\0\0\x01\x02"; // interested
		char* h = static_cast<char*>(malloc(sizeof(handshake)));
		memcpy(h, handshake, sizeof(handshake));
		std::memcpy(h + 28, info_hash, 20);
		std::generate(h + 48, h + 68, [] { return char(rand()); });
		// for seeds, don't send the interested message
		boost::asio::async_write(s, boost::asio::buffer(h, (sizeof(handshake) - 1) - (seed ? 5 : 0))
			, std::bind(&peer_conn::on_handshake, this, h, _1, _2));
	}

	void on_handshake(char* h, error_code const& ec, size_t)
	{
		free(h);
		if (ec)
		{
			close("ERROR SEND HANDSHAKE", ec);
			return;
		}

		// read handshake
		boost::asio::async_read(s, boost::asio::buffer(buffer, 68)
			, std::bind(&peer_conn::on_handshake2, this, _1, _2));
	}

	void on_handshake2(error_code const& ec, size_t)
	{
		if (ec)
		{
			close("ERROR READ HANDSHAKE", ec);
			return;
		}

		// buffer is the full 68 byte handshake
		// look at the extension bits

		fast_extension = (reinterpret_cast<char const*>(buffer)[27] & 4) != 0;

		if (seed)
		{
			write_have_all();
		}
		else
		{
			work_download();
		}
	}

	void write_have_all()
	{
		if (fast_extension)
		{
			char* ptr = write_buf_proto;
			// have_all
			write_uint32(1, ptr);
			write_uint8(0xe, ptr);
			// unchoke
			write_uint32(1, ptr);
			write_uint8(1, ptr);
			boost::asio::async_write(s, boost::asio::buffer(write_buf_proto, std::size_t(ptr - write_buf_proto))
				, std::bind(&peer_conn::on_have_all_sent, this, _1, _2));
		}
		else
		{
			// bitfield
			int len = (num_pieces + 7) / 8;
			char* ptr = reinterpret_cast<char*>(buffer);
			write_uint32(len + 1, ptr);
			write_uint8(5, ptr);
			memset(ptr, 255, std::size_t(len));
			ptr += len;
			// unchoke
			write_uint32(1, ptr);
			write_uint8(1, ptr);
			boost::asio::async_write(s, boost::asio::buffer(buffer, std::size_t(len + 10))
				, std::bind(&peer_conn::on_have_all_sent, this, _1, _2));
		}
	}

	void on_have_all_sent(error_code const& ec, size_t)
	{
		if (ec)
		{
			close("ERROR SEND HAVE ALL", ec);
			return;
		}

		// read message
		boost::asio::async_read(s, boost::asio::buffer(buffer, 4)
			, std::bind(&peer_conn::on_msg_length, this, _1, _2));
	}

	bool write_request()
	{
		// if we're choked (and there are no allowed-fast pieces left)
		if (choked && allowed_fast.empty() && !current_piece_is_allowed) return false;

		// if there are no pieces left to request
		if (pieces.empty() && suggested_pieces.empty()
			&& current_piece == piece_index_t(-1))
		{
			return false;
		}

		if (current_piece == piece_index_t(-1))
		{
			// pick a new piece
			if (choked && allowed_fast.size() > 0)
			{
				current_piece = allowed_fast.front();
				allowed_fast.erase(allowed_fast.begin());
				current_piece_is_allowed = true;
			}
			else if (suggested_pieces.size() > 0)
			{
				current_piece = suggested_pieces.front();
				suggested_pieces.erase(suggested_pieces.begin());
				++num_suggested_requests;
				current_piece_is_allowed = false;
			}
			else if (pieces.size() > 0)
			{
				current_piece = pieces.front();
				pieces.erase(pieces.begin());
				current_piece_is_allowed = false;
			}
			else
			{
				TORRENT_ASSERT_FAIL();
			}
		}
		char msg[] = "\0\0\0\xd\x06"
			"    " // piece
			"    " // offset
			"    "; // length
		char* m = static_cast<char*>(malloc(sizeof(msg)));
		memcpy(m, msg, sizeof(msg));
		char* ptr = m + 5;
		write_uint32(static_cast<int>(current_piece), ptr);
		write_uint32(block * 16 * 1024, ptr);
		write_uint32(16 * 1024, ptr);
		boost::asio::async_write(s, boost::asio::buffer(m, sizeof(msg) - 1)
			, std::bind(&peer_conn::on_req_sent, this, m, _1, _2));

		++outstanding_requests;
		++block;
		if (block == blocks_per_piece)
		{
			block = 0;
			current_piece = piece_index_t(-1);
			current_piece_is_allowed = false;
		}
		return true;
	}

	void on_req_sent(char* m, error_code const& ec, size_t)
	{
		free(m);
		if (ec)
		{
			close("ERROR SEND REQUEST", ec);
			return;
		}

		work_download();
	}

	void close(char const* msg, error_code const& ec)
	{
		end_time = clock_type::now();
		char tmp[1024];
		std::snprintf(tmp, sizeof(tmp), "%s: %s", msg, ec ? ec.message().c_str() : "");
		int time = int(total_milliseconds(end_time - start_time));
		if (time == 0) time = 1;
		double const up = double(std::int64_t(blocks_sent) * 0x4000 / time) / 1000.0;
		double const down = double(std::int64_t(blocks_received) * 0x4000 / time) / 1000.0;
		error_code e;

		char ep_str[200];
		address const& addr = s.local_endpoint(e).address();
		if (addr.is_v6())
			std::snprintf(ep_str, sizeof(ep_str), "[%s]:%d", addr.to_string().c_str()
				, s.local_endpoint(e).port());
		else
			std::snprintf(ep_str, sizeof(ep_str), "%s:%d", addr.to_string().c_str()
				, s.local_endpoint(e).port());
		std::printf("%s ep: %s sent: %d received: %d duration: %d ms up: %.1fMB/s down: %.1fMB/s\n"
			, tmp, ep_str, blocks_sent, blocks_received, time, up, down);
		if (seed) --num_seeds;
	}

	void work_download()
	{
		if (pieces.empty()
			&& suggested_pieces.empty()
			&& current_piece == piece_index_t(-1)
			&& outstanding_requests == 0
			&& blocks_received >= num_pieces * blocks_per_piece)
		{
			close("COMPLETED DOWNLOAD", error_code());
			return;
		}

		// send requests
		if (outstanding_requests < 40)
		{
			if (write_request()) return;
		}

		// read message
		boost::asio::async_read(s, boost::asio::buffer(buffer, 4)
			, std::bind(&peer_conn::on_msg_length, this, _1, _2));
	}

	void on_msg_length(error_code const& ec, size_t)
	{
		if ((ec == boost::asio::error::operation_aborted || ec == boost::asio::error::bad_descriptor)
			&& restarting)
		{
			start_conn();
			return;
		}

		if (ec)
		{
			close("ERROR RECEIVE MESSAGE PREFIX", ec);
			return;
		}
		char* ptr = reinterpret_cast<char*>(buffer);
		unsigned int length = read_uint32(ptr);
		if (length > sizeof(buffer))
		{
			std::fprintf(stderr, "len: %d\n", length);
			close("ERROR RECEIVE MESSAGE PREFIX: packet too big", error_code());
			return;
		}
		boost::asio::async_read(s, boost::asio::buffer(buffer, length)
			, std::bind(&peer_conn::on_message, this, _1, _2));
	}

	void on_message(error_code const& ec, size_t bytes_transferred)
	{
		if ((ec == boost::asio::error::operation_aborted || ec == boost::asio::error::bad_descriptor)
			&& restarting)
		{
			start_conn();
			return;
		}

		if (ec)
		{
			close("ERROR RECEIVE MESSAGE", ec);
			return;
		}
		char* ptr = reinterpret_cast<char*>(buffer);
		int msg = read_uint8(ptr);

		if (test_mode == dual_test && num_seeds == 0)
		{
			TORRENT_ASSERT(!seed);
			close("NO MORE SEEDS, test done", error_code());
			return;
		}

		//std::printf("msg: %d len: %d\n", msg, int(bytes_transferred));

		if (seed)
		{
			if (msg == 6)
			{
				if (bytes_transferred != 13)
				{
					close("REQUEST packet has invalid size", error_code());
					return;
				}
				piece_index_t const piece = piece_index_t(aux::read_int32(ptr));
				int const start = aux::read_int32(ptr);
				int const length = aux::read_int32(ptr);
				write_piece(piece, start, length);
			}
			else if (msg == 3) // not-interested
			{
				close("DONE", error_code());
				return;
			}
			else
			{
				// read another message
				boost::asio::async_read(s, boost::asio::buffer(buffer, 4)
					, std::bind(&peer_conn::on_msg_length, this, _1, _2));
			}
		}
		else
		{
			if (msg == 0xe) // have_all
			{
				// build a list of all pieces and request them all!
				pieces.resize(std::size_t(num_pieces));
				for (std::size_t i = 0; i < pieces.size(); ++i)
					pieces[i] = piece_index_t(int(i));
				std::shuffle(pieces.begin(), pieces.end(), rng);
			}
			else if (msg == 4) // have
			{
				piece_index_t const piece(aux::read_int32(ptr));
				if (pieces.empty()) pieces.push_back(piece);
				else pieces.insert(pieces.begin() + (unsigned(rand()) % pieces.size()), piece);
			}
			else if (msg == 5) // bitfield
			{
				pieces.reserve(std::size_t(num_pieces));
				piece_index_t piece(0);
				for (int i = 0; i < int(bytes_transferred); ++i)
				{
					int mask = 0x80;
					for (int k = 0; k < 8; ++k)
					{
						if (piece > piece_index_t(num_pieces)) break;
						if (*ptr & mask) pieces.push_back(piece);
						mask >>= 1;
						++piece;
					}
					++ptr;
				}
				std::shuffle(pieces.begin(), pieces.end(), rng);
			}
			else if (msg == 7) // piece
			{
				if (verify_downloads)
				{
					piece_index_t const piece(read_int32(ptr));
					int start = read_int32(ptr);
					int size = int(bytes_transferred) - 9;
					verify_piece(piece, start, ptr, size);
				}
				++blocks_received;
				--outstanding_requests;
				piece_index_t const piece = piece_index_t(aux::read_int32(ptr));
				int start = aux::read_int32(ptr);

				if (churn && (blocks_received % churn) == 0) {
					outstanding_requests = 0;
					restarting = true;
					s.close();
					return;
				}
				if ((start + int(bytes_transferred)) / 0x4000 == blocks_per_piece)
				{
					write_have(piece);
					return;
				}
			}
			else if (msg == 13) // suggest
			{
				piece_index_t const piece(aux::read_int32(ptr));
				auto i = std::find(pieces.begin(), pieces.end(), piece);
				if (i != pieces.end())
				{
					pieces.erase(i);
					suggested_pieces.push_back(piece);
					++num_suggest;
				}
			}
			else if (msg == 16) // reject request
			{
				piece_index_t const piece(aux::read_int32(ptr));
				int start = aux::read_int32(ptr);
				int length = aux::read_int32(ptr);

				// put it back!
				if (current_piece != piece)
				{
					if (pieces.empty() || pieces.back() != piece)
						pieces.push_back(piece);
				}
				else
				{
					block = std::min(start / 0x4000, block);
					if (block == 0)
					{
						pieces.push_back(current_piece);
						current_piece = piece_index_t(-1);
						current_piece_is_allowed = false;
					}
				}
				--outstanding_requests;
				std::fprintf(stderr, "REJECT: [ piece: %d start: %d length: %d ]\n"
					, static_cast<int>(piece), start, length);
			}
			else if (msg == 0) // choke
			{
				choked = true;
			}
			else if (msg == 1) // unchoke
			{
				choked = false;
			}
			else if (msg == 17) // allowed_fast
			{
				piece_index_t const piece = piece_index_t(aux::read_int32(ptr));
				auto i = std::find(pieces.begin(), pieces.end(), piece);
				if (i != pieces.end())
				{
					pieces.erase(i);
					allowed_fast.push_back(piece);
				}
			}
			work_download();
		}
	}

	bool verify_piece(piece_index_t const piece, int start, char const* ptr, int size)
	{
		std::uint32_t const* buf = reinterpret_cast<std::uint32_t const*>(ptr);
		std::uint32_t const fill = static_cast<std::uint32_t>(
			(static_cast<int>(piece) << 8) | ((start / 0x4000) & 0xff));
		for (int i = 0; i < size / 4; ++i)
		{
			if (buf[i] != fill)
			{
				std::fprintf(stderr, "received invalid block. piece %d block %d\n"
					, static_cast<int>(piece), start / 0x4000);
				exit(1);
			}
		}
		return true;
	}

	void write_piece(piece_index_t const piece, int start, int length)
	{
		generate_block({write_buffer, length / 4}
			, piece, start);

		if (corrupt)
		{
			--corruption_counter;
			if (corruption_counter == 0)
			{
				corruption_counter = 1000;
				std::memset(write_buffer, 0, 10);
			}
		}
		char* ptr = write_buf_proto;
		write_uint32(9 + length, ptr);
		assert(length == 0x4000);
		write_uint8(7, ptr);
		write_uint32(static_cast<int>(piece), ptr);
		write_uint32(start, ptr);
		std::array<boost::asio::const_buffer, 2> vec;
		vec[0] = boost::asio::buffer(write_buf_proto, std::size_t(ptr - write_buf_proto));
		vec[1] = boost::asio::buffer(write_buffer, std::size_t(length));
		boost::asio::async_write(s, vec, std::bind(&peer_conn::on_have_all_sent, this, _1, _2));
		++blocks_sent;
		if (churn && (blocks_sent % churn) == 0 && seed) {
			outstanding_requests = 0;
			restarting = true;
			s.close();
		}
	}

	void write_have(piece_index_t const piece)
	{
		char* ptr = write_buf_proto;
		write_uint32(5, ptr);
		write_uint8(4, ptr);
		write_uint32(static_cast<int>(piece), ptr);
		boost::asio::async_write(s, boost::asio::buffer(write_buf_proto, 9), std::bind(&peer_conn::on_have_all_sent, this, _1, _2));
	}
};

[[noreturn]] void print_usage()
{
	std::fprintf(stderr, "usage: connection_tester command [options]\n\n"
		"command is one of:\n"
		"  gen-torrent        generate a test torrent\n"
		"    options for this command:\n"
		"    -s <size>          the size of the torrent in megabytes\n"
		"    -n <num-files>     the number of files in the test torrent\n"
		"    -t <file>          the file to save the .torrent file to\n"
		"    -U <num>           Add <num> random test tracker URLs\n\n"
		"  gen-data             generate the data file(s) for the test torrent\n"
		"    options for this command:\n"
		"    -t <file>          the torrent file that was previously generated\n"
		"    -P <path>          the path to where the data should be stored\n\n"
		"  gen-test-torrents    generate many test torrents (cannot be used for up/down tests)\n"
		"    options for this command:\n"
		"    -N <num-torrents>  number of torrents to generate\n"
		"    -n <num-files>     number of files in each torrent\n"
		"    -t <name>          base name of torrent files (index is appended)\n\n"
		"    -T <URL>           add the specified tracker URL to each torrent\n"
		"                       this option may appear multiple times\n\n"
		"  upload               start an uploader test\n"
		"  download             start a downloader test\n"
		"  dual                 start a download and upload test\n"
		"    options for these commands:\n"
		"    -c <num-conns>     the number of connections to make to the target\n"
		"    -d <dst>           the IP address of the target\n"
		"    -p <dst-port>      the port the target listens on\n"
		"    -t <torrent-file>  the torrent file previously generated by gen-torrent\n"
		"    -C                 send corrupt pieces sometimes (applies to upload and dual)\n"
		"    -r <reconnects>    churn - number of reconnects per second\n\n"
		"examples:\n\n"
		"connection_tester gen-torrent -s 1024 -n 4 -t test.torrent\n"
		"connection_tester upload -c 200 -d 127.0.0.1 -p 6881 -t test.torrent\n"
		"connection_tester download -c 200 -d 127.0.0.1 -p 6881 -t test.torrent\n"
		"connection_tester dual -c 200 -d 127.0.0.1 -p 6881 -t test.torrent\n");
	exit(1);
}

void hasher_thread(lt::aux::vector<sha1_hash, piece_index_t>* output
	, lt::file_storage const& fs
	, piece_index_t const start_piece
	, piece_index_t const end_piece
	, bool print)
{
	if (print) std::fprintf(stderr, "\n");
	std::uint32_t piece[0x4000 / 4];
	int const piece_size = fs.piece_length();

	std::vector<file_slice> files = fs.map_block(start_piece, 0
		, std::min(static_cast<int>(end_piece - start_piece) * std::int64_t(piece_size)
			, fs.total_size() - static_cast<int>(start_piece) * std::int64_t(piece_size)));

	for (piece_index_t i = start_piece; i < end_piece; ++i)
	{
		hasher ph;
		for (int j = 0; j < piece_size; j += 0x4000)
		{
			generate_block(piece, i, j);

			// if any part of this block overlaps with a pad-file, we need to
			// clear those bytes to 0
			for (int k = 0; k < 0x4000; )
			{
				if (files.empty())
				{
					TORRENT_ASSERT(i == prev(end_piece));
					TORRENT_ASSERT(k > 0);
					TORRENT_ASSERT(k < 0x4000);
					// this is the last piece of the torrent, and the piece
					// extends a bit past the end of the last file. This part
					// should be truncated
					ph.update(reinterpret_cast<char*>(piece), k);
					goto out;
				}
				auto& f = files.front();
				int const range = int(std::min(std::int64_t(0x4000 - k), f.size));
				if (fs.pad_file_at(f.file_index))
					std::memset(reinterpret_cast<char*>(piece) + k, 0, std::size_t(range));

				f.offset += range;
				f.size -= range;
				k += range;
				if (f.size == 0) files.erase(files.begin());
			}
			ph.update(reinterpret_cast<char*>(piece), 0x4000);
		}
out:
		(*output)[i] = ph.final();
		int const range = static_cast<int>(end_piece) - static_cast<int>(start_piece);
		if (print && (static_cast<int>(i) & 1))
		{
			int const delta_piece = static_cast<int>(i) - static_cast<int>(start_piece);
			std::fprintf(stderr, "\r%.1f %% ", double(delta_piece * 100) / double(range));
		}
	}
	if (print) std::fprintf(stderr, "\n");
}

// size is in megabytes
void generate_torrent(std::vector<char>& buf, int num_pieces, int num_files
	, char const* torrent_name, int num_trackers)
{
	file_storage fs;
	// 1 MiB piece size
	const int piece_size = 1024 * 1024;
	const std::int64_t total_size = std::int64_t(piece_size) * num_pieces;

	std::int64_t s = total_size;
	int file_index = 0;
	std::int64_t file_size = total_size / num_files;
	while (s > 0)
	{
		char b[100];
		std::snprintf(b, sizeof(b), "%s/stress_test%d", torrent_name, file_index);
		++file_index;
		fs.add_file(b, std::min(s, file_size));
		s -= file_size;
		file_size += 200;
	}

	lt::create_torrent t(fs, piece_size, lt::create_torrent::v1_only);

	num_pieces = t.num_pieces();

	int const num_threads = std::thread::hardware_concurrency()
		? int(std::thread::hardware_concurrency()) : 4;
	std::printf("hashing in %d threads\n", num_threads);

	std::vector<std::thread> threads;
	threads.reserve(std::size_t(num_threads));
	lt::aux::vector<lt::sha1_hash, piece_index_t> hashes{static_cast<std::size_t>(num_pieces)};
	for (int i = 0; i < num_threads; ++i)
	{
		threads.emplace_back(&hasher_thread, &hashes, t.files()
			, piece_index_t(i * num_pieces / num_threads)
			, piece_index_t((i + 1) * num_pieces / num_threads)
			, i == 0);
	}

	for (auto& i : threads)
		i.join();

	for (auto i : t.files().piece_range())
		t.set_hash(i, hashes[i]);

	for (int i = 0; i < num_trackers; ++i)
	{
		char b[100];
		std::snprintf(b, sizeof(b), "http://test.tracker%d.com/announce", i);
		t.add_tracker(b);
	}

	bencode(std::back_inserter(buf), t.generate());
}

void write_handler(file_storage const& fs
	, disk_interface& disk, storage_holder& st
	, piece_index_t& piece, int& offset
	, lt::storage_error const& error)
{
	if (error)
	{
		std::fprintf(stderr, "storage error: %s\n", error.ec.message().c_str());
		return;
	}


	if (static_cast<int>(piece) & 1)
	{
		std::fprintf(stderr, "\r%.1f %% "
			, double(static_cast<int>(piece) * 100) / double(fs.num_pieces()));
	}

	if (piece >= fs.end_piece()) return;
	offset += 0x4000;
	if (offset >= fs.piece_size(piece))
	{
		offset = 0;
		++piece;
	}
	if (piece >= fs.end_piece())
	{
		disk.abort(false);
		return;
	}

	std::uint32_t buffer[0x4000 / 4];
	generate_block(buffer, piece, offset);

	int const left_in_piece = fs.piece_size(piece) - offset;
	if (left_in_piece <= 0) return;

	disk.async_write(st, { piece, offset, std::min(left_in_piece, 0x4000)}
		, reinterpret_cast<char const*>(buffer)
		, std::shared_ptr<disk_observer>()
		, [&](lt::storage_error const& e)
		{ write_handler(fs, disk, st, piece, offset, e); });

	disk.submit_jobs();
}

void generate_data(std::string const path, torrent_info const& ti)
{
	io_context ios;
	counters stats_counters;
	settings_pack sett = default_settings();
	std::unique_ptr<lt::disk_interface> disk = default_disk_io_constructor(ios, sett, stats_counters);

	file_storage const& fs = ti.files();

	aux::vector<download_priority_t, file_index_t> priorities;
	sha1_hash info_hash;
	storage_params params{
		fs,
		nullptr,
		path,
		storage_mode_sparse,
		priorities,
		info_hash
	};

	storage_holder st = disk->new_torrent(params, std::shared_ptr<void>());

	piece_index_t piece(0);
	int offset = 0;

	std::uint32_t buffer[0x4000 / 4];
	generate_block(buffer, piece, offset);

	disk->async_write(st, { piece, offset, std::min(fs.piece_size(piece), 0x4000)}
		, reinterpret_cast<char const*>(buffer)
		, std::shared_ptr<disk_observer>()
		, [&](lt::storage_error const& error)
		{ write_handler(fs, *disk, st, piece, offset, error); });

	// keep 10 writes in flight at all times
	for (int i = 0; i < 10; ++i)
	{
		write_handler(fs, *disk, st, piece, offset, lt::storage_error());
	}

	disk->submit_jobs();

	ios.run();
}

void io_thread(io_context* ios) try
{
	ios->run();
}
catch (std::exception const& e)
{
	std::fprintf(stderr, "ERROR: %s\n", e.what());
}

} // anonymous namespace

int main(int argc, char* argv[])
{
	if (argc <= 1) print_usage();

	char const* command = argv[1];
	int size = 1000;
	int num_files = 10;
	int num_torrents = 1;
	int num_trackers = 0;
	char const* torrent_file = "benchmark.torrent";
	char const* data_path = ".";
	int num_connections = 50;
	char const* destination_ip = "127.0.0.1";
	int destination_port = 6881;
	int churn = 0;
	std::vector<std::string> trackers;

	argv += 2;
	argc -= 2;

	while (argc > 0)
	{
		char const* optname = argv[0];
		++argv;
		--argc;

		if (optname[0] != '-' || strlen(optname) != 2)
		{
			std::fprintf(stderr, "unknown option: %s\n", optname);
			continue;
		}

		// options with no arguments
		switch (optname[1])
		{
			case 'C': test_corruption = true; continue;
		}

		if (argc == 0)
		{
			std::fprintf(stderr, "missing argument for option: %s\n", optname);
			break;
		}

		char const* opt = argv[0];
		++argv;
		--argc;

		switch (optname[1])
		{
			case 's': size = atoi(opt); break;
			case 'n': num_files = atoi(opt); break;
			case 'N': num_torrents = atoi(opt); break;
			case 't': torrent_file = opt; break;
			case 'T': trackers.push_back(opt); break;
			case 'U': num_trackers = atoi(opt); break;
			case 'P': data_path = opt; break;
			case 'c': num_connections = atoi(opt); break;
			case 'p': destination_port = atoi(opt); break;
			case 'd': destination_ip = opt; break;
			case 'r': churn = atoi(opt); break;
			default: std::fprintf(stderr, "unknown option: %s\n", optname);
		}
	}

	if (command == "gen-torrent"_sv)
	{
		std::vector<char> tmp;
		std::string name = leaf_path(torrent_file);
		name = name.substr(0, name.find_last_of('.'));
		std::printf("generating torrent: %s\n", name.c_str());
		generate_torrent(tmp, size ? size : 1024, num_files ? num_files : 1
			, name.c_str(), num_trackers);

		FILE* output = stdout;
		if ("-"_sv != torrent_file)
		{
			if( (output = std::fopen(torrent_file, "wb+")) == nullptr)
			{
				std::fprintf(stderr, "Could not open file '%s' for writing: %s\n"
					, torrent_file, std::strerror(errno));
				exit(2);
			}
		}
		std::fprintf(stderr, "writing file to: %s\n", torrent_file);
		fwrite(&tmp[0], 1, tmp.size(), output);
		if (output != stdout)
			std::fclose(output);

		return 0;
	}
	else if (command == "gen-data"_sv)
	{
		error_code ec;
		torrent_info ti(torrent_file, ec);
		if (ec)
		{
			std::fprintf(stderr, "ERROR LOADING .TORRENT: %s\n", ec.message().c_str());
			return 1;
		}
		generate_data(data_path, ti);
		return 0;
	}
	else if (command == "gen-test-torrents"_sv)
	{
		std::vector<char> buf;
		for (int i = 0; i < num_torrents; ++i)
		{
			char torrent_name[100];
			std::snprintf(torrent_name, sizeof(torrent_name), "%s-%d.torrent", torrent_file, i);

			file_storage fs;
			for (int j = 0; j < num_files; ++j)
			{
				char file_name[100];
				std::snprintf(file_name, sizeof(file_name), "%s-%d/file-%d", torrent_file, i, j);
				fs.add_file(file_name, std::int64_t(j + i + 1) * 251);
			}
			// 1 MiB piece size
			const int piece_size = 1024 * 1024;
			lt::create_torrent t(fs, piece_size, lt::create_torrent::v1_only);
			sha1_hash zero(nullptr);
			for (auto const k : fs.piece_range())
				t.set_hash(k, zero);

			int tier = 0;
			for (auto const& tr : trackers)
				t.add_tracker(tr, tier++);

			buf.clear();
			std::back_insert_iterator<std::vector<char>> out(buf);
			bencode(out, t.generate());
			FILE* f = std::fopen(torrent_name, "w+");
			if (f == nullptr)
			{
				std::fprintf(stderr, "Could not open file '%s' for writing: %s\n"
					, torrent_name, std::strerror(errno));
				return 1;
			}
			size_t ret = fwrite(buf.data(), 1, buf.size(), f);
			if (ret != buf.size())
			{
				std::fprintf(stderr, "write returned: %d (expected %d)\n", int(ret), int(buf.size()));
				std::fclose(f);
				return 1;
			}
			std::printf("wrote %s\n", torrent_name);
			std::fclose(f);
		}
		return 0;
	}
	else if (command == "upload"_sv)
	{
		test_mode = upload_test;
	}
	else if (command == "download"_sv)
	{
		test_mode = download_test;
	}
	else if (command == "dual"_sv)
	{
		test_mode = dual_test;
	}
	else
	{
		std::fprintf(stderr, "unknown command: %s\n\n", command);
		print_usage();
	}

	error_code ec;
	address_v4 addr = make_address_v4(destination_ip, ec);
	if (ec)
	{
		std::fprintf(stderr, "ERROR RESOLVING %s: %s\n", destination_ip, ec.message().c_str());
		return 1;
	}
	tcp::endpoint ep(addr, std::uint16_t(destination_port));

#if !defined __APPLE__
	// apparently darwin doesn't seems to let you bind to
	// loopback on any other IP than 127.0.0.1
	std::uint32_t const ip = addr.to_uint();
	if ((ip & 0xff000000) == 0x7f000000)
	{
		local_bind = true;
	}
#endif

	torrent_info ti(torrent_file, ec);
	if (ec)
	{
		std::fprintf(stderr, "ERROR LOADING .TORRENT: %s\n", ec.message().c_str());
		return 1;
	}

	std::vector<peer_conn*> conns;
	conns.reserve(std::size_t(num_connections));
	int const num_threads = 2;
	io_context ios[num_threads];
	lt::sha1_hash const ih = ti.info_hash();
	for (int i = 0; i < num_connections; ++i)
	{
		bool corrupt = test_corruption && (i & 1) == 0;
		bool seed = false;
		if (test_mode == upload_test) seed = true;
		else if (test_mode == dual_test) seed = (i & 1);
		conns.push_back(new peer_conn(ios[i % num_threads], ti.num_pieces(), ti.piece_length() / 16 / 1024
			, ep, ih.data(), seed, churn, corrupt));
		std::this_thread::sleep_for(std::chrono::milliseconds(1));
		ios[i % num_threads].poll_one();
	}

	std::thread t1(&io_thread, &ios[0]);
	std::thread t2(&io_thread, &ios[1]);

	t1.join();
	t2.join();

	std::int64_t total_sent = 0;
	std::int64_t total_received = 0;

	for (peer_conn* p : conns)
	{
		int time = int(total_milliseconds(p->end_time - p->start_time));
		if (time == 0) time = 1;
		total_sent += p->blocks_sent;
		total_received += p->blocks_received;
		delete p;
	}

	std::printf("=========================\n"
		"suggests: %d suggested-requests: %d\n"
		"total sent: %.1f %% received: %.1f %%\n"
		"rate sent: %.1f MB/s received: %.1f MB/s\n"
		, int(num_suggest), int(num_suggested_requests)
		, double(total_sent * 0x4000) * 100.0 / double(ti.total_size())
		, double(total_received * 0x4000) * 100.0 / double(ti.total_size())
		, double(total_sent * 0x4000) / 1000000.0
		, double(total_received * 0x4000) / 1000000.0);

	return 0;
}<|MERGE_RESOLUTION|>--- conflicted
+++ resolved
@@ -1,18 +1,10 @@
 /*
 
-<<<<<<< HEAD
-Copyright (c) 2010-2021, Arvid Norberg
-Copyright (c) 2015, Mike Tzou
-Copyright (c) 2016-2017, Steven Siloti
-Copyright (c) 2016, Andrei Kurushin
-Copyright (c) 2016, 2018, 2020-2021, Alden Torres
-=======
 Copyright (c) 2010-2022, Arvid Norberg
 Copyright (c) 2015, Mike Tzou
-Copyright (c) 2016, 2018, Alden Torres
+Copyright (c) 2016, 2018, 2020-2021, Alden Torres
 Copyright (c) 2016, Andrei Kurushin
-Copyright (c) 2016-2017, Steven Siloti
->>>>>>> 550d3c7d
+Copyright (c) 2016, Steven Siloti
 All rights reserved.
 
 You may use, distribute and modify this code under the terms of the BSD license,
