/*

Copyright (c) 2003-2016, Arvid Norberg
All rights reserved.

Redistribution and use in source and binary forms, with or without
modification, are permitted provided that the following conditions
are met:

    * Redistributions of source code must retain the above copyright
      notice, this list of conditions and the following disclaimer.
    * Redistributions in binary form must reproduce the above copyright
      notice, this list of conditions and the following disclaimer in
      the documentation and/or other materials provided with the distribution.
    * Neither the name of the author nor the names of its
      contributors may be used to endorse or promote products derived
      from this software without specific prior written permission.

THIS SOFTWARE IS PROVIDED BY THE COPYRIGHT HOLDERS AND CONTRIBUTORS "AS IS"
AND ANY EXPRESS OR IMPLIED WARRANTIES, INCLUDING, BUT NOT LIMITED TO, THE
IMPLIED WARRANTIES OF MERCHANTABILITY AND FITNESS FOR A PARTICULAR PURPOSE
ARE DISCLAIMED. IN NO EVENT SHALL THE COPYRIGHT OWNER OR CONTRIBUTORS BE
LIABLE FOR ANY DIRECT, INDIRECT, INCIDENTAL, SPECIAL, EXEMPLARY, OR
CONSEQUENTIAL DAMAGES (INCLUDING, BUT NOT LIMITED TO, PROCUREMENT OF
SUBSTITUTE GOODS OR SERVICES; LOSS OF USE, DATA, OR PROFITS; OR BUSINESS
INTERRUPTION) HOWEVER CAUSED AND ON ANY THEORY OF LIABILITY, WHETHER IN
CONTRACT, STRICT LIABILITY, OR TORT (INCLUDING NEGLIGENCE OR OTHERWISE)
ARISING IN ANY WAY OUT OF THE USE OF THIS SOFTWARE, EVEN IF ADVISED OF THE
POSSIBILITY OF SUCH DAMAGE.

*/

#ifndef TORRENT_POLICY_HPP_INCLUDED
#define TORRENT_POLICY_HPP_INCLUDED

#include <algorithm>
#include "libtorrent/string_util.hpp" // for allocate_string_copy
#include "libtorrent/request_blocks.hpp" // for source_rank

#include "libtorrent/torrent_peer.hpp"
#include "libtorrent/piece_picker.hpp"
#include "libtorrent/socket.hpp"
#include "libtorrent/address.hpp"
#include "libtorrent/invariant_check.hpp"
#include "libtorrent/ip_voter.hpp"
#include "libtorrent/config.hpp"
#include "libtorrent/debug.hpp"
#include "libtorrent/peer_connection_interface.hpp"
#include "libtorrent/aux_/deque.hpp"
#include "libtorrent/peer_info.hpp" // for peer_source_flags_t
#include "libtorrent/string_view.hpp"

namespace libtorrent {

	struct ip_filter;
	class port_filter;
	struct torrent_peer_allocator_interface;

	// this object is used to communicate torrent state and
	// some configuration to the peer_list object. This make
	// the peer_list type not depend on the torrent type directly.
	struct torrent_state
	{
		torrent_state()
			: is_paused(false)
			, is_finished(false)
			, allow_multiple_connections_per_ip(false)
			, first_time_seen(false)
			, max_peerlist_size(1000)
			, min_reconnect_time(60)
			, loop_counter(0)
			, port(0)
			, max_failcount(3)
<<<<<<< HEAD
			, peer_allocator(nullptr)
=======
>>>>>>> f0801490
		{}
		bool is_paused;
		bool is_finished;
		bool allow_multiple_connections_per_ip;

		// this is set by peer_list::add_peer to either true or false
		// true means the peer we just added was new, false means
		// we already knew about the peer
		bool first_time_seen;

		int max_peerlist_size;
		int min_reconnect_time;

		// the number of iterations over the peer list for this operation
		int loop_counter;

		// these are used only by find_connect_candidates in order
		// to implement peer ranking. See:
		// http://blog.libtorrent.org/2012/12/swarm-connectivity/
		external_ip ip;
		int port;

		// the number of times a peer must fail before it's no longer considered
		// a connect candidate
		int max_failcount;

		// if any peer were removed during this call, they are returned in
		// this vector. The caller would want to make sure there are no
		// references to these torrent_peers anywhere
		std::vector<torrent_peer*> erased;
	};

	class TORRENT_EXTRA_EXPORT peer_list : single_threaded
	{
	public:

		peer_list(torrent_peer_allocator_interface& alloc);
		~peer_list();

#if TORRENT_USE_I2P
		torrent_peer* add_i2p_peer(string_view destination
			, peer_source_flags_t src, char flags
			, torrent_state* state);
#endif

		enum
		{
			// these flags match the flags passed in ut_pex
			// messages
			flag_encryption = 0x1,
			flag_seed = 0x2,
			flag_utp = 0x4,
			flag_holepunch = 0x8
		};

		// this is called once for every torrent_peer we get from
		// the tracker, pex, lsd or dht.
		torrent_peer* add_peer(const tcp::endpoint& remote
			, peer_source_flags_t source, char flags, torrent_state* state);

		// false means duplicate connection
		bool update_peer_port(int port, torrent_peer* p, peer_source_flags_t src
			, torrent_state* state);

		// called when an incoming connection is accepted
		// false means the connection was refused or failed
		bool new_connection(peer_connection_interface& c, int session_time, torrent_state* state);

		// the given connection was just closed
		void connection_closed(const peer_connection_interface& c
			, int session_time, torrent_state* state);

		bool ban_peer(torrent_peer* p);
		void set_connection(torrent_peer* p, peer_connection_interface* c);
		void set_failcount(torrent_peer* p, int f);
		void inc_failcount(torrent_peer* p);

		void apply_ip_filter(ip_filter const& filter, torrent_state* state
			, std::vector<address>& banned);
		void apply_port_filter(port_filter const& filter, torrent_state* state
			, std::vector<address>& banned);

		void set_seed(torrent_peer* p, bool s);

		// this clears all cached peer priorities. It's called when
		// our external IP changes
		void clear_peer_prio();

#if TORRENT_USE_ASSERTS
		bool has_connection(const peer_connection_interface* p);
#endif
#if TORRENT_USE_INVARIANT_CHECKS
		void check_invariant() const;
#endif

		int num_peers() const { return int(m_peers.size()); }

		using peers_t = aux::deque<torrent_peer*>;
		using iterator = peers_t::iterator;
		using const_iterator = peers_t::const_iterator;
		iterator begin() { return m_peers.begin(); }
		iterator end() { return m_peers.end(); }
		const_iterator begin() const { return m_peers.begin(); }
		const_iterator end() const { return m_peers.end(); }

		std::pair<iterator, iterator> find_peers(address const& a)
		{
#if TORRENT_USE_I2P
			if (a == address())
				return std::pair<iterator, iterator>(m_peers.end(), m_peers.end());
#endif
			return std::equal_range(
				m_peers.begin(), m_peers.end(), a, peer_address_compare());
		}

		std::pair<const_iterator, const_iterator> find_peers(address const& a) const
		{
			return std::equal_range(
				m_peers.begin(), m_peers.end(), a, peer_address_compare());
		}

		torrent_peer* connect_one_peer(int session_time, torrent_state* state);

		bool has_peer(torrent_peer const* p) const;

		int num_seeds() const { return int(m_num_seeds); }
		int num_connect_candidates() const { return m_num_connect_candidates; }

		void erase_peer(torrent_peer* p, torrent_state* state);
		void erase_peer(iterator i, torrent_state* state);

		void set_max_failcount(torrent_state* st);

	private:

		// not copyable
		peer_list(peer_list const&);
		peer_list& operator=(peer_list const&);

		void recalculate_connect_candidates(torrent_state* state);

		void update_connect_candidates(int delta);

		void update_peer(torrent_peer* p, peer_source_flags_t src, int flags
		, tcp::endpoint const& remote);
		bool insert_peer(torrent_peer* p, iterator iter, int flags, torrent_state* state);

		bool compare_peer_erase(torrent_peer const& lhs, torrent_peer const& rhs) const;
		bool compare_peer(torrent_peer const* lhs, torrent_peer const* rhs
			, external_ip const& external, int source_port) const;

		void find_connect_candidates(std::vector<torrent_peer*>& peers
			, int session_time, torrent_state* state);

		bool is_connect_candidate(torrent_peer const& p) const;
		bool is_erase_candidate(torrent_peer const& p) const;
		bool is_force_erase_candidate(torrent_peer const& pe) const;
		bool should_erase_immediately(torrent_peer const& p) const;

		enum flags_t { force_erase = 1 };
		void erase_peers(torrent_state* state, int flags = 0);

		peers_t m_peers;

		// this should be nullptr for the most part. It's set
		// to point to a valid torrent_peer object if that
		// object needs to be kept alive. If we ever feel
		// like removing a torrent_peer from m_peers, we
		// first check if the peer matches this one, and
		// if so, don't delete it.
		torrent_peer* m_locked_peer;

		// the peer allocator, as stored from the constructor
		// this must be available in the destructor to free all peers
		torrent_peer_allocator_interface& m_peer_allocator;

		// the number of seeds in the torrent_peer list
		std::uint32_t m_num_seeds:31;

		// this was the state of the torrent the
		// last time we recalculated the number of
		// connect candidates. Since seeds (or upload
		// only) peers are not connect candidates
		// when we're finished, the set depends on
		// this state. Every time m_torrent->is_finished()
		// is different from this state, we need to
		// recalculate the connect candidates.
		std::uint32_t m_finished:1;

		// since the torrent_peer list can grow too large
		// to scan all of it, start at this index
		int m_round_robin;

		// a list of good connect candidates
		std::vector<torrent_peer*> m_candidate_cache;

		// The number of peers in our torrent_peer list
		// that are connect candidates. i.e. they're
		// not already connected and they have not
		// yet reached their max try count and they
		// have the connectable state (we have a listen
		// port for them).
		int m_num_connect_candidates;

		// if a peer has failed this many times or more, we don't consider
		// it a connect candidate anymore.
		int m_max_failcount;
	};

}

#endif // TORRENT_POLICY_HPP_INCLUDED<|MERGE_RESOLUTION|>--- conflicted
+++ resolved
@@ -71,10 +71,6 @@
 			, loop_counter(0)
 			, port(0)
 			, max_failcount(3)
-<<<<<<< HEAD
-			, peer_allocator(nullptr)
-=======
->>>>>>> f0801490
 		{}
 		bool is_paused;
 		bool is_finished;
@@ -266,7 +262,7 @@
 
 		// since the torrent_peer list can grow too large
 		// to scan all of it, start at this index
-		int m_round_robin;
+		int m_round_robin = 0;
 
 		// a list of good connect candidates
 		std::vector<torrent_peer*> m_candidate_cache;
@@ -277,11 +273,11 @@
 		// yet reached their max try count and they
 		// have the connectable state (we have a listen
 		// port for them).
-		int m_num_connect_candidates;
+		int m_num_connect_candidates = 0;
 
 		// if a peer has failed this many times or more, we don't consider
 		// it a connect candidate anymore.
-		int m_max_failcount;
+		int m_max_failcount = 3;
 	};
 
 }
