--- conflicted
+++ resolved
@@ -922,13 +922,8 @@
 			//
 			// * ``fixed_slots_choker`` is the traditional choker with a fixed
 			//   number of unchoke slots (as specified by
-<<<<<<< HEAD
-			//   ``session::set_max_uploads()``).
-			//
-=======
 			//   ``settings_pack::unchoke_slots_limit``).
-			// 
->>>>>>> 62141036
+			//
 			// * ``rate_based_choker`` opens up unchoke slots based on the upload
 			//   rate achieved to peers. The more slots that are opened, the
 			//   marginal upload rate required to open up another slot increases.
