--- conflicted
+++ resolved
@@ -1987,7 +1987,12 @@
 			// torrent_info::parse_info_section(), if those are used.
 			max_piece_count,
 
-<<<<<<< HEAD
+			// when receiving metadata (torrent file) from peers, this is the
+			// max number of bencoded tokens we're willing to parse. This limit
+			// is meant to prevent DoS attacks on peers. For very large
+			// torrents, this limit may have to be raised.
+			metadata_token_limit,
+
 			// this is the minimum allowed announce interval for a WebSocket
 			// tracker used by WebTorrent to signal WebRTC connections. This is
 			// specified in seconds and is used as a sanity check on what is
@@ -1996,13 +2001,6 @@
 
 			// the WebRTC connection timeout used by WebTorrent (in seconds)
 			webtorrent_connection_timeout,
-=======
-			// when receiving metadata (torrent file) from peers, this is the
-			// max number of bencoded tokens we're willing to parse. This limit
-			// is meant to prevent DoS attacks on peers. For very large
-			// torrents, this limit may have to be raised.
-			metadata_token_limit,
->>>>>>> d2813015
 
 			max_int_setting_internal
 		};
