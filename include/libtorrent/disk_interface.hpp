--- conflicted
+++ resolved
@@ -1,10 +1,6 @@
 /*
 
-<<<<<<< HEAD
-Copyright (c) 2014-2021, Arvid Norberg
-=======
 Copyright (c) 2014-2022, Arvid Norberg
->>>>>>> 550d3c7d
 Copyright (c) 2017-2018, Steven Siloti
 Copyright (c) 2018, Alden Torres
 All rights reserved.
