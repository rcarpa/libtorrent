/*

Copyright (c) 2007-2010, 2013-2020, 2022, Arvid Norberg
Copyright (c) 2016-2017, 2020, Alden Torres
Copyright (c) 2016, Andrei Kurushin
Copyright (c) 2016, Pavel Pimenov
Copyright (c) 2020, Paul-Louis Ageneau
All rights reserved.

Redistribution and use in source and binary forms, with or without
modification, are permitted provided that the following conditions
are met:

    * Redistributions of source code must retain the above copyright
      notice, this list of conditions and the following disclaimer.
    * Redistributions in binary form must reproduce the above copyright
      notice, this list of conditions and the following disclaimer in
      the documentation and/or other materials provided with the distribution.
    * Neither the name of the author nor the names of its
      contributors may be used to endorse or promote products derived
      from this software without specific prior written permission.

THIS SOFTWARE IS PROVIDED BY THE COPYRIGHT HOLDERS AND CONTRIBUTORS "AS IS"
AND ANY EXPRESS OR IMPLIED WARRANTIES, INCLUDING, BUT NOT LIMITED TO, THE
IMPLIED WARRANTIES OF MERCHANTABILITY AND FITNESS FOR A PARTICULAR PURPOSE
ARE DISCLAIMED. IN NO EVENT SHALL THE COPYRIGHT OWNER OR CONTRIBUTORS BE
LIABLE FOR ANY DIRECT, INDIRECT, INCIDENTAL, SPECIAL, EXEMPLARY, OR
CONSEQUENTIAL DAMAGES (INCLUDING, BUT NOT LIMITED TO, PROCUREMENT OF
SUBSTITUTE GOODS OR SERVICES; LOSS OF USE, DATA, OR PROFITS; OR BUSINESS
INTERRUPTION) HOWEVER CAUSED AND ON ANY THEORY OF LIABILITY, WHETHER IN
CONTRACT, STRICT LIABILITY, OR TORT (INCLUDING NEGLIGENCE OR OTHERWISE)
ARISING IN ANY WAY OUT OF THE USE OF THIS SOFTWARE, EVEN IF ADVISED OF THE
POSSIBILITY OF SUCH DAMAGE.

*/

#ifndef TORRENT_UPNP_HPP
#define TORRENT_UPNP_HPP

#include "libtorrent/socket.hpp"
#include "libtorrent/error_code.hpp"
#include "libtorrent/deadline_timer.hpp"
#include "libtorrent/enum_net.hpp"
#include "libtorrent/aux_/resolver.hpp"
#include "libtorrent/debug.hpp"
#include "libtorrent/string_util.hpp"
#include "libtorrent/aux_/portmap.hpp"
#include "libtorrent/aux_/vector.hpp"
#include "libtorrent/aux_/listen_socket_handle.hpp"
#include "libtorrent/aux_/noexcept_movable.hpp"
#include "libtorrent/aux_/session_settings.hpp"
#include "libtorrent/ssl.hpp"

#include <memory>
#include <functional>
#include <set>

namespace libtorrent {
	struct http_connection;
	class http_parser;

<<<<<<< HEAD
namespace upnp_errors {
	// error codes for the upnp_error_category. They hold error codes
	// returned by UPnP routers when mapping ports
	enum error_code_enum
=======
namespace aux {

	struct socket_package
	{
		socket_package(io_service& ios) : socket(ios) {}
		udp::socket socket;
		std::array<char, 1500> buffer;
		udp::endpoint remote;
	};
}

	namespace upnp_errors
>>>>>>> 1f09a847
	{
		// No error
		no_error = 0,
		// One of the arguments in the request is invalid
		invalid_argument = 402,
		// The request failed
		action_failed = 501,
		// The specified value does not exist in the array
		value_not_in_array = 714,
		// The source IP address cannot be wild-carded, but
		// must be fully specified
		source_ip_cannot_be_wildcarded = 715,
		// The external port cannot be a wildcard, but must
		// be specified
		external_port_cannot_be_wildcarded = 716,
		// The port mapping entry specified conflicts with a
		// mapping assigned previously to another client
		port_mapping_conflict = 718,
		// Internal and external port value must be the same
		internal_port_must_match_external = 724,
		// The NAT implementation only supports permanent
		// lease times on port mappings
		only_permanent_leases_supported = 725,
		// RemoteHost must be a wildcard and cannot be a
		// specific IP address or DNS name
		remote_host_must_be_wildcard = 726,
		// ExternalPort must be a wildcard and cannot be a
		// specific port
		external_port_must_be_wildcard = 727
	};

	// hidden
	TORRENT_EXPORT boost::system::error_code make_error_code(error_code_enum e);
} // namespace upnp_errors

	// the boost.system error category for UPnP errors
	TORRENT_EXPORT boost::system::error_category& upnp_category();

#if TORRENT_ABI_VERSION == 1
	TORRENT_DEPRECATED
	inline boost::system::error_category& get_upnp_category()
	{ return upnp_category(); }
#endif

struct parse_state
{
	bool in_service = false;
	std::vector<string_view> tag_stack;
	std::string control_url;
	std::string service_type;
	std::string model;
	std::string url_base;
	bool top_tags(string_view str1, string_view str2)
	{
		auto i = tag_stack.rbegin();
		if (i == tag_stack.rend()) return false;
		if (!string_equal_no_case(*i, str2)) return false;
		++i;
		if (i == tag_stack.rend()) return false;
		if (!string_equal_no_case(*i, str1)) return false;
		return true;
	}
};

struct error_code_parse_state
{
	bool in_error_code = false;
	bool exit = false;
	int error_code = -1;
};

struct ip_address_parse_state: error_code_parse_state
{
	bool in_ip_address = false;
	std::string ip_address;
};

TORRENT_EXTRA_EXPORT void find_control_url(int type, string_view, parse_state& state);

TORRENT_EXTRA_EXPORT void find_error_code(int type, string_view string
	, error_code_parse_state& state);

TORRENT_EXTRA_EXPORT void find_ip_address(int type, string_view string
	, ip_address_parse_state& state);

// TODO: support using the windows API for UPnP operations as well
struct TORRENT_EXTRA_EXPORT upnp final
	: std::enable_shared_from_this<upnp>
	, single_threaded
{
	upnp(io_context& ios
		, aux::session_settings const& settings
		, aux::portmap_callback& cb
		, address_v4 listen_address
		, address_v4 netmask
		, std::string listen_device
		, aux::listen_socket_handle ls);
	~upnp();

	void start();

	// Attempts to add a port mapping for the specified protocol. Valid protocols are
	// ``upnp::tcp`` and ``upnp::udp`` for the UPnP class and ``natpmp::tcp`` and
	// ``natpmp::udp`` for the NAT-PMP class.
	//
	// ``external_port`` is the port on the external address that will be mapped. This
	// is a hint, you are not guaranteed that this port will be available, and it may
	// end up being something else. In the portmap_alert_ notification, the actual
	// external port is reported.
	//
	// ``local_port`` is the port in the local machine that the mapping should forward
	// to.
	//
	// The return value is an index that identifies this port mapping. This is used
	// to refer to mappings that fails or succeeds in the portmap_error_alert_ and
	// portmap_alert_ respectively. If The mapping fails immediately, the return value
	// is -1, which means failure. There will not be any error alert notification for
	// mappings that fail with a -1 return value.
	port_mapping_t add_mapping(portmap_protocol p, int external_port, tcp::endpoint local_ep
		, std::string const& device);

	// This function removes a port mapping. ``mapping_index`` is the index that refers
	// to the mapping you want to remove, which was returned from add_mapping().
	void delete_mapping(port_mapping_t mapping_index);

	bool get_mapping(port_mapping_t mapping_index, tcp::endpoint& local_ep, int& external_port
		, portmap_protocol& protocol) const;

	void close();

	// This is only available for UPnP routers. If the model is advertised by
	// the router, it can be queried through this function.
	std::string router_model()
	{
		TORRENT_ASSERT(is_single_thread());
		return m_model;
	}

private:

	std::shared_ptr<upnp> self() { return shared_from_this(); }

	void open_multicast_socket(aux::socket_package& s, error_code& ec);
	void open_unicast_socket(aux::socket_package& s, error_code& ec);

	void map_timer(error_code const& ec);
	void try_map_upnp();
	void discover_device_impl();

	void resend_request(error_code const& e);
	void on_reply(aux::socket_package& s, error_code const& ec, std::size_t len);

	struct rootdevice;
	void next(rootdevice& d, port_mapping_t i);
	void update_map(rootdevice& d, port_mapping_t i);

	int lease_duration(rootdevice const& d) const;

	void connect(rootdevice& d);

	void on_upnp_xml(error_code const& e
		, libtorrent::http_parser const& p, rootdevice& d
		, http_connection& c);
	void on_upnp_get_ip_address_response(error_code const& e
		, libtorrent::http_parser const& p, rootdevice& d
		, http_connection& c);
	void on_upnp_map_response(error_code const& e
		, libtorrent::http_parser const& p, rootdevice& d
		, port_mapping_t mapping, http_connection& c);
	void on_upnp_unmap_response(error_code const& e
		, libtorrent::http_parser const& p, rootdevice& d
		, port_mapping_t mapping, http_connection& c);
	void on_expire(error_code const& e);

	void disable(error_code const& ec);
	void return_error(port_mapping_t mapping, int code);
#ifndef TORRENT_DISABLE_LOGGING
	bool should_log() const;
	void log(char const* fmt, ...) const TORRENT_FORMAT(2,3);
#endif

	void get_ip_address(rootdevice& d);
	void delete_port_mapping(rootdevice& d, port_mapping_t i);
	void create_port_mapping(http_connection& c, rootdevice& d, port_mapping_t i);
	void post(upnp::rootdevice const& d, char const* soap
		, char const* soap_action);

	int num_mappings() const { return int(m_mappings.size()); }

	struct global_mapping_t
	{
		portmap_protocol protocol = portmap_protocol::none;
		int external_port = 0;
		tcp::endpoint local_ep;
		// may be set to a device name, if this mapping is for a network bound
		// to a specific network device
		std::string device;
	};

	struct mapping_t : aux::base_mapping
	{
		// the local port for this mapping. If this is set
		// to 0, the mapping is not in use
		tcp::endpoint local_ep;

		// may be set to a network device name to bind to
		std::string device;

		// the number of times this mapping has failed
		int failcount = 0;
	};

	struct rootdevice
	{
		rootdevice();
		~rootdevice();
		rootdevice(rootdevice const&);
		rootdevice& operator=(rootdevice const&) &;
		rootdevice(rootdevice&&) noexcept;
		rootdevice& operator=(rootdevice&&) &;

		// the interface url, through which the list of
		// supported interfaces are fetched
		std::string url;

		// the url to the WANIP or WANPPP interface
		std::string control_url;
		// either the WANIP namespace or the WANPPP namespace
		std::string service_namespace;

		aux::noexcept_movable<aux::vector<mapping_t, port_mapping_t>> mapping;

		// this is the hostname, port and path
		// component of the url or the control_url
		// if it has been found
		std::string hostname;
		int port = 0;
		std::string path;
		aux::noexcept_movable<address> external_ip;

		// set to false if the router doesn't support lease durations
		bool use_lease_duration = true;

		// true if the device supports specifying a
		// specific external port, false if it doesn't
		bool supports_specific_external = true;

		bool disabled = false;

		mutable std::shared_ptr<http_connection> upnp_connection;

#if TORRENT_USE_ASSERTS
		int magic = 1337;
#endif

		bool operator<(rootdevice const& rhs) const
		{ return url < rhs.url; }
	};

	struct upnp_state_t
	{
		aux::vector<global_mapping_t, port_mapping_t> mappings;
		std::set<rootdevice> devices;
	};

	aux::vector<global_mapping_t, port_mapping_t> m_mappings;

	aux::session_settings const& m_settings;

	// the set of devices we've found
	std::set<rootdevice> m_devices;

	aux::portmap_callback& m_callback;

	// current retry count
	int m_retry_count = 0;

	io_context& m_io_service;

	aux::resolver m_resolver;

	// the udp socket used to send and receive
	// multicast messages on the network
	aux::socket_package m_multicast;
	aux::socket_package m_unicast;

	// used to resend udp packets in case
	// they time out
	deadline_timer m_broadcast_timer;

	// timer used to refresh mappings
	deadline_timer m_refresh_timer;

	// this timer fires one second after the last UPnP response. This is the
	// point where we assume we have received most or all SSDP responses. If we
	// are ignoring non-routers and at this point we still haven't received a
	// response from a router UPnP device, we override the ignoring behavior and
	// map them anyway.
	deadline_timer m_map_timer;

	bool m_disabled = false;
	bool m_closing = false;

	std::string m_model;

	// the network this UPnP mapper is associated with. Don't talk to any other
	// network
	address_v4 m_listen_address;
	address_v4 m_netmask;
	std::string m_device;

#if TORRENT_USE_SSL
	ssl::context m_ssl_ctx;
#endif

	aux::listen_socket_handle m_listen_handle;
};

} // namespace libtorrent

namespace boost {
namespace system {

	template<> struct is_error_code_enum<libtorrent::upnp_errors::error_code_enum>
	{ static const bool value = true; };

}
}

#endif<|MERGE_RESOLUTION|>--- conflicted
+++ resolved
@@ -59,25 +59,21 @@
 	struct http_connection;
 	class http_parser;
 
-<<<<<<< HEAD
+namespace aux {
+
+	struct socket_package
+	{
+		socket_package(io_context& ios) : socket(ios) {}
+		udp::socket socket;
+		std::array<char, 1500> buffer;
+		udp::endpoint remote;
+	};
+}
+
 namespace upnp_errors {
 	// error codes for the upnp_error_category. They hold error codes
 	// returned by UPnP routers when mapping ports
 	enum error_code_enum
-=======
-namespace aux {
-
-	struct socket_package
-	{
-		socket_package(io_service& ios) : socket(ios) {}
-		udp::socket socket;
-		std::array<char, 1500> buffer;
-		udp::endpoint remote;
-	};
-}
-
-	namespace upnp_errors
->>>>>>> 1f09a847
 	{
 		// No error
 		no_error = 0,
