/*

Copyright (c) 2009, 2013-2021, Arvid Norberg
Copyright (c) 2016-2017, 2020-2021, Alden Torres
All rights reserved.

You may use, distribute and modify this code under the terms of the BSD license,
see LICENSE file.
*/

#ifndef TORRENT_I2P_STREAM_HPP_INCLUDED
#define TORRENT_I2P_STREAM_HPP_INCLUDED

#include "libtorrent/config.hpp"

#if TORRENT_USE_I2P

#include <list>
#include <string>
#include <vector>
#include <functional>

#include "libtorrent/aux_/proxy_base.hpp"
#include "libtorrent/aux_/string_util.hpp"
#include "libtorrent/aux_/vector.hpp"
#include "libtorrent/aux_/proxy_settings.hpp"
#include "libtorrent/assert.hpp"
#include "libtorrent/error_code.hpp"
#include "libtorrent/settings_pack.hpp"
#include "libtorrent/aux_/random.hpp"
#include "libtorrent/hex.hpp" // for to_hex
#include "libtorrent/aux_/debug.hpp"

namespace libtorrent {

namespace i2p_error {

	// error values for the i2p_category error_category.
	enum i2p_error_code
	{
		no_error = 0,
		parse_failed,
		cant_reach_peer,
		i2p_error,
		invalid_key,
		invalid_id,
		timeout,
		key_not_found,
		duplicated_id,
		num_errors
	};

	// hidden
	TORRENT_EXPORT boost::system::error_code make_error_code(i2p_error_code e);
}
}

namespace boost {
namespace system {

template<>
struct is_error_code_enum<libtorrent::i2p_error::i2p_error_code>
{ static const bool value = true; };

}
}


namespace libtorrent {

	// returns the error category for I2P errors
	TORRENT_EXPORT boost::system::error_category& i2p_category();

#if TORRENT_ABI_VERSION == 1
	TORRENT_DEPRECATED
	inline boost::system::error_category& get_i2p_category()
	{ return i2p_category(); }
#endif

<<<<<<< HEAD
struct i2p_stream : aux::proxy_base
=======
struct i2p_session_options
{
	int m_inbound_quantity = 3;
	int m_outbound_quantity = 3;
	int m_inbound_length = 3;
	int m_outbound_length = 3;
};

struct i2p_stream : proxy_base
>>>>>>> 978263e3
{
	explicit i2p_stream(io_context& io_context);
	i2p_stream(i2p_stream&&) noexcept = default;
#if TORRENT_USE_ASSERTS
	~i2p_stream();
#endif
	// explicitly disallow assignment, to silence msvc warning
	i2p_stream& operator=(i2p_stream const&) = delete;

	enum command_t : std::uint8_t
	{
		cmd_none,
		cmd_create_session,
		cmd_connect,
		cmd_accept,
		cmd_name_lookup,
		cmd_incoming
	};

	void set_command(command_t c) { m_command = c; }

	void set_session_options(i2p_session_options const& session_options)
	{
		m_session_options = session_options;
	}

	void set_session_id(char const* id) { m_id = id; }

	void set_local_i2p_endpoint(string_view d) { m_local = d; }
	std::string const& local_i2p_endpoint() const { return m_local; }
	void set_destination(string_view d) { m_dest = d; }
	std::string const& destination() const { return m_dest; }

	template <class Handler>
	void async_connect(endpoint_type const&, Handler h)
	{
		// since we don't support regular endpoints, just ignore the one
		// provided and use m_dest.

		// the connect is split up in the following steps:
		// 1. resolve name of proxy server
		// 2. connect to SAM bridge
		// 4 send command message (CONNECT/ACCEPT)

		m_resolver.async_resolve(m_hostname, aux::to_string(m_port).data(), aux::wrap_allocator(
			[this](error_code const& ec, tcp::resolver::results_type ips, Handler hn) {
				do_connect(ec, std::move(ips), std::move(hn));
			}, std::move(h)));
	}

	std::string name_lookup() const { return m_name_lookup; }
	void set_name_lookup(char const* name) { m_name_lookup = name; }

	template <typename Handler>
	void send_name_lookup(Handler h)
	{
		TORRENT_ASSERT(m_magic == 0x1337);
		m_state = read_name_lookup_response;
		char cmd[1024];
		int size = std::snprintf(cmd, sizeof(cmd), "NAMING LOOKUP NAME=%s\n", m_name_lookup.c_str());
		ADD_OUTSTANDING_ASYNC("i2p_stream::start_read_line");
		async_write(m_sock, boost::asio::buffer(cmd, std::size_t(size)), aux::wrap_allocator(
			[this](error_code const& ec, std::size_t, Handler hn) {
				start_read_line(ec, std::move(hn));
			}, std::move(h)));
	}

private:

	template <typename Handler>
	void do_connect(error_code const& e, tcp::resolver::results_type ips, Handler h)
	{
		TORRENT_ASSERT(m_magic == 0x1337);
		if (e || ips.empty())
		{
			h(e);
			error_code ec;
			close(ec);
			return;
		}

		auto i = ips.begin();
		ADD_OUTSTANDING_ASYNC("i2p_stream::connected");
		m_sock.async_connect(i->endpoint(), aux::wrap_allocator(
			[this](error_code const& ec, Handler hn) {
				connected(ec, std::move(hn));
			}, std::move(h)));
	}

	template <typename Handler>
	void connected(error_code const& e, Handler h)
	{
		TORRENT_ASSERT(m_magic == 0x1337);
		COMPLETE_ASYNC("i2p_stream::connected");
		if (handle_error(e, h)) return;

		// send hello command
		m_state = read_hello_response;
		static const char cmd[] = "HELLO VERSION MIN=3.1 MAX=3.1\n";

		ADD_OUTSTANDING_ASYNC("i2p_stream::start_read_line");
		async_write(m_sock, boost::asio::buffer(cmd, sizeof(cmd) - 1), aux::wrap_allocator(
			[this](error_code const& ec, std::size_t, Handler hn) {
				start_read_line(ec, std::move(hn));
			}, std::move(h)));
	}

	template <typename Handler>
	void start_read_line(error_code const& e, Handler h)
	{
		TORRENT_ASSERT(m_magic == 0x1337);
		COMPLETE_ASYNC("i2p_stream::start_read_line");
		if (handle_error(e, h)) return;

		ADD_OUTSTANDING_ASYNC("i2p_stream::read_line");
		m_buffer.resize(1);
		async_read(m_sock, boost::asio::buffer(m_buffer), aux::wrap_allocator(
			[this](error_code const& ec, std::size_t, Handler hn) {
				read_line(ec, std::move(hn));
			}, std::move(h)));
	}

	template <typename Handler>
	void read_line(error_code const& e, Handler h)
	{
		TORRENT_ASSERT(m_magic == 0x1337);
		COMPLETE_ASYNC("i2p_stream::read_line");
		if (handle_error(e, h)) return;

		auto const read_pos = int(m_buffer.size());

		// look for \n which means end of the response
		if (m_buffer[read_pos - 1] != '\n')
		{
			ADD_OUTSTANDING_ASYNC("i2p_stream::read_line");
			// read another byte from the socket
			m_buffer.resize(read_pos + 1);
			async_read(m_sock, boost::asio::buffer(&m_buffer[read_pos], 1), aux::wrap_allocator(
			[this](error_code const& ec, std::size_t, Handler hn) {
				read_line(ec, std::move(hn));
			}, std::move(h)));
			return;
		}
		m_buffer[read_pos - 1] = 0;

		if (m_command == cmd_incoming)
		{
			// this is the line containing the destination
			// of the incoming connection in an accept call
			m_dest = &m_buffer[0];
			h(e);
			std::vector<char>().swap(m_buffer);
			return;
		}

		error_code invalid_response(i2p_error::parse_failed
			, i2p_category());

		string_view expect1;
		string_view expect2;

		switch (m_state)
		{
			case read_hello_response:
				expect1 = "HELLO"_sv;
				expect2 = "REPLY"_sv;
				break;
			case read_connect_response:
			case read_accept_response:
				expect1 = "STREAM"_sv;
				expect2 = "STATUS"_sv;
				break;
			case read_session_create_response:
				expect1 = "SESSION"_sv;
				expect2 = "STATUS"_sv;
				break;
			case read_name_lookup_response:
				expect1 = "NAMING"_sv;
				expect2 = "REPLY"_sv;
				break;
		}

		TORRENT_ASSERT(m_buffer[int(m_buffer.size()) - 1] == '\0');
		string_view remaining(m_buffer.data(), m_buffer.size() - 1);
		string_view token;

		std::tie(token, remaining) = aux::split_string(remaining, ' ');
		if (expect1.empty() || expect1 != token)
		{ handle_error(invalid_response, h); return; }

		std::tie(token, remaining) = aux::split_string(remaining, ' ');
		if (expect2.empty() || expect2 != token)
		{ handle_error(invalid_response, h); return; }

		int result = 0;

		for(;;)
		{
			string_view name;
			std::tie(name, remaining) = aux::split_string(remaining, '=');
			if (name.empty()) break;
			string_view value;
			if (remaining[0] == '"')
			{
				std::tie(value, remaining) = aux::split_string(remaining.substr(1), '"');
				if (value.empty()) { handle_error(invalid_response, h); return; }
				value.remove_suffix(1);
			}
			else
			{
				std::tie(value, remaining) = aux::split_string(remaining, ' ');
			}
			if (value.empty()) { handle_error(invalid_response, h); return; }

			if ("RESULT"_sv == name)
			{
				if ("OK"_sv == value)
					result = i2p_error::no_error;
				else if ("CANT_REACH_PEER"_sv == value)
					result = i2p_error::cant_reach_peer;
				else if ("I2P_ERROR"_sv == value)
					result = i2p_error::i2p_error;
				else if ("INVALID_KEY"_sv == value)
					result = i2p_error::invalid_key;
				else if ("INVALID_ID"_sv == value)
					result = i2p_error::invalid_id;
				else if ("TIMEOUT"_sv == value)
					result = i2p_error::timeout;
				else if ("KEY_NOT_FOUND"_sv == value)
					result = i2p_error::key_not_found;
				else if ("DUPLICATED_ID"_sv == value)
					result = i2p_error::duplicated_id;
				else
					result = i2p_error::num_errors; // unknown error
			}
			/*else if ("MESSAGE" == name)
			{
			}
			else if ("VERSION"_sv == name)
			{
			}*/
			else if ("VALUE"_sv == name)
			{
				m_name_lookup = value;
			}
			else if ("DESTINATION"_sv == name)
			{
				m_dest = value;
			}
		}

		error_code ec(result, i2p_category());
		if (ec)
		{
			std::forward<Handler>(h)(ec);
			return;
		}

		switch (m_state)
		{
		case read_hello_response:
			switch (m_command)
			{
				case cmd_create_session:
					send_session_create(std::move(h));
					break;
				case cmd_accept:
					send_accept(std::move(h));
					break;
				case cmd_connect:
					send_connect(std::move(h));
					break;
				case cmd_none:
				case cmd_name_lookup:
				case cmd_incoming:
					std::forward<Handler>(h)(ec);
					std::vector<char>().swap(m_buffer);
			}
			break;
		case read_connect_response:
		case read_session_create_response:
		case read_name_lookup_response:
			std::forward<Handler>(h)(ec);
			std::vector<char>().swap(m_buffer);
			break;
		case read_accept_response:
			// the SAM bridge is waiting for an incoming
			// connection.
			// wait for one more line containing
			// the destination of the remote peer
			m_command = cmd_incoming;
			m_buffer.resize(1);
			ADD_OUTSTANDING_ASYNC("i2p_stream::read_line");
			async_read(m_sock, boost::asio::buffer(m_buffer), aux::wrap_allocator(
				[this](error_code const& err, std::size_t, Handler hn) {
					read_line(err, std::move(hn));
				}, std::move(h)));
			break;
		}
	}

	template <typename Handler>
	void send_connect(Handler h)
	{
		TORRENT_ASSERT(m_magic == 0x1337);
		m_state = read_connect_response;
		char cmd[1024];
		int size = std::snprintf(cmd, sizeof(cmd), "STREAM CONNECT ID=%s DESTINATION=%s\n"
			, m_id, m_dest.c_str());
		ADD_OUTSTANDING_ASYNC("i2p_stream::start_read_line");
		async_write(m_sock, boost::asio::buffer(cmd, std::size_t(size)), aux::wrap_allocator(
			[this](error_code const& ec, std::size_t, Handler hn) {
				start_read_line(ec, std::move(hn));
			}, std::move(h)));
	}

	template <typename Handler>
	void send_accept(Handler h)
	{
		TORRENT_ASSERT(m_magic == 0x1337);
		m_state = read_accept_response;
		char cmd[400];
		int size = std::snprintf(cmd, sizeof(cmd), "STREAM ACCEPT ID=%s\n", m_id);
		ADD_OUTSTANDING_ASYNC("i2p_stream::start_read_line");
		async_write(m_sock, boost::asio::buffer(cmd, std::size_t(size)), aux::wrap_allocator(
			[this](error_code const& ec, std::size_t, Handler hn) {
				start_read_line(ec, std::move(hn));
			}, std::move(h)));
	}

	template <typename Handler>
	void send_session_create(Handler h)
	{
		TORRENT_ASSERT(m_magic == 0x1337);
		m_state = read_session_create_response;
		char cmd[400];
		int size = std::snprintf(cmd, sizeof(cmd),
			"SESSION CREATE STYLE=STREAM ID=%s DESTINATION=TRANSIENT SIGNATURE_TYPE=7 "
			"inbound.quantity=%d outbound.quantity=%d inbound.length=%d outbound.length=%d\n",
			m_id, m_session_options.m_inbound_quantity, m_session_options.m_outbound_quantity,
			m_session_options.m_inbound_length, m_session_options.m_outbound_length);
		ADD_OUTSTANDING_ASYNC("i2p_stream::start_read_line");
		async_write(m_sock, boost::asio::buffer(cmd, std::size_t(size)), aux::wrap_allocator(
			[this](error_code const& ec, std::size_t, Handler hn) {
				start_read_line(ec, std::move(hn));
			}, std::move(h)));
	}

	// send and receive buffer
	aux::vector<char> m_buffer;
	char const* m_id = nullptr;
	std::string m_dest;
	std::string m_local;
	std::string m_name_lookup;

	i2p_session_options m_session_options;

	enum state_t : std::uint8_t
	{
		read_hello_response,
		read_connect_response,
		read_accept_response,
		read_session_create_response,
		read_name_lookup_response
	};

	command_t m_command;
	state_t m_state;
#if TORRENT_USE_ASSERTS
	int m_magic = 0x1337;
#endif
};

class i2p_connection
{
public:
	explicit i2p_connection(io_context& ios);
	~i2p_connection();
	// explicitly disallow assignment, to silence msvc warning
	i2p_connection& operator=(i2p_connection const&) = delete;

	aux::proxy_settings proxy() const;

	bool is_open() const
	{
		return m_sam_socket
			&& m_sam_socket->is_open()
			&& m_state != sam_connecting;
	}
	template <typename Handler>
	void open(std::string const& hostname, int port,
		i2p_session_options const& session_options, Handler handler)
	{
		// we already seem to have a session to this SAM router
		if (m_hostname == hostname
			&& m_port == port
			&& m_sam_socket
			&& (is_open() || m_state == sam_connecting)) return;

		m_hostname = hostname;
		m_port = port;

		if (m_hostname.empty()) return;

		m_state = sam_connecting;

		char tmp[20];
		aux::random_bytes(tmp);
		m_session_id.resize(sizeof(tmp)*2);
		aux::to_hex(tmp, &m_session_id[0]);

		m_sam_socket = std::make_shared<i2p_stream>(m_io_service);
		m_sam_socket->set_proxy(m_hostname, m_port);
		m_sam_socket->set_command(i2p_stream::cmd_create_session);
		m_sam_socket->set_session_id(m_session_id.c_str());
		m_sam_socket->set_session_options(session_options);

		ADD_OUTSTANDING_ASYNC("i2p_stream::on_sam_connect");
		m_sam_socket->async_connect(tcp::endpoint(), aux::wrap_allocator(
			[this,s=m_sam_socket](error_code const& ec, Handler hn) {
				on_sam_connect(ec, s, std::move(hn));
			}, std::move(handler)));
	}
	void close(error_code&);

	// TODO: make this a string_view
	char const* session_id() const { return m_session_id.c_str(); }
	std::string const& local_endpoint() const { return m_i2p_local_endpoint; }

	template <typename Handler>
	void async_name_lookup(char const* name, Handler handler)
	{
		if (m_state == sam_idle && m_name_lookup.empty() && is_open())
			do_name_lookup(name, std::move(handler));
		else
			m_name_lookup.emplace_back(std::string(name)
				, std::move(handler));
	}

private:

	template <typename Handler>
	void on_sam_connect(error_code const& ec, std::shared_ptr<i2p_stream>, Handler h)
	{
		COMPLETE_ASYNC("i2p_stream::on_sam_connect");
		m_state = sam_idle;

		if (ec)
		{
			h(ec);
			return;
		}

		do_name_lookup("ME", aux::wrap_allocator(
			[this](error_code const& e, char const* dst, Handler hn) {
				set_local_endpoint(e, dst, std::move(hn));
			}, std::move(h)));
	}

	using name_lookup_handler = std::function<void(error_code const&, char const*)>;

	template <typename Handler>
	void do_name_lookup(std::string const& name, Handler handler)
	{
		TORRENT_ASSERT(m_state == sam_idle);
		m_state = sam_name_lookup;
		m_sam_socket->set_name_lookup(name.c_str());
		m_sam_socket->send_name_lookup(aux::wrap_allocator(
			[this,s=m_sam_socket](error_code const& ec, Handler hn) {
				on_name_lookup(ec, s, std::move(hn));
			}, std::move(handler)));
	}

	template <typename Handler>
	void on_name_lookup(error_code const& ec, std::shared_ptr<i2p_stream>, Handler handler)
	{
		m_state = sam_idle;

		std::string name = m_sam_socket->name_lookup();
		if (!m_name_lookup.empty())
		{
			std::pair<std::string, name_lookup_handler>& nl = m_name_lookup.front();
			do_name_lookup(nl.first, std::move(nl.second));
			m_name_lookup.pop_front();
		}

		if (ec)
		{
			handler(ec, nullptr);
			return;
		}

		handler(ec, name.c_str());
	}


	template <typename Handler>
	void set_local_endpoint(error_code const& ec, char const* dest, Handler h)
	{
		if (!ec && dest != nullptr)
			m_i2p_local_endpoint = dest;
		else
			m_i2p_local_endpoint.clear();

		h(ec);
	}

	// to talk to i2p SAM bridge
	std::shared_ptr<i2p_stream> m_sam_socket;
	std::string m_hostname;
	int m_port;

	// our i2p endpoint key
	std::string m_i2p_local_endpoint;
	std::string m_session_id;

	std::list<std::pair<std::string, name_lookup_handler>> m_name_lookup;

	enum state_t
	{
		sam_connecting,
		sam_name_lookup,
		sam_idle
	};

	state_t m_state;

	io_context& m_io_service;
};

}

#endif // TORRENT_USE_I2P

#endif<|MERGE_RESOLUTION|>--- conflicted
+++ resolved
@@ -77,9 +77,6 @@
 	{ return i2p_category(); }
 #endif
 
-<<<<<<< HEAD
-struct i2p_stream : aux::proxy_base
-=======
 struct i2p_session_options
 {
 	int m_inbound_quantity = 3;
@@ -88,8 +85,7 @@
 	int m_outbound_length = 3;
 };
 
-struct i2p_stream : proxy_base
->>>>>>> 978263e3
+struct i2p_stream : aux::proxy_base
 {
 	explicit i2p_stream(io_context& io_context);
 	i2p_stream(i2p_stream&&) noexcept = default;
