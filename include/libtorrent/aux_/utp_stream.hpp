/*

Copyright (c) 2010-2020, Arvid Norberg
Copyright (c) 2015-2018, 2020, Alden Torres
Copyright (c) 2017, Steven Siloti
Copyright (c) 2020, Paul-Louis Ageneau
All rights reserved.

You may use, distribute and modify this code under the terms of the BSD license,
see LICENSE file.
*/

#ifndef TORRENT_UTP_STREAM_HPP_INCLUDED
#define TORRENT_UTP_STREAM_HPP_INCLUDED

#include "libtorrent/aux_/udp_socket.hpp"
#include "libtorrent/aux_/io_bytes.hpp"
#include "libtorrent/aux_/packet_buffer.hpp"
#include "libtorrent/error_code.hpp"
#include "libtorrent/time.hpp"
#include "libtorrent/close_reason.hpp"
#include "libtorrent/aux_/timestamp_history.hpp"
#include "libtorrent/sliding_average.hpp"
#include "libtorrent/address.hpp"
#include "libtorrent/aux_/invariant_check.hpp"
#include "libtorrent/aux_/storage_utils.hpp" // for iovec_t

#include <functional>

#ifndef BOOST_NO_EXCEPTIONS
#include "libtorrent/aux_/disable_warnings_push.hpp"
#include <boost/system/system_error.hpp>
#include "libtorrent/aux_/disable_warnings_pop.hpp"
#endif

namespace libtorrent {
namespace aux {

#ifndef TORRENT_UTP_LOG_ENABLE
	#define TORRENT_UTP_LOG 0
	#define TORRENT_VERBOSE_UTP_LOG 0
#else
	#define TORRENT_UTP_LOG 1
	#define TORRENT_VERBOSE_UTP_LOG 1
#endif

#if TORRENT_UTP_LOG
	TORRENT_FORMAT(1, 2)
	void utp_log(char const* fmt, ...);
	TORRENT_EXPORT bool is_utp_stream_logging();

	// This function should be used at the very beginning and very end of your program.
	TORRENT_EXPORT void set_utp_stream_logging(bool enable);
#endif

	TORRENT_EXTRA_EXPORT bool compare_less_wrap(std::uint32_t lhs
		, std::uint32_t rhs, std::uint32_t mask);

	struct utp_socket_manager;

	// internal: the point of the bif_endian_int is two-fold
	// one purpose is to not have any alignment requirements
	// so that any buffer received from the network can be cast
	// to it and read as an integer of various sizes without
	// triggering a bus error. The other purpose is to convert
	// from network byte order to host byte order when read and
	// written, to offer a convenient interface to both interpreting
	// and writing network packets
	template <class T> struct big_endian_int
	{
		big_endian_int& operator=(T v) &
		{
			char* p = m_storage;
			aux::write_impl<T>(v, p);
			return *this;
		}
		operator T() const
		{
			const char* p = m_storage;
			return aux::read_impl(p, aux::type<T>());
		}
	private:
		char m_storage[sizeof(T)];
	};

	using be_uint64 = big_endian_int<std::uint64_t>;
	using be_uint32 = big_endian_int<std::uint32_t>;
	using be_uint16 = big_endian_int<std::uint16_t>;
	using be_int64 = big_endian_int<std::int64_t>;
	using be_int32 = big_endian_int<std::int32_t>;
	using be_int16 = big_endian_int<std::int16_t>;

/*
	uTP header from BEP 29

	0       4       8               16              24              32
	+-------+-------+---------------+---------------+---------------+
	| type  | ver   | extension     | connection_id                 |
	+-------+-------+---------------+---------------+---------------+
	| timestamp_microseconds                                        |
	+---------------+---------------+---------------+---------------+
	| timestamp_difference_microseconds                             |
	+---------------+---------------+---------------+---------------+
	| wnd_size                                                      |
	+---------------+---------------+---------------+---------------+
	| seq_nr                        | ack_nr                        |
	+---------------+---------------+---------------+---------------+

*/

// internal: the different kinds of uTP packets
enum utp_socket_state_t : std::uint8_t
{ ST_DATA, ST_FIN, ST_STATE, ST_RESET, ST_SYN, NUM_TYPES };

// internal: extension headers. 2 is skipped because there is a deprecated
// extension with that number in the wild
enum utp_extensions_t : std::uint8_t
{ utp_no_extension = 0, utp_sack = 1, utp_close_reason = 3 };

struct utp_header
{
	std::uint8_t type_ver;
	std::uint8_t extension;
	be_uint16 connection_id;
	be_uint32 timestamp_microseconds;
	be_uint32 timestamp_difference_microseconds;
	be_uint32 wnd_size;
	be_uint16 seq_nr;
	be_uint16 ack_nr;

	int get_type() const { return type_ver >> 4; }
	int get_version() const { return type_ver & 0xf; }
};

struct utp_socket_impl;
struct utp_socket_interface;
struct utp_stream;

// this is the user-level stream interface to utp sockets.
// the reason why it's split up in a utp_stream class and
// an implementation class is because the socket state has
// to be able to out-live the user level socket. For instance
// when sending data on a stream and then closing it, the
// state holding the send buffer has to be kept around until
// it has been flushed, which may be longer than the client
// will keep the utp_stream object around for.
// for more details, see utp_socket_impl, which is analogous
// to the kernel state for a socket. It's defined in utp_stream.cpp
struct TORRENT_EXTRA_EXPORT utp_stream
{
	using lowest_layer_type = utp_stream ;
	using endpoint_type = tcp::socket::endpoint_type;
	using protocol_type = tcp::socket::protocol_type;

	using executor_type = tcp::socket::executor_type;
	executor_type get_executor() { return m_io_service.get_executor(); }

	explicit utp_stream(io_context& io_context);
	~utp_stream();
	utp_stream& operator=(utp_stream const&) = delete;
	utp_stream(utp_stream const&) = delete;
	utp_stream& operator=(utp_stream&&) noexcept = delete;
	utp_stream(utp_stream&&) noexcept;

	lowest_layer_type& lowest_layer() { return *this; }
	lowest_layer_type const& lowest_layer() const { return *this; }

	// used for incoming connections
	void set_impl(utp_socket_impl*);
	utp_socket_impl* get_impl();

#ifndef BOOST_NO_EXCEPTIONS
	template <class IO_Control_Command>
	void io_control(IO_Control_Command&) {}
#endif

	template <class IO_Control_Command>
	void io_control(IO_Control_Command&, error_code&) {}

#ifndef BOOST_NO_EXCEPTIONS
	void non_blocking(bool) {}
#endif

	void non_blocking(bool, error_code&) {}

#ifndef BOOST_NO_EXCEPTIONS
	void bind(endpoint_type const& /*endpoint*/) {}
#endif

	void bind(endpoint_type const&, error_code&);

#ifndef BOOST_NO_EXCEPTIONS
	template <class SettableSocketOption>
	void set_option(SettableSocketOption const&) {}
#endif

	template <class SettableSocketOption>
	void set_option(SettableSocketOption const&, error_code&) { }

#ifndef BOOST_NO_EXCEPTIONS
	template <class GettableSocketOption>
	void get_option(GettableSocketOption&) {}
#endif

	template <class GettableSocketOption>
	void get_option(GettableSocketOption&, error_code&) {}

	void cancel(error_code&)
	{
		cancel_handlers(boost::asio::error::operation_aborted);
	}

	void close();
	void close(error_code const&) { close(); }

	void set_close_reason(close_reason_t code);
	close_reason_t get_close_reason() const;

	bool is_open() const { return m_open; }

	int read_buffer_size() const;
	static void on_read(utp_stream* self, std::size_t bytes_transferred
		, error_code const& ec, bool shutdown);
	static void on_write(utp_stream* self, std::size_t bytes_transferred
		, error_code const& ec, bool shutdown);
	static void on_connect(utp_stream* self, error_code const& ec, bool shutdown);
	static void on_close_reason(utp_stream* self, close_reason_t reason);

	void add_read_buffer(void* buf, int len);
	void issue_read();
	void add_write_buffer(void const* buf, int len);
	void issue_write();
	std::size_t read_some(bool clear_buffers);
	std::size_t write_some(bool clear_buffers);

	int send_delay() const;
	int recv_delay() const;

	void do_connect(tcp::endpoint const& ep);

	endpoint_type local_endpoint() const
	{
		error_code ec;
		return local_endpoint(ec);
	}

	endpoint_type local_endpoint(error_code& ec) const;

	endpoint_type remote_endpoint() const
	{
		error_code ec;
		return remote_endpoint(ec);
	}

	endpoint_type remote_endpoint(error_code& ec) const;

	std::size_t available() const;
	std::size_t available(error_code& /*ec*/) const { return available(); }

	template <class Handler>
	void async_connect(endpoint_type const& endpoint, Handler handler)
	{
		if (m_impl == nullptr)
		{
			post(m_io_service, std::bind<void>(std::move(handler), boost::asio::error::not_connected));
			return;
		}

		m_connect_handler = std::move(handler);
		do_connect(endpoint);
	}

	template <class Mutable_Buffers, class Handler>
	void async_read_some(Mutable_Buffers const& buffers, Handler handler)
	{
		if (m_impl == nullptr)
		{
			post(m_io_service, std::bind<void>(std::move(handler), boost::asio::error::not_connected, std::size_t(0)));
			return;
		}

		TORRENT_ASSERT(!m_read_handler);
		if (m_read_handler)
		{
			post(m_io_service, std::bind<void>(std::move(handler), boost::asio::error::operation_not_supported, std::size_t(0)));
			return;
		}
		std::size_t bytes_added = 0;
		for (auto i = buffer_sequence_begin(buffers)
			, end(buffer_sequence_end(buffers)); i != end; ++i)
		{
			if (i->size() == 0) continue;
			add_read_buffer(i->data(), int(i->size()));
			bytes_added += i->size();
		}
		if (bytes_added == 0)
		{
			// if we're reading 0 bytes, post handler immediately
			// asio's SSL layer depends on this behavior
			post(m_io_service, std::bind<void>(std::move(handler), error_code(), std::size_t(0)));
			return;
		}

		m_read_handler = std::move(handler);
		issue_read();
	}

	template <class Protocol>
	void open(Protocol const&, error_code&)
	{ m_open = true; }

	template <class Protocol>
	void open(Protocol const&)
	{ m_open = true; }

	template <class Mutable_Buffers>
	std::size_t read_some(Mutable_Buffers const& buffers, error_code& ec)
	{
		TORRENT_ASSERT(!m_read_handler);
		if (m_impl == nullptr)
		{
			ec = boost::asio::error::not_connected;
			return 0;
		}

		if (read_buffer_size() == 0)
		{
			ec = boost::asio::error::would_block;
			return 0;
		}
#if TORRENT_USE_ASSERTS
		size_t buf_size = 0;
#endif

		for (auto i = buffer_sequence_begin(buffers)
			, end(buffer_sequence_end(buffers)); i != end; ++i)
		{
			add_read_buffer(i->data(), int(i->size()));
#if TORRENT_USE_ASSERTS
			buf_size += i->size();
#endif
		}
		std::size_t ret = read_some(true);
		TORRENT_ASSERT(ret <= buf_size);
		TORRENT_ASSERT(ret > 0);
		return ret;
	}

	template <class Const_Buffers>
	std::size_t write_some(Const_Buffers const& buffers, error_code& ec)
	{
		TORRENT_ASSERT(!m_write_handler);
		if (m_impl == nullptr)
		{
			ec = boost::asio::error::not_connected;
			return 0;
		}

		size_t buf_size = 0;

		for (auto i = buffer_sequence_begin(buffers)
			, end(buffer_sequence_end(buffers)); i != end; ++i)
		{
<<<<<<< HEAD
			add_write_buffer(i->data(), i->size());
=======
			add_write_buffer(i->data(), int(i->size()));
#if TORRENT_USE_ASSERTS
>>>>>>> f726d108
			buf_size += i->size();
		}
		std::size_t ret = write_some(true);
		TORRENT_ASSERT(ret <= buf_size);
		if(ret == 0 && buf_size > 0)
		{
			ec = boost::asio::error::would_block;
			return 0;
		}
		return ret;
	}

#ifndef BOOST_NO_EXCEPTIONS
	template <class Mutable_Buffers>
	std::size_t read_some(Mutable_Buffers const& buffers)
	{
		error_code ec;
		std::size_t ret = read_some(buffers, ec);
		if (ec)
			boost::throw_exception(boost::system::system_error(ec));
		return ret;
	}

	template <class Const_Buffers>
	std::size_t write_some(Const_Buffers const& buffers)
	{
		error_code ec;
		std::size_t ret = write_some(buffers, ec);
		if (ec)
			boost::throw_exception(boost::system::system_error(ec));
		return ret;
	}
#endif

	template <class Const_Buffers, class Handler>
	void async_write_some(Const_Buffers const& buffers, Handler handler)
	{
		if (m_impl == nullptr)
		{
			post(m_io_service, std::bind<void>(std::move(handler)
				, boost::asio::error::not_connected, std::size_t(0)));
			return;
		}

		TORRENT_ASSERT(!m_write_handler);
		if (m_write_handler)
		{
			post(m_io_service, std::bind<void>(std::move(handler)
				, boost::asio::error::operation_not_supported, std::size_t(0)));
			return;
		}

		std::size_t bytes_added = 0;
		for (auto i = buffer_sequence_begin(buffers)
			, end(buffer_sequence_end(buffers)); i != end; ++i)
		{
			if (i->size() == 0) continue;
			add_write_buffer(i->data(), int(i->size()));
			bytes_added += i->size();
		}
		if (bytes_added == 0)
		{
			// if we're writing 0 bytes, post handler immediately
			// asio's SSL layer depends on this behavior
			post(m_io_service, std::bind<void>(std::move(handler), error_code(), std::size_t(0)));
			return;
		}
		m_write_handler = std::move(handler);
		issue_write();
	}

#if BOOST_VERSION >= 106600
	// Compatiblity with the async_wait method introduced in boost 1.66

	enum wait_type { wait_read, wait_write, wait_error };

	template <class Handler>
	void async_wait(wait_type type, Handler handler) {
		switch(type)
		{
		case wait_read:
			async_read_some(boost::asio::null_buffers()
					, [handler](error_code ec, size_t) { handler(std::move(ec)); });
			break;

		case wait_write:
			async_write_some(boost::asio::null_buffers()
					, [handler](error_code ec, size_t) { handler(std::move(ec)); });
			break;

		case wait_error:
			post(m_io_service, std::bind<void>(std::move(handler)
					, boost::asio::error::operation_not_supported));
            break;
		}
	}
#endif

private:

	void cancel_handlers(error_code const&);

	std::function<void(error_code const&)> m_connect_handler;
	std::function<void(error_code const&, std::size_t)> m_read_handler;
	std::function<void(error_code const&, std::size_t)> m_write_handler;

	io_context& m_io_service;
	utp_socket_impl* m_impl;

	close_reason_t m_incoming_close_reason = close_reason_t::none;

	// this field requires another 8 bytes (including padding)
	bool m_open;
};

// since the uTP socket state may be needed after the
// utp_stream is closed, it's kept in a separate struct
// whose lifetime is not tied to the lifetime of utp_stream

// the utp socket is closely modelled after the asio async
// operations and handler model. For writing to the socket,
// the client provides a list of buffers (for gather/writev
// style of I/O) and whenever the socket can write another
// packet to the stream, it picks up data from these buffers.
// When all of the data has been written, or enough time has
// passed since we first started writing, the write handler
// is called and the write buffer is reset. This means that
// we're not writing anything at all while waiting for the
// client to re-issue a write request.

// reading is a little bit more complicated, since we must
// be able to receive data even when the user doesn't have
// an outstanding read operation on the socket. When the user
// does however, we want to receive data directly into the
// user's buffer instead of first copying it into our receive
// buffer. This is why the receive case is more complicated.
// There are two receive buffers. One provided by the user,
// which when present is always used. The other one is used
// when the user doesn't have an outstanding read request,
// and hence hasn't provided any buffer space to receive into.

// the user provided read buffer is called "m_read_buffer" and
// its size is "m_read_buffer_size". The buffer we spill over
// into when the user provided buffer is full or when there
// is none, is "m_receive_buffer" and "m_receive_buffer_size"
// respectively.

// in order to know when to trigger the read and write handlers
// there are two counters, m_read and m_written, which count
// the number of bytes we've stuffed into the user provided
// read buffer or written to the stream from the write buffer.
// These are used to trigger the handlers if we're written a
// large number of bytes. It's also triggered if we're filled
// the whole read buffer, or written the entire write buffer.
// The last way the handlers can be triggered is if we're read
// or written some, and enough time has elapsed since then.

// when we receive data into m_receive_buffer (i.e. the buffer
// used when there's no user provided one) is stored as a
// number of heap allocated packets. This is just because it's
// simple to reuse the data structured and it provides all the
// functionality needed for this buffer.

struct utp_socket_impl
{
#if TORRENT_USE_INVARIANT_CHECKS
	friend struct ::libtorrent::invariant_access;
#endif

	utp_socket_impl(std::uint16_t recv_id, std::uint16_t send_id
		, utp_stream* userdata, utp_socket_manager& sm);

	~utp_socket_impl();

	void tick(time_point now);
	void init_mtu(int link_mtu, int utp_mtu);
	bool incoming_packet(span<char const> buf
		, udp::endpoint const& ep, time_point receive_time);
	void writable();

	bool should_delete() const;
	tcp::endpoint remote_endpoint(error_code& ec) const;
	std::size_t available() const;
	// returns true if there were handlers cancelled
	// if it returns false, we can detach immediately
	bool destroy();
	void set_close_reason(close_reason_t code);
	void detach();
	void send_syn();
	void send_fin();

	void subscribe_drained();
	void defer_ack();
	void remove_sack_header(packet* p);

	enum packet_flags_t { pkt_ack = 1, pkt_fin = 2 };
	bool send_pkt(int flags = 0);
	bool resend_packet(packet* p, bool fast_resend = false);
	void send_reset(utp_header const* ph);
	std::pair<std::uint32_t, int> parse_sack(std::uint16_t packet_ack, std::uint8_t const* ptr
		, int size, time_point now);
	void parse_close_reason(std::uint8_t const* ptr, int size);
	void write_payload(std::uint8_t* ptr, int size);
	void maybe_inc_acked_seq_nr();
	std::uint32_t ack_packet(packet_ptr p, time_point receive_time
		, std::uint16_t seq_nr);
	void write_sack(std::uint8_t* buf, int size) const;
	void incoming(std::uint8_t const* buf, int size, packet_ptr p, time_point now);
	void do_ledbat(int acked_bytes, int delay, int in_flight);
	int packet_timeout() const;
	bool test_socket_state();
	void maybe_trigger_receive_callback();
	void maybe_trigger_send_callback();
	bool cancel_handlers(error_code const& ec, bool shutdown);
	bool consume_incoming_data(
		utp_header const* ph, std::uint8_t const* ptr, int payload_size, time_point now);
	void update_mtu_limits();
	void experienced_loss(std::uint32_t seq_nr, time_point now);

	void send_ack();
	void socket_drained();

	void set_userdata(utp_stream* s) { m_userdata = s; }
	void abort();
	udp::endpoint remote_endpoint() const;

	std::uint16_t receive_id() const { return m_recv_id; }
	bool match(udp::endpoint const& ep, std::uint16_t id) const;

	// non-copyable
	utp_socket_impl(utp_socket_impl const&) = delete;
	utp_socket_impl const& operator=(utp_socket_impl const&) = delete;

	// The underlying UDP socket this uTP socket is bound to
	// TODO: it would be nice to make this private
	std::weak_ptr<utp_socket_interface> m_sock;

	void add_write_buffer(void const* buf, int len);
	void add_read_buffer(void* buf, int len);

	int send_delay() const { return m_send_delay; }
	int recv_delay() const { return m_recv_delay; }

	void issue_read();
	void issue_write();

	void do_connect(tcp::endpoint const& ep);

	std::size_t read_some(bool const clear_buffers);
	std::size_t write_some(bool const clear_buffers); // Warning: non-blocking
	int receive_buffer_size() const { return m_receive_buffer_size; }

	bool null_buffers() const { return m_null_buffers; }

private:

	// it's important that these match the enums in performance_counters for
	// num_utp_idle etc.
	enum class state_t {
		// not yet connected
		none,
		// sent a syn packet, not received any acks
		syn_sent,
		// syn-ack received and in normal operation
		// of sending and receiving data
		connected,
		// fin sent, but all packets up to the fin packet
		// have not yet been acked. We might still be waiting
		// for a FIN from the other end
		fin_sent,

		// ====== states beyond this point =====
		// === are considered closing states ===
		// === and will cause the socket to ====
		// ============ be deleted =============

		// the socket has been gracefully disconnected
		// and is waiting for the client to make a
		// socket call so that we can communicate this
		// fact and actually delete all the state, or
		// there is an error on this socket and we're
		// waiting to communicate this to the client in
		// a callback. The error in either case is stored
		// in m_error. If the socket has gracefully shut
		// down, the error is error::eof.
		error_wait,

		// there are no more references to this socket
		// and we can delete it
		deleting
	};

	packet_ptr acquire_packet(int const allocate);
	void release_packet(packet_ptr p);

	void set_state(state_t s);
	state_t state() const { return static_cast<state_t>(m_state); }

#if TORRENT_USE_INVARIANT_CHECKS
	void check_receive_buffers() const;
	void check_invariant() const;
#endif

	utp_socket_manager& m_sm;

	// userdata pointer passed along
	// with any callback. This is initialized to nullptr
	// then set to point to the utp_stream when
	// hooked up, and then reset to 0 once the utp_stream
	// detaches. This is used to know whether or not
	// the socket impl is still attached to a utp_stream
	// object. When it isn't, we'll never be able to
	// signal anything back to the client, and in case
	// of errors, we just have to delete ourselves
	// i.e. transition to the state_t::deleting state
	utp_stream* m_userdata;

	// if there's currently an async read or write
	// operation in progress, these buffers are initialized
	// and used, otherwise any bytes received are stuck in
	// m_receive_buffer until another read is made
	// as we flush from the write buffer, individual iovecs
	// are updated to only refer to unflushed portions of the
	// buffers. Buffers that empty are erased from the vector.
	std::vector<span<char const>> m_write_buffer;

	// if this is non nullptr, it's a packet. This packet was held off because
	// of NAGLE. We couldn't send it immediately. It's left
	// here to accrue more bytes before we send it.
	packet_ptr m_nagle_packet;

	// the user provided read buffer. If this has a size greater
	// than 0, we'll always prefer using it over putting received
	// data in the m_receive_buffer. As data is stored in the
	// read buffer, the iovec_t elements are adjusted to only
	// refer to the unwritten portions of the buffers, and the
	// ones that fill up are erased from the vector
	std::vector<iovec_t> m_read_buffer;

	// packets we've received without a read operation
	// active. Store them here until the client triggers
	// an async_read_some
	std::vector<packet_ptr> m_receive_buffer;

	// this is the error on this socket. If m_state is
	// set to state_t::error_wait, this error should be
	// forwarded to the client as soon as we have a new
	// async operation initiated
	error_code m_error;

	// these indicate whether or not there is an outstanding read/write or
	// connect operation. i.e. is there upper layer subscribed to these events.
	bool m_read_handler = false;
	bool m_write_handler = false;
	bool m_connect_handler = false;

	// the address of the remote endpoint
	address m_remote_address;

	// the send and receive buffers
	// maps packet sequence numbers
	packet_buffer m_inbuf;
	packet_buffer m_outbuf;

	// the time when the last packet we sent times out. Including re-sends.
	// if we ever end up not having sent anything in one second (
	// or one mean rtt + 2 average deviations, whichever is greater)
	// we set our cwnd to 1 MSS. This condition can happen either because
	// a packet has timed out and needs to be resent or because our
	// cwnd is set to less than one MSS during congestion control.
	// it can also happen if the other end sends an advertised window
	// size less than one MSS.
	time_point m_timeout;

	// the last time we stepped the timestamp history
	time_point m_last_history_step = clock_type::now();

	// the next time we allow a lost packet to halve cwnd. We only do this once every
	// 100 ms
	time_point m_next_loss;

	// the max number of bytes in-flight. This is a fixed point
	// value, to get the true number of bytes, shift right 16 bits
	// the value is always >= 0, but the calculations performed on
	// it in do_ledbat() are signed.
	std::int64_t m_cwnd = TORRENT_ETHERNET_MTU << 16;

	timestamp_history m_delay_hist;
	timestamp_history m_their_delay_hist;

	// the slow-start threshold. This is the congestion window size (m_cwnd)
	// in bytes the last time we left slow-start mode. This is used as a
	// threshold to leave slow-start earlier next time, to avoid packet-loss
	std::int32_t m_ssthres = 0;

	// the number of bytes we have buffered in m_inbuf
	std::int32_t m_buffered_incoming_bytes = 0;

	// the timestamp diff in the last packet received
	// this is what we'll send back
	std::uint32_t m_reply_micro = 0;

	// this is the advertised receive window the other end sent
	// we'll never have more un-acked bytes in flight
	// if this ever gets set to zero, we'll try one packet every
	// second until the window opens up again
	std::uint32_t m_adv_wnd = TORRENT_ETHERNET_MTU;

	// the number of un-acked bytes we have sent
	std::int32_t m_bytes_in_flight = 0;

	// the number of bytes read into the user provided
	// buffer. If this grows too big, we'll trigger the
	// read handler.
	std::int32_t m_read = 0;

	// the sum of the lengths of all iovec in m_write_buffer
	std::int32_t m_write_buffer_size = 0;

	// the number of bytes already written to packets
	// from m_write_buffer
	std::int32_t m_written = 0;

	// the sum of all packets stored in m_receive_buffer
	std::int32_t m_receive_buffer_size = 0;

	// the sum of all buffers in m_read_buffer
	std::int32_t m_read_buffer_size = 0;

	// max number of bytes to allocate for receive buffer
	std::int32_t m_receive_buffer_capacity = 1024 * 1024;

	// this holds the 3 last delay measurements,
	// these are the actual corrected delay measurements.
	// the lowest of the 3 last ones is used in the congestion
	// controller. This is to not completely close the cwnd
	// by a single outlier.
	std::array<std::uint32_t, 3> m_delay_sample_hist;

	// counters
	std::uint32_t m_in_packets = 0;
	std::uint32_t m_out_packets = 0;

	// the last send delay sample
	std::int32_t m_send_delay = 0;
	// the last receive delay sample
	std::int32_t m_recv_delay = 0;

	// average RTT
	sliding_average<int, 16> m_rtt;

	// if this is != 0, it means the upper layer provided a reason for why
	// the connection is being closed. The reason is indicated by this
	// non-zero value which is included in a packet header extension
	close_reason_t m_close_reason = close_reason_t::none;

	// port of destination endpoint
	std::uint16_t m_port = 0;

	std::uint16_t m_send_id;
	std::uint16_t m_recv_id;

	// this is the ack we're sending back. We have
	// received all packets up to this sequence number
	std::uint16_t m_ack_nr = 0;

	// the sequence number of the next packet
	// we'll send
	std::uint16_t m_seq_nr = 0;

	// this is the sequence number of the packet that
	// everything has been ACKed up to. Everything we've
	// sent up to this point has been received by the other
	// end.
	std::uint16_t m_acked_seq_nr = 0;

	// each packet gets one chance of "fast resend". i.e.
	// if we have multiple duplicate acks, we may send a
	// packet immediately, if m_fast_resend_seq_nr is set
	// to that packet's sequence number
	std::uint16_t m_fast_resend_seq_nr = 0;

	// this is the sequence number of the FIN packet
	// we've received. This sequence number is only
	// valid if m_eof is true. We should not accept
	// any packets beyond this sequence number from the
	// other end
	std::uint16_t m_eof_seq_nr = 0;

	// this is the lowest sequence number that, when lost,
	// will cause the window size to be cut in half
	std::uint16_t m_loss_seq_nr = 0;

	// the max number of bytes we can send in a packet
	// including the header
	std::uint16_t m_mtu = TORRENT_ETHERNET_MTU - TORRENT_IPV4_HEADER - TORRENT_UDP_HEADER - 8 - 24 - 36;

	// the floor is the largest packet that we have
	// been able to get through without fragmentation
	std::uint16_t m_mtu_floor = TORRENT_INET_MIN_MTU - TORRENT_IPV4_HEADER - TORRENT_UDP_HEADER;

	// the ceiling is the largest packet that we might
	// be able to get through without fragmentation.
	// i.e. ceiling +1 is very likely to not get through
	// or we have in fact experienced a drop or ICMP
	// message indicating that it is
	std::uint16_t m_mtu_ceiling = TORRENT_ETHERNET_MTU - TORRENT_IPV4_HEADER - TORRENT_UDP_HEADER;

	// the sequence number of the probe in-flight
	// this is 0 if there is no probe in flight
	std::uint16_t m_mtu_seq = 0;

	// this is a counter of how many times the current m_acked_seq_nr
	// has been ACKed. If it's ACKed more than 3 times, we assume the
	// packet with the next sequence number has been lost, and we trigger
	// a re-send. Obviously an ACK only counts as a duplicate as long as
	// we have outstanding packets following it.
	std::uint8_t m_duplicate_acks = 0;

	// the number of packet timeouts we've seen in a row
	// this affects the packet timeout time
	std::uint8_t m_num_timeouts = 0;

	// this is the cursor into m_delay_sample_hist
	std::uint8_t m_delay_sample_idx:2;

	// the state the socket is in
	std::uint8_t m_state:3;

	// this is set to true when we receive a fin
	bool m_eof:1;

	// is this socket state attached to a user space socket?
	bool m_attached:1;

	// this is true if nagle is enabled (which it is by default)
	bool m_nagle:1;

	// this is true while the socket is in slow start mode. It's
	// only in slow-start during the start-up phase. Slow start
	// (contrary to what its name suggest) means that we're growing
	// the congestion window (cwnd) exponentially rather than linearly.
	// this is done at startup of a socket in order to find its
	// link capacity faster. This behaves similar to TCP slow start
	bool m_slow_start:1;

	// this is true as long as we have as many packets in
	// flight as allowed by the congestion window (cwnd)
	bool m_cwnd_full:1;

	// this is set to one if the current read operation
	// has a null_buffer. i.e. we're not reading into a user-provided
	// buffer, we're just signalling when there's something
	// to read from our internal receive buffer
	bool m_null_buffers:1;

	// this is set to true when this socket has added itself to
	// the utp socket manager's list of deferred acks. Once the
	// burst of incoming UDP packets is all drained, the utp socket
	// manager will send acks for all sockets on this list.
	bool m_deferred_ack:1;

	// this is true if this socket has subscribed to be notified
	// when this receive round is done
	bool m_subscribe_drained:1;

	// if this socket tries to send a packet via the utp socket
	// manager, and it fails with EWOULDBLOCK, the socket
	// is stalled and this is set. It's also added to a list
	// of sockets in the utp_socket_manager to be notified of
	// the socket being writable again
	bool m_stalled:1;

	// this is false by default and set to true once we've received a non-SYN
	// packet for this connection with a correct ack_nr, confirming that the
	// other end is not spoofing its source IP
	bool m_confirmed:1;
};

}
}

#endif<|MERGE_RESOLUTION|>--- conflicted
+++ resolved
@@ -361,12 +361,8 @@
 		for (auto i = buffer_sequence_begin(buffers)
 			, end(buffer_sequence_end(buffers)); i != end; ++i)
 		{
-<<<<<<< HEAD
-			add_write_buffer(i->data(), i->size());
-=======
+			if (i->size() == 0) continue;
 			add_write_buffer(i->data(), int(i->size()));
-#if TORRENT_USE_ASSERTS
->>>>>>> f726d108
 			buf_size += i->size();
 		}
 		std::size_t ret = write_some(true);
