--- conflicted
+++ resolved
@@ -1,12 +1,7 @@
 /*
 
-<<<<<<< HEAD
-Copyright (c) 2017-2020, Arvid Norberg
+Copyright (c) 2017-2020, 2022, Arvid Norberg
 Copyright (c) 2018, 2020, Alden Torres
-=======
-Copyright (c) 2017-2020, 2022, Arvid Norberg
-Copyright (c) 2018, Alden Torres
->>>>>>> 550d3c7d
 All rights reserved.
 
 You may use, distribute and modify this code under the terms of the BSD license,
