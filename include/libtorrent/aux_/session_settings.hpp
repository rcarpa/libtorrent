/*

Copyright (c) 2012, Arvid Norberg
All rights reserved.

Redistribution and use in source and binary forms, with or without
modification, are permitted provided that the following conditions
are met:

    * Redistributions of source code must retain the above copyright
      notice, this list of conditions and the following disclaimer.
    * Redistributions in binary form must reproduce the above copyright
      notice, this list of conditions and the following disclaimer in
      the documentation and/or other materials provided with the distribution.
    * Neither the name of the author nor the names of its
      contributors may be used to endorse or promote products derived
      from this software without specific prior written permission.

THIS SOFTWARE IS PROVIDED BY THE COPYRIGHT HOLDERS AND CONTRIBUTORS "AS IS"
AND ANY EXPRESS OR IMPLIED WARRANTIES, INCLUDING, BUT NOT LIMITED TO, THE
IMPLIED WARRANTIES OF MERCHANTABILITY AND FITNESS FOR A PARTICULAR PURPOSE
ARE DISCLAIMED. IN NO EVENT SHALL THE COPYRIGHT OWNER OR CONTRIBUTORS BE
LIABLE FOR ANY DIRECT, INDIRECT, INCIDENTAL, SPECIAL, EXEMPLARY, OR
CONSEQUENTIAL DAMAGES (INCLUDING, BUT NOT LIMITED TO, PROCUREMENT OF
SUBSTITUTE GOODS OR SERVICES; LOSS OF USE, DATA, OR PROFITS; OR BUSINESS
INTERRUPTION) HOWEVER CAUSED AND ON ANY THEORY OF LIABILITY, WHETHER IN
CONTRACT, STRICT LIABILITY, OR TORT (INCLUDING NEGLIGENCE OR OTHERWISE)
ARISING IN ANY WAY OUT OF THE USE OF THIS SOFTWARE, EVEN IF ADVISED OF THE
POSSIBILITY OF SUCH DAMAGE.

*/

#ifndef TORRENT_AUX_SESSION_SETTINGS_HPP_INCLUDED
#define TORRENT_AUX_SESSION_SETTINGS_HPP_INCLUDED

#include "libtorrent/config.hpp"
#include "libtorrent/settings_pack.hpp"
#include "libtorrent/assert.hpp"

#include <string>
#include <array>
#include <bitset>
#include <mutex>
#include <functional>

namespace libtorrent {
namespace aux {

<<<<<<< HEAD
	TORRENT_EXTRA_EXPORT void initialize_default_settings(aux::session_settings& s);
}

namespace libtorrent { namespace aux {

	struct TORRENT_EXTRA_EXPORT session_settings final : settings_interface
	{
		friend TORRENT_EXTRA_EXPORT void libtorrent::save_settings_to_dict(
			aux::session_settings const& s, entry::dictionary_type& sett);

		void set_str(int name, std::string value) override
=======
	struct TORRENT_EXTRA_EXPORT session_settings_single_thread
	{
		void set_str(int name, std::string value)
>>>>>>> a3440e54
		{ set<std::string>(m_strings, name, std::move(value), settings_pack::string_type_base); }
		void set_int(int name, int value) override
		{ set<int>(m_ints, name, value, settings_pack::int_type_base); }
		void set_bool(int name, bool value) override
		{ set<bool>(m_bools, name, value, settings_pack::bool_type_base); }

		std::string const& get_str(int name) const override
		{ return get<std::string const&>(m_strings, name, settings_pack::string_type_base); }
		int get_int(int name) const override
		{ return get<int>(m_ints, name, settings_pack::int_type_base); }
		bool get_bool(int name) const override
		{ return get<bool>(m_bools, name, settings_pack::bool_type_base); }

<<<<<<< HEAD
		bool has_val(int) const override { return true; }

		session_settings();
		explicit session_settings(settings_pack const&);
=======
		session_settings_single_thread();
>>>>>>> a3440e54

	private:

		template <typename T, typename Container>
		void set(Container& c, int const name, T val
			, int const type)
		{
			TORRENT_ASSERT((name & settings_pack::type_mask) == type);
			if ((name & settings_pack::type_mask) != type) return;
			size_t const index = name & settings_pack::index_mask;
			TORRENT_ASSERT(index < c.size());
			c[index] = std::move(val);
		}

		template <typename T, typename Container>
		T get(Container const& c, int const name, int const type) const
		{
			static typename std::remove_reference<T>::type empty;
			TORRENT_ASSERT((name & settings_pack::type_mask) == type);
			if ((name & settings_pack::type_mask) != type) return empty;
			size_t const index = name & settings_pack::index_mask;
			TORRENT_ASSERT(index < c.size());
			return c[index];
		}

		std::array<std::string, settings_pack::num_string_settings> m_strings;
		std::array<int, settings_pack::num_int_settings> m_ints;
		std::bitset<settings_pack::num_bool_settings> m_bools;
	};

	struct TORRENT_EXTRA_EXPORT session_settings
	{
		void set_str(int name, std::string value)
		{
			std::unique_lock<std::mutex> l(m_mutex);
			return m_store.set_str(name, std::move(value));
		}
		void set_int(int name, int value)
		{
			std::unique_lock<std::mutex> l(m_mutex);
			m_store.set_int(name, value);
		}
		void set_bool(int name, bool value)
		{
			std::unique_lock<std::mutex> l(m_mutex);
			m_store.set_bool(name, value);
		}

		std::string const& get_str(int name) const
		{
			std::unique_lock<std::mutex> l(m_mutex);
			return m_store.get_str(name);
		}
		int get_int(int name) const
		{
			std::unique_lock<std::mutex> l(m_mutex);
			return m_store.get_int(name);
		}
		bool get_bool(int name) const
		{
			std::unique_lock<std::mutex> l(m_mutex);
			return m_store.get_bool(name);
		}

		session_settings();
		explicit session_settings(settings_pack const&);

		void bulk_set(std::function<void(session_settings_single_thread&)>);
		void bulk_get(std::function<void(session_settings_single_thread const&)>) const;

	private:

		session_settings_single_thread m_store;
		mutable std::mutex m_mutex;
	};

}
}

namespace libtorrent {
	TORRENT_EXTRA_EXPORT void initialize_default_settings(aux::session_settings_single_thread& s);
}

#endif<|MERGE_RESOLUTION|>--- conflicted
+++ resolved
@@ -46,44 +46,23 @@
 namespace libtorrent {
 namespace aux {
 
-<<<<<<< HEAD
-	TORRENT_EXTRA_EXPORT void initialize_default_settings(aux::session_settings& s);
-}
-
-namespace libtorrent { namespace aux {
-
-	struct TORRENT_EXTRA_EXPORT session_settings final : settings_interface
-	{
-		friend TORRENT_EXTRA_EXPORT void libtorrent::save_settings_to_dict(
-			aux::session_settings const& s, entry::dictionary_type& sett);
-
-		void set_str(int name, std::string value) override
-=======
 	struct TORRENT_EXTRA_EXPORT session_settings_single_thread
 	{
 		void set_str(int name, std::string value)
->>>>>>> a3440e54
 		{ set<std::string>(m_strings, name, std::move(value), settings_pack::string_type_base); }
-		void set_int(int name, int value) override
+		void set_int(int name, int value)
 		{ set<int>(m_ints, name, value, settings_pack::int_type_base); }
-		void set_bool(int name, bool value) override
+		void set_bool(int name, bool value)
 		{ set<bool>(m_bools, name, value, settings_pack::bool_type_base); }
 
-		std::string const& get_str(int name) const override
+		std::string const& get_str(int name) const
 		{ return get<std::string const&>(m_strings, name, settings_pack::string_type_base); }
-		int get_int(int name) const override
+		int get_int(int name) const
 		{ return get<int>(m_ints, name, settings_pack::int_type_base); }
-		bool get_bool(int name) const override
+		bool get_bool(int name) const
 		{ return get<bool>(m_bools, name, settings_pack::bool_type_base); }
 
-<<<<<<< HEAD
-		bool has_val(int) const override { return true; }
-
-		session_settings();
-		explicit session_settings(settings_pack const&);
-=======
 		session_settings_single_thread();
->>>>>>> a3440e54
 
 	private:
 
@@ -114,39 +93,41 @@
 		std::bitset<settings_pack::num_bool_settings> m_bools;
 	};
 
-	struct TORRENT_EXTRA_EXPORT session_settings
+	struct TORRENT_EXTRA_EXPORT session_settings final : settings_interface
 	{
-		void set_str(int name, std::string value)
+		void set_str(int name, std::string value) override
 		{
 			std::unique_lock<std::mutex> l(m_mutex);
 			return m_store.set_str(name, std::move(value));
 		}
-		void set_int(int name, int value)
+		void set_int(int name, int value) override
 		{
 			std::unique_lock<std::mutex> l(m_mutex);
 			m_store.set_int(name, value);
 		}
-		void set_bool(int name, bool value)
+		void set_bool(int name, bool value) override
 		{
 			std::unique_lock<std::mutex> l(m_mutex);
 			m_store.set_bool(name, value);
 		}
 
-		std::string const& get_str(int name) const
+		std::string const& get_str(int name) const override
 		{
 			std::unique_lock<std::mutex> l(m_mutex);
 			return m_store.get_str(name);
 		}
-		int get_int(int name) const
+		int get_int(int name) const override
 		{
 			std::unique_lock<std::mutex> l(m_mutex);
 			return m_store.get_int(name);
 		}
-		bool get_bool(int name) const
+		bool get_bool(int name) const override
 		{
 			std::unique_lock<std::mutex> l(m_mutex);
 			return m_store.get_bool(name);
 		}
+
+		bool has_val(int) const override { return true; }
 
 		session_settings();
 		explicit session_settings(settings_pack const&);
@@ -154,7 +135,36 @@
 		void bulk_set(std::function<void(session_settings_single_thread&)>);
 		void bulk_get(std::function<void(session_settings_single_thread const&)>) const;
 
+		// since std::mutex is not copyable, we have to explicitly just copy the
+		// underlying storage object. Lock the object we're copying from first,
+		// and forward to a private copy constructor to keep the lock alive
+		// inspired by https://www.justsoftwaresolutions.co.uk/threading/thread-safe-copy-constructors.html
+		session_settings(session_settings const& lhs)
+			: session_settings(lhs, std::unique_lock<std::mutex>(lhs.m_mutex))
+		{}
+		session_settings(session_settings&& lhs) = default;
+
+		session_settings& operator=(session_settings const& lhs)
+		{
+			// in C++17, use a single std::scoped_lock instead
+			std::lock(lhs.m_mutex, m_mutex);
+			std::unique_lock<std::mutex> l1(lhs.m_mutex, std::adopt_lock);
+			std::unique_lock<std::mutex> l2(m_mutex, std::adopt_lock);
+			m_store = lhs.m_store;
+			return *this;
+		}
+		session_settings& operator=(session_settings&& lhs)
+		{
+			m_store = std::move(lhs.m_store);
+			return *this;
+		}
+
 	private:
+
+		session_settings(session_settings const& lhs, std::unique_lock<std::mutex> const&)
+			: settings_interface(lhs)
+			, m_store(lhs.m_store)
+		{}
 
 		session_settings_single_thread m_store;
 		mutable std::mutex m_mutex;
