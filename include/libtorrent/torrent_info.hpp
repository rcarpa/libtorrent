/*

<<<<<<< HEAD
Copyright (c) 2017, Pavel Pimenov
Copyright (c) 2003-2011, 2013-2021, Arvid Norberg
=======
Copyright (c) 2003-2011, 2013-2022, Arvid Norberg
>>>>>>> 550d3c7d
Copyright (c) 2004, Magnus Jonsson
Copyright (c) 2016-2018, 2020-2021, Alden Torres
Copyright (c) 2016, Markus
<<<<<<< HEAD
=======
Copyright (c) 2017, 2019, Andrei Kurushin
Copyright (c) 2017, Pavel Pimenov
>>>>>>> 550d3c7d
Copyright (c) 2017-2019, Steven Siloti
Copyright (c) 2019, Amir Abrams
Copyright (c) 2020, Mike Tzou
All rights reserved.

You may use, distribute and modify this code under the terms of the BSD license,
see LICENSE file.
*/

#ifndef TORRENT_TORRENT_INFO_HPP_INCLUDED
#define TORRENT_TORRENT_INFO_HPP_INCLUDED

#include <string>
#include <vector>
#include <map>
#include <memory>

#include "libtorrent/aux_/disable_warnings_push.hpp"
#include <boost/shared_array.hpp>
#include "libtorrent/aux_/disable_warnings_pop.hpp"

#include "libtorrent/config.hpp"
#include "libtorrent/fwd.hpp"
#include "libtorrent/bdecode.hpp"
#include "libtorrent/time.hpp"
#include "libtorrent/assert.hpp"
#include "libtorrent/aux_/copy_ptr.hpp"
#include "libtorrent/sha1_hash.hpp"
#include "libtorrent/info_hash.hpp"
#include "libtorrent/file_storage.hpp"
#include "libtorrent/aux_/vector.hpp"
#include "libtorrent/announce_entry.hpp"
#include "libtorrent/aux_/merkle_tree.hpp"

namespace libtorrent {

	struct invariant_access;

namespace aux {

	// internal, exposed for the unit test
	TORRENT_EXTRA_EXPORT void sanitize_append_path_element(std::string& path
		, string_view element);
	TORRENT_EXTRA_EXPORT bool verify_encoding(std::string& target);
}

	// the web_seed_entry holds information about a web seed (also known
	// as URL seed or HTTP seed). It is essentially a URL with some state
	// associated with it. For more information, see `BEP 17`_ and `BEP 19`_.
	struct TORRENT_EXPORT web_seed_entry
	{
#if TORRENT_ABI_VERSION < 4
		// http seeds are different from url seeds in the
		// protocol they use. http seeds follows the original
		// http seed spec. by John Hoffman
		enum TORRENT_DEPRECATED type_t { url_seed, http_seed };
#endif

		using headers_t = std::vector<std::pair<std::string, std::string>>;

		// hidden
		web_seed_entry(std::string url_
			, std::string auth_ = std::string()
			, headers_t extra_headers_ = headers_t());

		web_seed_entry(web_seed_entry const&);
		web_seed_entry(web_seed_entry&&);
		web_seed_entry& operator=(web_seed_entry const&);
		web_seed_entry& operator=(web_seed_entry&&);

		// URL and type comparison
		bool operator==(web_seed_entry const& e) const
		{ return url == e.url; }

		// URL and type less-than comparison
		bool operator<(web_seed_entry const& e) const
		{ return url < e.url; }

		// The URL of the web seed
		std::string url;

		// Optional authentication. If this is set, it's passed
		// in as HTTP basic auth to the web seed. The format is:
		// username:password.
		std::string auth;

		// Any extra HTTP headers that need to be passed to the web seed
		headers_t extra_headers;

#if TORRENT_ABI_VERSION < 4
		// The type of web seed (see type_t)
		TORRENT_DEPRECATED
		std::uint8_t type = 0;
#endif
	};

	// hidden
	class from_span_t {};

	// used to disambiguate a bencoded buffer and a filename
	extern TORRENT_EXPORT from_span_t from_span;

	// this object holds configuration options for limits to use when loading
	// torrents. They are meant to prevent loading potentially malicious torrents
	// that cause excessive memory allocations.
	struct TORRENT_EXPORT load_torrent_limits
	{
		// the max size of a .torrent file to load into RAM
		int max_buffer_size = 10000000;

		// the max number of pieces allowed in the torrent
		int max_pieces = 0x200000;

		// the max recursion depth in the bdecoded structure
		int max_decode_depth = 100;

		// the max number of bdecode tokens
		int max_decode_tokens = 3000000;

		// the max number of files with same filename allowed in the torrent.
		// Files with the same filename are disambiguated by appending a
		// counter. This operation is not cheap and a malicious torrent may pose
		// a DoS attack, stalling torrent parsing.
		int max_duplicate_filenames = 500;
	};

	using torrent_info_flags_t = flags::bitfield_flag<std::uint8_t, struct torrent_info_flags_tag>;

TORRENT_VERSION_NAMESPACE_3

	// the torrent_info class holds the information found in a .torrent file.
	class TORRENT_EXPORT torrent_info
	{
	public:

		// The constructor that takes an info-hash will initialize the info-hash
		// to the given value, but leave all other fields empty. This is used
		// internally when downloading torrents without the metadata. The
		// metadata will be created by libtorrent as soon as it has been
		// downloaded from the swarm.
		//
		// The constructor that takes a bdecode_node will create a torrent_info
		// object from the information found in the given torrent_file. The
		// bdecode_node represents a tree node in an bencoded file. To load an
		// ordinary .torrent file into a bdecode_node, use bdecode().
		//
		// The version that takes a buffer pointer and a size will decode it as a
		// .torrent file and initialize the torrent_info object for you.
		//
		// The version that takes a filename will simply load the torrent file
		// and decode it inside the constructor, for convenience. This might not
		// be the most suitable for applications that want to be able to report
		// detailed errors on what might go wrong.
		//
		// There is an upper limit on the size of the torrent file that will be
		// loaded by the overload taking a filename. If it's important that even
		// very large torrent files are loaded, use one of the other overloads.
		//
		// The overloads that takes an ``error_code const&`` never throws if an
		// error occur, they will simply set the error code to describe what went
		// wrong and not fully initialize the torrent_info object. The overloads
		// that do not take the extra error_code parameter will always throw if
		// an error occurs. These overloads are not available when building
		// without exception support.
		//
		// The overload that takes a ``span`` also needs an extra parameter of
		// type ``from_span_t`` to disambiguate the ``std::string`` overload for
		// string literals. There is an object in the libtorrent namespace of this
		// type called ``from_span``.
#ifndef BOOST_NO_EXCEPTIONS
		explicit torrent_info(bdecode_node const& torrent_file);
		torrent_info(char const* buffer, int size)
			: torrent_info(span<char const>{buffer, size}, from_span) {}
		explicit torrent_info(span<char const> buffer, from_span_t);
		explicit torrent_info(std::string const& filename);
		torrent_info(std::string const& filename, load_torrent_limits const& cfg);
		torrent_info(span<char const> buffer, load_torrent_limits const& cfg, from_span_t);
		torrent_info(bdecode_node const& torrent_file, load_torrent_limits const& cfg);
#endif // BOOST_NO_EXCEPTIONS
		torrent_info(torrent_info const& t);
		explicit torrent_info(info_hash_t const& info_hash);
		torrent_info(bdecode_node const& torrent_file, error_code& ec);
		torrent_info(char const* buffer, int size, error_code& ec)
			: torrent_info(span<char const>{buffer, size}, ec, from_span) {}
		torrent_info(span<char const> buffer, error_code& ec, from_span_t);
		torrent_info(std::string const& filename, error_code& ec);

#if TORRENT_ABI_VERSION == 1
#ifndef BOOST_NO_EXCEPTIONS
		TORRENT_DEPRECATED
		torrent_info(char const* buffer, int size, int)
			: torrent_info(span<char const>{buffer, size}, from_span) {}
#endif
		TORRENT_DEPRECATED
		torrent_info(bdecode_node const& torrent_file, error_code& ec, int)
			: torrent_info(torrent_file, ec) {}
		TORRENT_DEPRECATED
		torrent_info(std::string const& filename, error_code& ec, int)
			: torrent_info(filename, ec) {}
		TORRENT_DEPRECATED
		torrent_info(char const* buffer, int size, error_code& ec, int)
			: torrent_info(span<char const>{buffer, size}, ec, from_span) {}
#endif // TORRENT_ABI_VERSION

		// frees all storage associated with this torrent_info object
		~torrent_info();

		// hidden
		torrent_info& operator=(torrent_info const&) = delete;
		torrent_info& operator=(torrent_info&&);

		// The file_storage object contains the information on how to map the
		// pieces to files. It is separated from the torrent_info object because
		// when creating torrents a storage object needs to be created without
		// having a torrent file. When renaming files in a storage, the storage
		// needs to make its own copy of the file_storage in order to make its
		// mapping differ from the one in the torrent file.
		//
		// ``orig_files()`` returns the original (unmodified) file storage for
		// this torrent. This is used by the web server connection, which needs
		// to request files with the original names. Filename may be changed using
		// ``torrent_info::rename_file()``.
		//
		// For more information on the file_storage object, see the separate
		// document on how to create torrents.
		file_storage const& files() const { return m_files; }
		file_storage const& orig_files() const;

		// Renames the file with the specified index to the new name. The new
		// filename is reflected by the ``file_storage`` returned by ``files()``
		// but not by the one returned by ``orig_files()``.
		//
		// If you want to rename the base name of the torrent (for a multi file
		// torrent), you can copy the ``file_storage`` (see files() and
		// orig_files() ), change the name, and then use `remap_files()`_.
		//
		// The ``new_filename`` can both be a relative path, in which case the
		// file name is relative to the ``save_path`` of the torrent. If the
		// ``new_filename`` is an absolute path (i.e. ``is_complete(new_filename)
		// == true``), then the file is detached from the ``save_path`` of the
		// torrent. In this case the file is not moved when move_storage() is
		// invoked.
		void rename_file(file_index_t index, std::string const& new_filename);

		// .. warning::
		// 	Using `remap_files()` is discouraged as it's incompatible with v2
		// 	torrents. This is because the piece boundaries and piece hashes in
		// 	v2 torrents are intimately tied to the file boundaries. Instead,
		// 	just rename individual files, or implement a custom disk_interface
		// 	to customize how to store files.
		//
		// Remaps the file storage to a new file layout. This can be used to, for
		// instance, download all data in a torrent to a single file, or to a
		// number of fixed size sector aligned files, regardless of the number
		// and sizes of the files in the torrent.
		//
		// The new specified ``file_storage`` must have the exact same size as
		// the current one.
		void remap_files(file_storage const& f);

		// ``add_tracker()`` adds a tracker to the announce-list. The ``tier``
		// determines the order in which the trackers are to be tried.
		// The ``trackers()`` function will return a sorted vector of
		// announce_entry. Each announce entry contains a string, which is
		// the tracker url, and a tier index. The tier index is the high-level
		// priority. No matter which trackers that works or not, the ones with
		// lower tier will always be tried before the one with higher tier
		// number. For more information, see announce_entry.
		//
		// ``trackers()`` returns all entries from announce-list.
		//
		// ``clear_trackers()`` removes all trackers from announce-list.
		void add_tracker(std::string const& url, int tier = 0);
		void add_tracker(std::string const& url, int tier
			, announce_entry::tracker_source source);
		std::vector<announce_entry> const& trackers() const { return m_urls; }
		void clear_trackers();

		// These two functions are related to `BEP 38`_ (mutable torrents). The
		// vectors returned from these correspond to the "similar" and
		// "collections" keys in the .torrent file. Both info-hashes and
		// collections from within the info-dict and from outside of it are
		// included.
		std::vector<sha1_hash> similar_torrents() const;
		std::vector<std::string> collections() const;

#if TORRENT_ABI_VERSION == 1
		// deprecated in 0.16. Use web_seeds() instead
		TORRENT_DEPRECATED
		std::vector<std::string> url_seeds() const;
		TORRENT_DEPRECATED
		std::vector<std::string> http_seeds() const;
#endif // TORRENT_ABI_VERSION

		// ``web_seeds()`` returns all url seeds and http seeds in the torrent.
		// Each entry is a ``web_seed_entry`` and may refer to either a url seed
		// or http seed.
		//
		// ``add_url_seed()`` adds one url to the list of web seeds.
		//
		// ``set_web_seeds()`` replaces all web seeds with the ones specified in
		// the ``seeds`` vector.
		//
		// The ``extern_auth`` argument can be used for other authorization
		// schemes than basic HTTP authorization. If set, it will override any
		// username and password found in the URL itself. The string will be sent
		// as the HTTP authorization header's value (without specifying "Basic").
		//
		// The ``extra_headers`` argument defaults to an empty list, but can be
		// used to insert custom HTTP headers in the requests to a specific web
		// seed.
		//
		// See http-seeding_ for more information.
		void add_url_seed(std::string const& url
			, std::string const& ext_auth = std::string()
			, web_seed_entry::headers_t const& ext_headers = web_seed_entry::headers_t());
		std::vector<web_seed_entry> const& web_seeds() const { return m_web_seeds; }
		void set_web_seeds(std::vector<web_seed_entry> seeds);
#if TORRENT_ABI_VERSION < 4
		TORRENT_DEPRECATED
		void add_http_seed(std::string const& url
			, std::string const& extern_auth = std::string()
			, web_seed_entry::headers_t const& extra_headers = web_seed_entry::headers_t());
#endif

		// internal
		void clear_web_seeds() { m_web_seeds.clear(); }

		// ``total_size()`` returns the total number of bytes the torrent-file
		// represents. Note that this is the number of pieces times the piece
		// size (modulo the last piece possibly being smaller). With pad files,
		// the total size will be larger than the sum of all (regular) file
		// sizes.
		std::int64_t total_size() const { return m_files.total_size(); }

		// returns the sum of all non-pad file sizes. i.e. the files that will
		// actually be saved to disk by this torrent.
		std::int64_t size_on_disk() const { return m_files.size_on_disk(); }

		// ``piece_length()`` and ``num_pieces()`` returns the number of byte
		// for each piece and the total number of pieces, respectively. The
		// difference between ``piece_size()`` and ``piece_length()`` is that
		// ``piece_size()`` takes the piece index as argument and gives you the
		// exact size of that piece. It will always be the same as
		// ``piece_length()`` except in the case of the last piece, which may be
		// smaller.
		int piece_length() const { return m_files.piece_length(); }
		int num_pieces() const { return m_files.num_pieces(); }

		// ``last_piece()`` returns the index to the last piece in the torrent and
		// ``end_piece()`` returns the index to the one-past-end piece in the
		// torrent
		// ``piece_range()`` returns an implementation-defined type that can be
		// used as the container in a range-for loop. Where the values are the
		// indices of all pieces in the file_storage.
		piece_index_t last_piece() const { return m_files.last_piece(); }
		piece_index_t end_piece() const
		{
			TORRENT_ASSERT(m_files.num_pieces() > 0);
			return m_files.end_piece();
		}
		index_range<piece_index_t> piece_range() const
		{ return m_files.piece_range(); }

		// returns the info-hash of the torrent. For BitTorrent v2 support, use
		// ``info_hashes()`` to get an object that may hold both a v1 and v2
		// info-hash
		sha1_hash info_hash() const noexcept;
		info_hash_t const& info_hashes() const { return m_info_hash; }

		// returns whether this torrent has v1 and/or v2 metadata, respectively.
		// Hybrid torrents have both. These are shortcuts for
		// info_hashes().has_v1() and info_hashes().has_v2() calls.
		bool v1() const;
		bool v2() const;

#if TORRENT_ABI_VERSION == 1
		// deprecated in 1.0. Use the variants that take an index instead
		// internal_file_entry is no longer exposed in the API
		using file_iterator = file_storage::iterator;
		using reverse_file_iterator = file_storage::reverse_iterator;

		// This class will need some explanation. First of all, to get a list of
		// all files in the torrent, you can use ``begin_files()``,
		// ``end_files()``, ``rbegin_files()`` and ``rend_files()``. These will
		// give you standard vector iterators with the type
		// ``internal_file_entry``, which is an internal type.
		//
		// You can resolve it into the public representation of a file
		// (``file_entry``) using the ``file_storage::at`` function, which takes
		// an index and an iterator.
		TORRENT_DEPRECATED
		file_iterator begin_files() const { return m_files.begin_deprecated(); }
		TORRENT_DEPRECATED
		file_iterator end_files() const { return m_files.end_deprecated(); }
		reverse_file_iterator rbegin_files() const { return m_files.rbegin_deprecated(); }
		TORRENT_DEPRECATED
		reverse_file_iterator rend_files() const { return m_files.rend_deprecated(); }

		TORRENT_DEPRECATED
		file_iterator file_at_offset(std::int64_t offset) const
		{ return m_files.file_at_offset_deprecated(offset); }

#include "libtorrent/aux_/disable_deprecation_warnings_push.hpp"

		TORRENT_DEPRECATED
		file_entry file_at(int index) const { return m_files.at_deprecated(index); }

#include "libtorrent/aux_/disable_warnings_pop.hpp"

#endif // TORRENT_ABI_VERSION

		// If you need index-access to files you can use the ``num_files()`` along
		// with the ``file_path()``, ``file_size()``-family of functions to access
		// files using indices.
		int num_files() const { return m_files.num_files(); }

		// This function will map a piece index, a byte offset within that piece
		// and a size (in bytes) into the corresponding files with offsets where
		// that data for that piece is supposed to be stored. See file_slice.
		std::vector<file_slice> map_block(piece_index_t const piece
			, std::int64_t offset, int size) const
		{
			TORRENT_ASSERT(is_loaded());
			return m_files.map_block(piece, offset, size);
		}

		// This function will map a range in a specific file into a range in the
		// torrent. The ``file_offset`` parameter is the offset in the file,
		// given in bytes, where 0 is the start of the file. See peer_request.
		//
		// The input range is assumed to be valid within the torrent.
		// ``file_offset`` + ``size`` is not allowed to be greater than the file
		// size. ``file_index`` must refer to a valid file, i.e. it cannot be >=
		// ``num_files()``.
		peer_request map_file(file_index_t const file, std::int64_t offset, int size) const
		{
			TORRENT_ASSERT(is_loaded());
			return m_files.map_file(file, offset, size);
		}

#if TORRENT_ABI_VERSION == 1
// ------- start deprecation -------
		// deprecated in 1.2
		void load(char const*, int, error_code&) {}
		void unload() {}

		TORRENT_DEPRECATED
		explicit torrent_info(entry const& torrent_file);
// ------- end deprecation -------
#endif

		// Returns the SSL root certificate for the torrent, if it is an SSL
		// torrent. Otherwise returns an empty string. The certificate is
		// the public certificate in x509 format.
		string_view ssl_cert() const;

		// returns true if this torrent_info object has a torrent loaded.
		// This is primarily used to determine if a magnet link has had its
		// metadata resolved yet or not.
		bool is_valid() const { return m_files.is_valid(); }

		// returns true if this torrent is private. i.e., the client should not
		// advertise itself on the trackerless network (the Kademlia DHT) for this torrent.
		bool priv() const { return bool(m_flags & private_torrent); }

		// returns true if this is an i2p torrent. This is determined by whether
		// or not it has a tracker whose URL domain name ends with ".i2p". i2p
		// torrents disable the DHT and local peer discovery as well as talking
		// to peers over anything other than the i2p network.
		bool is_i2p() const { return bool(m_flags & i2p); }

		// internal
		bool v2_piece_hashes_verified() const { return bool(m_flags & v2_has_piece_hashes); }
		void set_piece_layers(aux::vector<aux::vector<char>, file_index_t> pl);

		// returns the piece size of file with ``index``. This will be the same as piece_length(),
		// except for the last piece, which may be shorter.
		int piece_size(piece_index_t index) const { return m_files.piece_size(index); }

		// ``hash_for_piece()`` takes a piece-index and returns the 20-bytes
		// sha1-hash for that piece and ``info_hash()`` returns the 20-bytes
		// sha1-hash for the info-section of the torrent file.
		// ``hash_for_piece_ptr()`` returns a pointer to the 20 byte sha1 digest
		// for the piece. Note that the string is not 0-terminated.
		sha1_hash hash_for_piece(piece_index_t index) const;
		char const* hash_for_piece_ptr(piece_index_t const index) const
		{
			TORRENT_ASSERT_PRECOND(index >= piece_index_t(0));
			TORRENT_ASSERT_PRECOND(index < m_files.end_piece());
			TORRENT_ASSERT(is_loaded());
			int const idx = static_cast<int>(index);
			TORRENT_ASSERT(m_piece_hashes > 0);
			TORRENT_ASSERT(m_piece_hashes < m_info_section_size);
			TORRENT_ASSERT(idx < int((m_info_section_size - m_piece_hashes) / 20));
			return &m_info_section[std::ptrdiff_t(m_piece_hashes) + idx * 20];
		}

		bool is_loaded() const { return m_files.num_files() > 0; }

#if TORRENT_ABI_VERSION <= 2
		// support for BEP 30 merkle torrents has been removed

		// ``merkle_tree()`` returns a reference to the merkle tree for this
		// torrent, if any.
		// ``set_merkle_tree()`` moves the passed in merkle tree into the
		// torrent_info object. i.e. ``h`` will not be identical after the call.
		// You need to set the merkle tree for a torrent that you've just created
		// (as a merkle torrent). The merkle tree is retrieved from the
		// ``create_torrent::merkle_tree()`` function, and need to be saved
		// separately from the torrent file itself. Once it's added to
		// libtorrent, the merkle tree will be persisted in the resume data.
		TORRENT_DEPRECATED
		std::vector<sha1_hash> const& merkle_tree() const { return m_merkle_tree; }
		TORRENT_DEPRECATED
		void set_merkle_tree(std::vector<sha1_hash>& h)
		{ TORRENT_ASSERT(h.size() == m_merkle_tree.size() ); m_merkle_tree.swap(h); }
#endif

		// ``name()`` returns the name of the torrent.
		// name contains UTF-8 encoded string.
		const std::string& name() const { return m_files.name(); }

		// ``creation_date()`` returns the creation date of the torrent as time_t
		// (`posix time`_). If there's no time stamp in the torrent file, 0 is
		// returned.
		// .. _`posix time`: http://www.opengroup.org/onlinepubs/009695399/functions/time.html
		std::time_t creation_date() const
		{ return m_creation_date; }

		// ``creator()`` returns the creator string in the torrent. If there is
		// no creator string it will return an empty string.
		const std::string& creator() const
		{ return m_created_by; }

		// ``comment()`` returns the comment associated with the torrent. If
		// there's no comment, it will return an empty string.
		// comment contains UTF-8 encoded string.
		const std::string& comment() const
		{ return m_comment; }

		// If this torrent contains any DHT nodes, they are put in this vector in
		// their original form (host name and port number).
		std::vector<std::pair<std::string, int>> const& nodes() const
		{ return m_nodes; }

		// This is used when creating torrent. Use this to add a known DHT node.
		// It may be used, by the client, to bootstrap into the DHT network.
		void add_node(std::pair<std::string, int> const& node)
		{ m_nodes.push_back(node); }

		// populates the torrent_info by providing just the info-dict buffer.
		// This is used when loading a torrent from a magnet link for instance,
		// where we only have the info-dict. The bdecode_node ``e`` points to a
		// parsed info-dictionary. ``ec`` returns an error code if something
		// fails (typically if the info dictionary is malformed).
		// The `max_pieces` parameter allows limiting the amount of memory
		// dedicated to loading the torrent, and fails for torrents that exceed
		// the limit. To load large torrents, this limit may also need to be
		// raised in settings_pack::max_piece_count and in calls to
		// read_resume_data().
		bool parse_info_section(bdecode_node const& info, error_code& ec, int max_pieces);

#if TORRENT_ABI_VERSION < 3
		TORRENT_DEPRECATED
		bool parse_info_section(bdecode_node const& info, error_code& ec);
#endif

		// This function looks up keys from the info-dictionary of the loaded
		// torrent file. It can be used to access extension values put in the
		// .torrent file. If the specified key cannot be found, it returns nullptr.
		bdecode_node info(char const* key) const;

		// returns a the raw info section of the torrent file.
		// The underlying buffer is still owned by the torrent_info object
		span<char const> info_section() const
		{ return span<char const>(m_info_section.get(), m_info_section_size); }

#if TORRENT_ABI_VERSION <= 2
		// swap the content of this and ``ti``.
		TORRENT_DEPRECATED
		void swap(torrent_info& ti);

		// ``metadata()`` returns a the raw info section of the torrent file. The size
		// of the metadata is returned by ``metadata_size()``.
		// Even though the bytes returned by ``metadata()`` are not ``const``,
		// they must not be modified.
		TORRENT_DEPRECATED
		int metadata_size() const { return m_info_section_size; }
		TORRENT_DEPRECATED
		boost::shared_array<char> metadata() const;
#endif

		// return the bytes of the piece layer hashes for the specified file. If
		// the file doesn't have a piece layer, an empty span is returned.
		// The span size is divisible by 32, the size of a SHA-256 hash.
		// If the size of the file is smaller than or equal to the piece size,
		// the files "root hash" is the hash of the file and is not saved
		// separately in the "piece layers" field, but this function still
		// returns the root hash of the file in that case.
		span<char const> piece_layer(file_index_t) const;

		// clears the piece layers from the torrent_info. This is done by the
		// session when a torrent is added, to avoid storing it twice. The piece
		// layer (or other hashes part of the merkle tree) are stored in the
		// internal torrent object.
		void free_piece_layers();

		// internal
		void internal_set_creator(string_view);
		void internal_set_creation_date(std::time_t);
		void internal_set_comment(string_view);

#if TORRENT_ABI_VERSION <= 2
		// support for BEP 30 merkle torrents has been removed

		// internal
		TORRENT_DEPRECATED
		bool add_merkle_nodes(std::map<int, sha1_hash> const&
			, piece_index_t) { return false; }
		TORRENT_DEPRECATED
		std::map<int, sha1_hash> build_merkle_list(piece_index_t) const
		{
			return std::map<int, sha1_hash>();
		}

		// returns whether or not this is a merkle torrent.
		// see `BEP 30`__.
		//
		// __ https://www.bittorrent.org/beps/bep_0030.html
		TORRENT_DEPRECATED
		bool is_merkle_torrent() const { return !m_merkle_tree.empty(); }
#endif

	private:

		// populate the piece layers from the metadata
		bool parse_piece_layers(bdecode_node const& e, error_code& ec);

		bool parse_torrent_file(bdecode_node const& torrent_file, error_code& ec
			, load_torrent_limits const&);

		bool resolve_duplicate_filenames(int max_duplicate_filenames, error_code& ec);

		// the slow path, in case we detect/suspect a name collision
		bool resolve_duplicate_filenames_slow(int max_duplicate_filenames
			, error_code& ec);

#if TORRENT_USE_INVARIANT_CHECKS
		friend struct ::lt::invariant_access;
		void check_invariant() const;
#endif

		void copy_on_write();

		file_storage m_files;

		// if m_files is modified, it is first copied into
		// m_orig_files so that the original name and
		// filenames are preserved.
		// the original filenames are required to build URLs for web seeds for
		// instance
		aux::copy_ptr<const file_storage> m_orig_files;

		// the URLs to the trackers
		aux::vector<announce_entry> m_urls;
		std::vector<web_seed_entry> m_web_seeds;
		// dht nodes to add to the routing table/bootstrap from
		std::vector<std::pair<std::string, int>> m_nodes;

		// the info-hashes (20 bytes each) in the "similar" key. These are offsets
		// into the info dict buffer.
		std::vector<std::int32_t> m_similar_torrents;

		// these are similar torrents from outside of the info-dict. We can't
		// have non-owning pointers to those, as we only keep the info-dict
		// around.
		std::vector<sha1_hash> m_owned_similar_torrents;

		// these or strings of the "collections" key from the torrent file. The
		// first value is the offset into the metadata where the string is, the
		// second value is the length of the string. Strings are not 0-terminated.
		std::vector<std::pair<std::int32_t, int>> m_collections;

		// these are the collections from outside of the info-dict. These are
		// owning strings, since we only keep the info-section around, these
		// cannot be pointers into that buffer.
		std::vector<std::string> m_owned_collections;

#if TORRENT_ABI_VERSION <= 2
		// if this is a merkle torrent, this is the merkle
		// tree. It has space for merkle_num_nodes(merkle_num_leafs(num_pieces))
		// hashes
		aux::vector<sha1_hash> m_merkle_tree;
#endif

		// v2 merkle tree for each file
		// the actual hash buffers are always divisible by 32 (sha256_hash::size())
		aux::vector<aux::vector<char>, file_index_t> m_piece_layers;

		// this is a copy of the info section from the torrent.
		// it use maintained in this flat format in order to
		// make it available through the metadata extension
		// TODO: change the type to std::shared_ptr<char const> in C++17
		// it is used as if immutable, it cannot be const for technical reasons
		// right now.
		boost::shared_array<char> m_info_section;

		// if a comment is found in the torrent file
		// this will be set to that comment
		std::string m_comment;

		// an optional string naming the software used
		// to create the torrent file
		std::string m_created_by;

		// the info section parsed. points into m_info_section
		// parsed lazily
		mutable bdecode_node m_info_dict;

		// if a creation date is found in the torrent file
		// this will be set to that, otherwise it'll be
		// 1970, Jan 1
		std::time_t m_creation_date = 0;

		// the hash(es) that identify this torrent
		info_hash_t m_info_hash;

		// this is the offset into the m_info_section buffer to the first byte of
		// the first SHA-1 hash
		std::int32_t m_piece_hashes = 0;

		// the number of bytes in m_info_section
		std::int32_t m_info_section_size = 0;

		// this is used when creating a torrent. If there's
		// only one file there are cases where it's impossible
		// to know if it should be written as a multi file torrent
		// or not. e.g. test/test  there's one file and one directory
		// and they have the same name.
		static inline constexpr torrent_info_flags_t multifile = 0_bit;

		// this is true if the torrent is private. i.e., is should not
		// be announced on the dht
		static inline constexpr torrent_info_flags_t private_torrent = 1_bit;

		// this is true if one of the trackers has an .i2p top
		// domain in its hostname. This means the DHT and LSD
		// features are disabled for this torrent (unless the
		// settings allows mixing i2p peers with regular peers)
		static inline constexpr torrent_info_flags_t i2p = 2_bit;

		// this flag is set if we found an ssl-cert field in the info
		// dictionary
		static inline constexpr torrent_info_flags_t ssl_torrent = 3_bit;

		// v2 piece hashes were loaded from the torrent file and verified
		static inline constexpr torrent_info_flags_t v2_has_piece_hashes = 4_bit;

		torrent_info_flags_t m_flags{};
	};

TORRENT_VERSION_NAMESPACE_3_END

}

#endif // TORRENT_TORRENT_INFO_HPP_INCLUDED<|MERGE_RESOLUTION|>--- conflicted
+++ resolved
@@ -1,19 +1,11 @@
 /*
 
-<<<<<<< HEAD
 Copyright (c) 2017, Pavel Pimenov
-Copyright (c) 2003-2011, 2013-2021, Arvid Norberg
-=======
 Copyright (c) 2003-2011, 2013-2022, Arvid Norberg
->>>>>>> 550d3c7d
 Copyright (c) 2004, Magnus Jonsson
 Copyright (c) 2016-2018, 2020-2021, Alden Torres
 Copyright (c) 2016, Markus
-<<<<<<< HEAD
-=======
 Copyright (c) 2017, 2019, Andrei Kurushin
-Copyright (c) 2017, Pavel Pimenov
->>>>>>> 550d3c7d
 Copyright (c) 2017-2019, Steven Siloti
 Copyright (c) 2019, Amir Abrams
 Copyright (c) 2020, Mike Tzou
