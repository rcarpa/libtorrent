/*

Copyright (c) 2019, Amir Abrams
Copyright (c) 2003-2020, Arvid Norberg
Copyright (c) 2004, Magnus Jonsson
Copyright (c) 2015, 2018, Steven Siloti
Copyright (c) 2016-2017, 2020, Alden Torres
Copyright (c) 2017, Falcosc
Copyright (c) 2017, AllSeeingEyeTolledEweSew
Copyright (c) 2019, ghbplayer
Copyright (c) 2019, Andrei Kurushin
All rights reserved.

You may use, distribute and modify this code under the terms of the BSD license,
see LICENSE file.
*/

#ifndef TORRENT_TORRENT_HANDLE_HPP_INCLUDED
#define TORRENT_TORRENT_HANDLE_HPP_INCLUDED

#include "libtorrent/config.hpp"

#include <vector>
#include <set>
#include <functional>
#include <memory>

#include "libtorrent/aux_/disable_warnings_push.hpp"
#if TORRENT_ABI_VERSION == 1
// for deprecated force_reannounce
#include <boost/date_time/posix_time/posix_time_duration.hpp>
#endif
#include "libtorrent/aux_/disable_warnings_pop.hpp"

#include "libtorrent/fwd.hpp"
#include "libtorrent/socket.hpp" // tcp::endpoint
#include "libtorrent/span.hpp"
#include "libtorrent/sha1_hash.hpp"
#include "libtorrent/units.hpp"
#include "libtorrent/aux_/vector.hpp"
#include "libtorrent/storage_defs.hpp"
#include "libtorrent/torrent_flags.hpp"
#include "libtorrent/torrent_info.hpp"
#include "libtorrent/peer_info.hpp" // for peer_source_flags_t
#include "libtorrent/download_priority.hpp"
#include "libtorrent/pex_flags.hpp"
#include "libtorrent/client_data.hpp"
#include "libtorrent/address.hpp" // for address_v4 and address_v6

namespace libtorrent {
namespace aux {
	struct torrent;
	struct session_impl;
}

#if TORRENT_ABI_VERSION == 1
	struct peer_list_entry;
#endif
	struct client_data_t;

#ifndef BOOST_NO_EXCEPTIONS
	[[noreturn]] void throw_invalid_handle();
#endif

	using status_flags_t = flags::bitfield_flag<std::uint32_t, struct status_flags_tag>;
	using add_piece_flags_t = flags::bitfield_flag<std::uint8_t, struct add_piece_flags_tag>;
	using pause_flags_t = flags::bitfield_flag<std::uint8_t, struct pause_flags_tag>;
	using deadline_flags_t = flags::bitfield_flag<std::uint8_t, struct deadline_flags_tag>;
	using resume_data_flags_t = flags::bitfield_flag<std::uint8_t, struct resume_data_flags_tag>;
	using reannounce_flags_t = flags::bitfield_flag<std::uint8_t, struct reannounce_flags_tag>;
	using queue_position_t = aux::strong_typedef<int, struct queue_position_tag>;
	using file_progress_flags_t = flags::bitfield_flag<std::uint8_t, struct file_progress_flags_tag>;

	// holds the state of a block in a piece. Who we requested
	// it from and how far along we are at downloading it.
	struct TORRENT_EXPORT block_info
	{
		// this is the enum used for the block_info::state field.
		enum block_state_t
		{
			// This block has not been downloaded or requested form any peer.
			none,
			// The block has been requested, but not completely downloaded yet.
			requested,
			// The block has been downloaded and is currently queued for being
			// written to disk.
			writing,
			// The block has been written to disk.
			finished
		};

	private:
		union addr_t
		{
			address_v4::bytes_type v4;
			address_v6::bytes_type v6;
		};
		addr_t addr;

		std::uint16_t port;
	public:

		// The peer is the ip address of the peer this block was downloaded from.
		void set_peer(tcp::endpoint const& ep);
		tcp::endpoint peer() const;

		// the number of bytes that have been received for this block
		unsigned bytes_progress:15;

		// the total number of bytes in this block.
		unsigned block_size:15;

		// the state this block is in (see block_state_t)
		unsigned state:2;

		// the number of peers that is currently requesting this block. Typically
		// this is 0 or 1, but at the end of the torrent blocks may be requested
		// by more peers in parallel to speed things up.
		unsigned num_peers:14;
	private:
		// the type of the addr union
		bool is_v6_addr:1;
	};

	// This class holds information about pieces that have outstanding requests
	// or outstanding writes
	struct TORRENT_EXPORT partial_piece_info
	{
#if TORRENT_ABI_VERSION == 1
#include "libtorrent/aux_/disable_warnings_push.hpp"
		partial_piece_info() = default;
		partial_piece_info(partial_piece_info&&) noexcept = default;
		partial_piece_info(partial_piece_info const&) = default;
		partial_piece_info& operator=(partial_piece_info const&) & = default;
		partial_piece_info& operator=(partial_piece_info&&) & noexcept = default;
#include "libtorrent/aux_/disable_warnings_pop.hpp"
#endif
		// the index of the piece in question. ``blocks_in_piece`` is the number
		// of blocks in this particular piece. This number will be the same for
		// most pieces, but
		// the last piece may have fewer blocks than the standard pieces.
		piece_index_t piece_index;

		// the number of blocks in this piece
		int blocks_in_piece;

		// the number of blocks that are in the finished state
		int finished;

		// the number of blocks that are in the writing state
		int writing;

		// the number of blocks that are in the requested state
		int requested;

		// this is an array of ``blocks_in_piece`` number of
		// items. One for each block in the piece.
		//
		// .. warning:: This is a pointer that points to an array
		//	that's owned by the session object. The next time
		//	get_download_queue() is called, it will be invalidated.
		block_info* blocks;

#if TORRENT_ABI_VERSION == 1
		// the speed classes. These may be used by the piece picker to
		// coalesce requests of similar download rates
		enum state_t { none, slow, medium, fast };

		// the download speed class this piece falls into.
		// this is used internally to cluster peers of the same
		// speed class together when requesting blocks.
		//
		// set to either ``fast``, ``medium``, ``slow`` or ``none``. It tells
		// which download rate category the peers downloading this piece falls
		// into. ``none`` means that no peer is currently downloading any part of
		// the piece. Peers prefer picking pieces from the same category as
		// themselves. The reason for this is to keep the number of partially
		// downloaded pieces down. Pieces set to ``none`` can be converted into
		// any of ``fast``, ``medium`` or ``slow`` as soon as a peer want to
		// download from it.
		TORRENT_DEPRECATED state_t piece_state;
#endif
	};

	// for std::hash (and to support using this type in unordered_map etc.)
	TORRENT_EXPORT std::size_t hash_value(torrent_handle const& h);

	// You will usually have to store your torrent handles somewhere, since it's
	// the object through which you retrieve information about the torrent and
	// aborts the torrent.
	//
	// .. warning::
	// 	Any member function that returns a value or fills in a value has to be
	// 	made synchronously. This means it has to wait for the main thread to
	// 	complete the query before it can return. This might potentially be
	// 	expensive if done from within a GUI thread that needs to stay
	// 	responsive. Try to avoid querying for information you don't need, and
	// 	try to do it in as few calls as possible. You can get most of the
	// 	interesting information about a torrent from the
	// 	torrent_handle::status() call.
	//
	// The default constructor will initialize the handle to an invalid state.
	// Which means you cannot perform any operation on it, unless you first
	// assign it a valid handle. If you try to perform any operation on an
	// uninitialized handle, it will throw ``invalid_handle``.
	//
	// .. warning::
	// 	All operations on a torrent_handle may throw system_error
	// 	exception, in case the handle is no longer referring to a torrent.
	// 	There is one exception is_valid() will never throw. Since the torrents
	// 	are processed by a background thread, there is no guarantee that a
	// 	handle will remain valid between two calls.
	//
	struct TORRENT_EXPORT torrent_handle
	{
		friend struct aux::session_impl;
		friend struct session_handle;
		friend struct aux::torrent;
		friend TORRENT_EXPORT std::size_t hash_value(torrent_handle const& th);

		// constructs a torrent handle that does not refer to a torrent.
		// i.e. is_valid() will return false.
		torrent_handle() noexcept = default;

		// hidden
		torrent_handle(torrent_handle const& t) = default;
		torrent_handle(torrent_handle&& t) noexcept = default;
		torrent_handle& operator=(torrent_handle const&) & = default;
		torrent_handle& operator=(torrent_handle&&) & noexcept = default;


#if TORRENT_ABI_VERSION == 1
		using flags_t = add_piece_flags_t;
		using status_flags_t = libtorrent::status_flags_t;
		using pause_flags_t = libtorrent::pause_flags_t;
		using save_resume_flags_t = libtorrent::resume_data_flags_t;
		using reannounce_flags_t = libtorrent::reannounce_flags_t;
#endif

		// instruct libtorrent to overwrite any data that may already have been
<<<<<<< HEAD
		// downloaded with the data of the new piece being added.
		static inline constexpr add_piece_flags_t overwrite_existing = 0_bit;
=======
		// downloaded with the data of the new piece being added. Using this
		// flag when adding a piece that is actively being downloaded from other
		// peers may have some unexpected consequences, as blocks currently
		// being downloaded from peers may not be replaced.
		static constexpr add_piece_flags_t overwrite_existing = 0_bit;
>>>>>>> d2c9a23f

		// This function will write ``data`` to the storage as piece ``piece``,
		// as if it had been downloaded from a peer. ``data`` is expected to
		// point to a buffer of as many bytes as the size of the specified piece.
		// The data in the buffer is copied and passed on to the disk IO thread
		// to be written at a later point.
		//
		// By default, data that's already been downloaded is not overwritten by
		// this buffer. If you trust this data to be correct (and pass the piece
		// hash check) you may pass the overwrite_existing flag. This will
		// instruct libtorrent to overwrite any data that may already have been
		// downloaded with this data.
		//
		// Since the data is written asynchronously, you may know that is passed
		// or failed the hash check by waiting for piece_finished_alert or
		// hash_failed_alert.
		//
		// Adding pieces while the torrent is being checked (i.e. in
		// torrent_status::checking_files state) is not supported.
		void add_piece(piece_index_t piece, char const* data, add_piece_flags_t flags = {}) const;

		// This function starts an asynchronous read operation of the specified
		// piece from this torrent. You must have completed the download of the
		// specified piece before calling this function.
		//
		// When the read operation is completed, it is passed back through an
		// alert, read_piece_alert. Since this alert is a response to an explicit
		// call, it will always be posted, regardless of the alert mask.
		//
		// Note that if you read multiple pieces, the read operations are not
		// guaranteed to finish in the same order as you initiated them.
		void read_piece(piece_index_t piece) const;

		// Returns true if this piece has been completely downloaded and written
		// to disk, and false otherwise.
		bool have_piece(piece_index_t piece) const;

#if TORRENT_ABI_VERSION == 1
		// internal
		TORRENT_DEPRECATED
		void get_full_peer_list(std::vector<peer_list_entry>& v) const;
#endif

		// takes a reference to a vector that will be cleared and filled with one
		// entry for each peer connected to this torrent, given the handle is
		// valid. If the torrent_handle is invalid, it will throw
		// system_error exception. Each entry in the vector contains
		// information about that particular peer. See peer_info.
		void get_peer_info(std::vector<peer_info>& v) const;

		// calculates ``distributed_copies``, ``distributed_full_copies`` and
		// ``distributed_fraction``.
		static inline constexpr status_flags_t query_distributed_copies = 0_bit;

		// includes partial downloaded blocks in ``total_done`` and
		// ``total_wanted_done``.
		static inline constexpr status_flags_t query_accurate_download_counters = 1_bit;

		// includes ``last_seen_complete``.
		static inline constexpr status_flags_t query_last_seen_complete = 2_bit;
		// populate the ``pieces`` field in torrent_status.
		static inline constexpr status_flags_t query_pieces = 3_bit;
		// includes ``verified_pieces`` (only applies to torrents in *seed
		// mode*).
		static inline constexpr status_flags_t query_verified_pieces = 4_bit;
		// includes ``torrent_file``, which is all the static information from
		// the .torrent file.
		static inline constexpr status_flags_t query_torrent_file = 5_bit;
		// includes ``name``, the name of the torrent. This is either derived
		// from the .torrent file, or from the ``&dn=`` magnet link argument
		// or possibly some other source. If the name of the torrent is not
		// known, this is an empty string.
		static inline constexpr status_flags_t query_name = 6_bit;
		// includes ``save_path``, the path to the directory the files of the
		// torrent are saved to.
		static inline constexpr status_flags_t query_save_path = 7_bit;

		// ``status()`` will return a structure with information about the status
		// of this torrent. If the torrent_handle is invalid, it will throw
		// system_error exception. See torrent_status. The ``flags``
		// argument filters what information is returned in the torrent_status.
		// Some information in there is relatively expensive to calculate, and if
		// you're not interested in it (and see performance issues), you can
		// filter them out.
		//
		// By default everything is included. The flags you can use to decide
		// what to *include* are defined in this class.
		torrent_status status(status_flags_t flags = status_flags_t::all()) const;

		// ``get_download_queue()`` returns a vector with information about pieces
		// that are partially downloaded or not downloaded but partially
		// requested. See partial_piece_info for the fields in the returned
		// vector.
		std::vector<partial_piece_info> get_download_queue() const;
		void get_download_queue(std::vector<partial_piece_info>& queue) const;

		// used to ask libtorrent to send an alert once the piece has been
		// downloaded, by passing alert_when_available. When set, the
		// read_piece_alert alert will be delivered, with the piece data, when
		// it's downloaded.
		static inline constexpr deadline_flags_t alert_when_available = 0_bit;

		// This function sets or resets the deadline associated with a specific
		// piece index (``index``). libtorrent will attempt to download this
		// entire piece before the deadline expires. This is not necessarily
		// possible, but pieces with a more recent deadline will always be
		// prioritized over pieces with a deadline further ahead in time. The
		// deadline (and flags) of a piece can be changed by calling this
		// function again.
		//
		// If the piece is already downloaded when this call is made, nothing
		// happens, unless the alert_when_available flag is set, in which case it
		// will have the same effect as calling read_piece() for ``index``.
		//
		// ``deadline`` is the number of milliseconds until this piece should be
		// completed.
		//
		// ``reset_piece_deadline`` removes the deadline from the piece. If it
		// hasn't already been downloaded, it will no longer be considered a
		// priority.
		//
		// ``clear_piece_deadlines()`` removes deadlines on all pieces in
		// the torrent. As if reset_piece_deadline() was called on all pieces.
		void set_piece_deadline(piece_index_t index, int deadline, deadline_flags_t flags = {}) const;
		void reset_piece_deadline(piece_index_t index) const;
		void clear_piece_deadlines() const;

#if TORRENT_ABI_VERSION == 1
		// This sets the bandwidth priority of this torrent. The priority of a
		// torrent determines how much bandwidth its peers are assigned when
		// distributing upload and download rate quotas. A high number gives more
		// bandwidth. The priority must be within the range [0, 255].
		//
		// The default priority is 0, which is the lowest priority.
		//
		// To query the priority of a torrent, use the
		// ``torrent_handle::status()`` call.
		//
		// Torrents with higher priority will not necessarily get as much
		// bandwidth as they can consume, even if there's is more quota. Other
		// peers will still be weighed in when bandwidth is being distributed.
		// With other words, bandwidth is not distributed strictly in order of
		// priority, but the priority is used as a weight.
		//
		// Peers whose Torrent has a higher priority will take precedence when
		// distributing unchoke slots. This is a strict prioritisation where
		// every interested peer on a high priority torrent will be unchoked
		// before any other, lower priority, torrents have any peers unchoked.
		// deprecated in 1.2
		TORRENT_DEPRECATED
		void set_priority(int prio) const;

#if !TORRENT_NO_FPU
		// fills the specified vector with the download progress [0, 1]
		// of each file in the torrent. The files are ordered as in
		// the torrent_info.
		TORRENT_DEPRECATED
		void file_progress(std::vector<float>& progress) const;
#endif

		TORRENT_DEPRECATED
		void file_status(std::vector<open_file_state>& status) const;
#endif

#if TORRENT_ABI_VERSION <= 2
		using file_progress_flags_t = libtorrent::file_progress_flags_t;
#endif
		// only calculate file progress at piece granularity. This makes
		// the file_progress() call cheaper and also only takes bytes that
		// have passed the hash check into account, so progress cannot
		// regress in this mode.
		static constexpr file_progress_flags_t piece_granularity = 0_bit;

		// This function fills in the supplied vector, or returns a vector, with
		// the number of bytes downloaded of each file in this torrent. The
		// progress values are ordered the same as the files in the
		// torrent_info.
		//
		// This operation is not very cheap. Its complexity is *O(n + mj)*.
		// Where *n* is the number of files, *m* is the number of currently
		// downloading pieces and *j* is the number of blocks in a piece.
		//
		// The ``flags`` parameter can be used to specify the granularity of the
		// file progress. If left at the default value of 0, the progress will be
		// as accurate as possible, but also more expensive to calculate. If
		// ``torrent_handle::piece_granularity`` is specified, the progress will
		// be specified in piece granularity. i.e. only pieces that have been
		// fully downloaded and passed the hash check count. When specifying
		// piece granularity, the operation is a lot cheaper, since libtorrent
		// already keeps track of this internally and no calculation is required.
		void file_progress(std::vector<std::int64_t>& progress, file_progress_flags_t flags = {}) const;
		std::vector<std::int64_t> file_progress(file_progress_flags_t flags = {}) const;

		// This function returns a vector with status about files
		// that are open for this torrent. Any file that is not open
		// will not be reported in the vector, i.e. it's possible that
		// the vector is empty when returning, if none of the files in the
		// torrent are currently open.
		//
		// See open_file_state
		std::vector<open_file_state> file_status() const;

		// If the torrent is in an error state (i.e. ``torrent_status::error`` is
		// non-empty), this will clear the error and start the torrent again.
		void clear_error() const;

		// ``trackers()`` will return the list of trackers for this torrent. The
		// announce entry contains both a string ``url`` which specify the
		// announce url for the tracker as well as an int ``tier``, which is
		// specifies the order in which this tracker is tried. If you want
		// libtorrent to use another list of trackers for this torrent, you can
		// use ``replace_trackers()`` which takes a list of the same form as the
		// one returned from ``trackers()`` and will replace it. If you want an
		// immediate effect, you have to call force_reannounce(). See
		// announce_entry.
		//
		// ``add_tracker()`` will look if the specified tracker is already in the
		// set. If it is, it doesn't do anything. If it's not in the current set
		// of trackers, it will insert it in the tier specified in the
		// announce_entry.
		//
		// The updated set of trackers will be saved in the resume data, and when
		// a torrent is started with resume data, the trackers from the resume
		// data will replace the original ones.
		std::vector<announce_entry> trackers() const;
		void replace_trackers(std::vector<announce_entry> const&) const;
		void add_tracker(announce_entry const&) const;

		// TODO: 3 unify url_seed and http_seed with just web_seed, using the
		// web_seed_entry.

		// ``add_url_seed()`` adds another url to the torrent's list of url
		// seeds. If the given url already exists in that list, the call has no
		// effect. The torrent will connect to the server and try to download
		// pieces from it, unless it's paused, queued, checking or seeding.
		// ``remove_url_seed()`` removes the given url if it exists already.
		// ``url_seeds()`` return a set of the url seeds currently in this
		// torrent. Note that URLs that fails may be removed automatically from
		// the list.
		//
		// See http-seeding_ for more information.
		void add_url_seed(std::string const& url) const;
		void remove_url_seed(std::string const& url) const;
		std::set<std::string> url_seeds() const;

#if TORRENT_ABI_VERSION < 4
		// These functions are identical as the ``*_url_seed()`` variants, but
		// they operate on `BEP 17`_ web seeds instead of `BEP 19`_.
		//
		// See http-seeding_ for more information.
		TORRENT_DEPRECATED
		void add_http_seed(std::string const& url) const;
		TORRENT_DEPRECATED
		void remove_http_seed(std::string const& url) const;
		TORRENT_DEPRECATED
		std::set<std::string> http_seeds() const;
#endif

		// add the specified extension to this torrent. The ``ext`` argument is
		// a function that will be called from within libtorrent's context
		// passing in the internal torrent object and the specified userdata
		// pointer. The function is expected to return a shared pointer to
		// a torrent_plugin instance.
		void add_extension(
			std::function<std::shared_ptr<torrent_plugin>(torrent_handle const&, client_data_t)> const& ext
			, client_data_t userdata = client_data_t{});

		// ``set_metadata`` expects the *info* section of metadata. i.e. The
		// buffer passed in will be hashed and verified against the info-hash. If
		// it fails, a ``metadata_failed_alert`` will be generated. If it passes,
		// a ``metadata_received_alert`` is generated. The function returns true
		// if the metadata is successfully set on the torrent, and false
		// otherwise. If the torrent already has metadata, this function will not
		// affect the torrent, and false will be returned.
		bool set_metadata(span<char const> metadata) const;

#if TORRENT_ABI_VERSION == 1
		TORRENT_DEPRECATED
		bool set_metadata(char const* metadata, int size) const
		{ return set_metadata({metadata, size}); }
#endif

		// Returns true if this handle refers to a valid torrent and false if it
		// hasn't been initialized or if the torrent it refers to has been
		// removed from the session AND destructed.
		//
		// To tell if the torrent_handle is in the session, use
		// torrent_handle::in_session(). This will return true before
		// session_handle::remove_torrent() is called, and false
		// afterward.
		//
		// Clients should only use is_valid() to determine if the result of
		// session::find_torrent() was successful.
		//
		// Unlike other member functions which return a value, is_valid()
		// completes immediately, without blocking on a result from the
		// network thread. Also unlike other functions, it never throws
		// the system_error exception.
		bool is_valid() const;

		// will delay the disconnect of peers that we're still downloading
		// outstanding requests from. The torrent will not accept any more
		// requests and will disconnect all idle peers. As soon as a peer is done
		// transferring the blocks that were requested from it, it is
		// disconnected. This is a graceful shut down of the torrent in the sense
		// that no downloaded bytes are wasted.
		static inline constexpr pause_flags_t graceful_pause = 0_bit;
		static inline constexpr pause_flags_t clear_disk_cache = 1_bit;

		// ``pause()``, and ``resume()`` will disconnect all peers and reconnect
		// all peers respectively. When a torrent is paused, it will however
		// remember all share ratios to all peers and remember all potential (not
		// connected) peers. Torrents may be paused automatically if there is a
		// file error (e.g. disk full) or something similar. See
		// file_error_alert.
		//
		// To know if a torrent is paused or not, call
		// ``torrent_handle::status()`` and inspect ``torrent_status::paused``.
		//
		// .. note::
		// 	Torrents that are auto-managed may be automatically resumed again. It
		// 	does not make sense to pause an auto-managed torrent without making it
		// 	not auto-managed first. Torrents are auto-managed by default when added
		// 	to the session. For more information, see queuing_.
		//
		void pause(pause_flags_t flags = {}) const;
		void resume() const;

		// sets and gets the torrent state flags. See torrent_flags_t.
		// The ``set_flags`` overload that take a mask will affect all
		// flags part of the mask, and set their values to what the
		// ``flags`` argument is set to. This allows clearing and
		// setting flags in a single function call.
		// The ``set_flags`` overload that just takes flags, sets all
		// the specified flags and leave any other flags unchanged.
		// ``unset_flags`` clears the specified flags, while leaving
		// any other flags unchanged.
		//
		// The `seed_mode` flag is special, it can only be cleared once the
		// torrent has been added, and it can only be set as part of the
		// add_torrent_params flags, when adding the torrent.
		torrent_flags_t flags() const;
		void set_flags(torrent_flags_t flags, torrent_flags_t mask) const;
		void set_flags(torrent_flags_t flags) const;
		void unset_flags(torrent_flags_t flags) const;

		// Instructs libtorrent to flush all the disk caches for this torrent and
		// close all file handles. This is done asynchronously and you will be
		// notified that it's complete through cache_flushed_alert.
		//
		// Note that by the time you get the alert, libtorrent may have cached
		// more data for the torrent, but you are guaranteed that whatever cached
		// data libtorrent had by the time you called
		// ``torrent_handle::flush_cache()`` has been written to disk.
		void flush_cache() const;

		// ``force_recheck`` puts the torrent back in a state where it assumes to
		// have no resume data. All peers will be disconnected and the torrent
		// will stop announcing to the tracker. The torrent will be added to the
		// checking queue, and will be checked (all the files will be read and
		// compared to the piece hashes). Once the check is complete, the torrent
		// will start connecting to peers again, as normal.
		// The torrent will be placed last in queue, i.e. its queue position
		// will be the highest of all torrents in the session.
		void force_recheck() const;

		// the disk cache will be flushed before creating the resume data.
		// This avoids a problem with file timestamps in the resume data in
		// case the cache hasn't been flushed yet.
		static inline constexpr resume_data_flags_t flush_disk_cache = 0_bit;

		// the resume data will contain the metadata from the torrent file as
		// well. This is default for any torrent that's added without a
		// torrent file (such as a magnet link or a URL).
		static inline constexpr resume_data_flags_t save_info_dict = 1_bit;

		// if nothing significant has changed in the torrent since the last
		// time resume data was saved, fail this attempt. Significant changes
		// primarily include more data having been downloaded, file or piece
		// priorities having changed etc. If the resume data doesn't need
		// saving, a save_resume_data_failed_alert is posted with the error
		// resume_data_not_modified.
		static inline constexpr resume_data_flags_t only_if_modified = 2_bit;

		// ``save_resume_data()`` asks libtorrent to generate fast-resume data for
		// this torrent.
		//
		// This operation is asynchronous, ``save_resume_data`` will return
		// immediately. The resume data is delivered when it's done through an
		// save_resume_data_alert.
		//
		// The fast resume data will be empty in the following cases:
		//
		//	1. The torrent handle is invalid.
		//	2. The torrent hasn't received valid metadata and was started without
		//	   metadata (see libtorrent's metadata-from-peers_ extension)
		//
		// Note that by the time you receive the fast resume data, it may already
		// be invalid if the torrent is still downloading! The recommended
		// practice is to first pause the session, then generate the fast resume
		// data, and then close it down. Make sure to not remove_torrent() before
		// you receive the save_resume_data_alert though. There's no need to
		// pause when saving intermittent resume data.
		//
		//.. warning::
		//   If you pause every torrent individually instead of pausing the
		//   session, every torrent will have its paused state saved in the
		//   resume data!
		//
		//.. note::
		//   It is typically a good idea to save resume data whenever a torrent
		//   is completed or paused. In those cases you don't need to pause the
		//   torrent or the session, since the torrent will do no more writing to
		//   its files. If you save resume data for torrents when they are
		//   paused, you can accelerate the shutdown process by not saving resume
		//   data again for paused torrents. Completed torrents should have their
		//   resume data saved when they complete and on exit, since their
		//   statistics might be updated.
		//
		//	In full allocation mode the resume data is never invalidated by
		//	subsequent writes to the files, since pieces won't move around. This
		//	means that you don't need to pause before writing resume data in full
		//	or sparse mode. If you don't, however, any data written to disk after
		//	you saved resume data and before the session closed is lost.
		//
		// It also means that if the resume data is out dated, libtorrent will
		// not re-check the files, but assume that it is fairly recent. The
		// assumption is that it's better to loose a little bit than to re-check
		// the entire file.
		//
		// It is still a good idea to save resume data periodically during
		// download as well as when closing down.
		//
		// Example code to pause and save resume data for all torrents and wait
		// for the alerts:
		//
		// .. code:: c++
		//
		//	extern int outstanding_resume_data; // global counter of outstanding resume data
		//	std::vector<torrent_handle> handles = ses.get_torrents();
		//	ses.pause();
		//	for (torrent_handle const& h : handles) try
		//	{
		//		torrent_status s = h.status();
		//		if (!s.has_metadata || !s.need_save_resume_data()) continue;
		//
		//		h.save_resume_data();
		//		++outstanding_resume_data;
		//	}
		//	catch (lt::system_error const& e)
		//	{
		//		// the handle was invalid, ignore this one and move to the next
		//	}
		//
		//	while (outstanding_resume_data > 0)
		//	{
		//		alert const* a = ses.wait_for_alert(seconds(10));
		//
		//		// if we don't get an alert within 10 seconds, abort
		//		if (a == nullptr) break;
		//
		//		std::vector<alert*> alerts;
		//		ses.pop_alerts(&alerts);
		//
		//		for (alert* i : alerts)
		//		{
		//			if (alert_cast<save_resume_data_failed_alert>(i))
		//			{
		//				process_alert(i);
		//				--outstanding_resume_data;
		//				continue;
		//			}
		//
		//			save_resume_data_alert const* rd = alert_cast<save_resume_data_alert>(i);
		//			if (rd == nullptr)
		//			{
		//				process_alert(i);
		//				continue;
		//			}
		//
		//			torrent_handle h = rd->handle;
		//			torrent_status st = h.status(torrent_handle::query_save_path
		//				| torrent_handle::query_name);
		//			std::ofstream out((st.save_path
		//				+ "/" + st.name + ".fastresume").c_str()
		//				, std::ios_base::binary);
		//			std::vector<char> buf = write_resume_data_buf(rd->params);
		//			out.write(buf.data(), buf.size());
		//			--outstanding_resume_data;
		//		}
		//	}
		//
		//.. note::
		//	Note how ``outstanding_resume_data`` is a global counter in this
		//	example. This is deliberate, otherwise there is a race condition for
		//	torrents that was just asked to save their resume data, they posted
		//	the alert, but it has not been received yet. Those torrents would
		//	report that they don't need to save resume data again, and skipped by
		//	the initial loop, and thwart the counter otherwise.
		void save_resume_data(resume_data_flags_t flags = {}) const;

		// This function returns true if any whole chunk has been downloaded
		// since the torrent was first loaded or since the last time the resume
		// data was saved. When saving resume data periodically, it makes sense
		// to skip any torrent which hasn't downloaded anything since the last
		// time.
		//
		//.. note::
		//	A torrent's resume data is considered saved as soon as the
		//	save_resume_data_alert is posted. It is important to make sure this
		//	alert is received and handled in order for this function to be
		//	meaningful.
		bool need_save_resume_data() const;

		// Every torrent that is added is assigned a queue position exactly one
		// greater than the greatest queue position of all existing torrents.
		// Torrents that are being seeded have -1 as their queue position, since
		// they're no longer in line to be downloaded.
		//
		// When a torrent is removed or turns into a seed, all torrents with
		// greater queue positions have their positions decreased to fill in the
		// space in the sequence.
		//
		// ``queue_position()`` returns the torrent's position in the download
		// queue. The torrents with the smallest numbers are the ones that are
		// being downloaded. The smaller number, the closer the torrent is to the
		// front of the line to be started.
		//
		// The queue position is also available in the torrent_status.
		//
		// The ``queue_position_*()`` functions adjust the torrents position in
		// the queue. Up means closer to the front and down means closer to the
		// back of the queue. Top and bottom refers to the front and the back of
		// the queue respectively.
		queue_position_t queue_position() const;
		void queue_position_up() const;
		void queue_position_down() const;
		void queue_position_top() const;
		void queue_position_bottom() const;

		// updates the position in the queue for this torrent. The relative order
		// of all other torrents remain intact but their numerical queue position
		// shifts to make space for this torrent's new position
		void queue_position_set(queue_position_t p) const;

		// For SSL torrents, use this to specify a path to a .pem file to use as
		// this client's certificate. The certificate must be signed by the
		// certificate in the .torrent file to be valid.
		//
		// The set_ssl_certificate_buffer() overload takes the actual certificate,
		// private key and DH params as strings, rather than paths to files.
		//
		// ``cert`` is a path to the (signed) certificate in .pem format
		// corresponding to this torrent.
		//
		// ``private_key`` is a path to the private key for the specified
		// certificate. This must be in .pem format.
		//
		// ``dh_params`` is a path to the Diffie-Hellman parameter file, which
		// needs to be in .pem format. You can generate this file using the
		// openssl command like this: ``openssl dhparam -outform PEM -out
		// dhparams.pem 512``.
		//
		// ``passphrase`` may be specified if the private key is encrypted and
		// requires a passphrase to be decrypted.
		//
		// Note that when a torrent first starts up, and it needs a certificate,
		// it will suspend connecting to any peers until it has one. It's
		// typically desirable to resume the torrent after setting the SSL
		// certificate.
		//
		// If you receive a torrent_need_cert_alert, you need to call this to
		// provide a valid cert. If you don't have a cert you won't be allowed to
		// connect to any peers.
		void set_ssl_certificate(std::string const& certificate
			, std::string const& private_key
			, std::string const& dh_params
			, std::string const& passphrase = "");
		void set_ssl_certificate_buffer(std::string const& certificate
			, std::string const& private_key
			, std::string const& dh_params);

		// Returns a pointer to the torrent_info object associated with this
		// torrent. The torrent_info object may be a copy of the internal object.
		// If the torrent doesn't have metadata, the pointer will not be
		// initialized (i.e. a nullptr). The torrent may be in a state
		// without metadata only if it was started without a .torrent file, e.g.
		// by being added by magnet link
		std::shared_ptr<const torrent_info> torrent_file() const;

#if TORRENT_ABI_VERSION == 1

		// ================ start deprecation ============

		// deprecated in 1.2
		// use set_flags() and unset_flags() instead
		TORRENT_DEPRECATED
		void stop_when_ready(bool b) const;
		TORRENT_DEPRECATED
		void set_upload_mode(bool b) const;
		TORRENT_DEPRECATED
		void set_share_mode(bool b) const;
		TORRENT_DEPRECATED
		void apply_ip_filter(bool b) const;
		TORRENT_DEPRECATED
		void auto_managed(bool m) const;
		TORRENT_DEPRECATED
		void set_pinned(bool p) const;
		TORRENT_DEPRECATED
		void set_sequential_download(bool sd) const;


		// deprecated in 1.0
		// use status() instead (with query_save_path)
		TORRENT_DEPRECATED
		std::string save_path() const;

		// deprecated in 1.0
		// use status() instead (with query_name)
		// returns the name of this torrent, in case it doesn't
		// have metadata it returns the name assigned to it
		// when it was added.
		TORRENT_DEPRECATED
		std::string name() const;

		// use torrent_file() instead
		TORRENT_DEPRECATED
		const torrent_info& get_torrent_info() const;

		// deprecated in 0.16, feature will be removed
		TORRENT_DEPRECATED
		int get_peer_upload_limit(tcp::endpoint ip) const;
		TORRENT_DEPRECATED
		int get_peer_download_limit(tcp::endpoint ip) const;
		TORRENT_DEPRECATED
		void set_peer_upload_limit(tcp::endpoint ip, int limit) const;
		TORRENT_DEPRECATED
		void set_peer_download_limit(tcp::endpoint ip, int limit) const;

		// deprecated in 0.16, feature will be removed
		TORRENT_DEPRECATED
		void set_ratio(float up_down_ratio) const;

		// deprecated in 0.16. use status() instead, and inspect the
		// torrent_status::flags field. Alternatively, call flags() directly on
		// the torrent_handle
		TORRENT_DEPRECATED
		bool is_seed() const;
		TORRENT_DEPRECATED
		bool is_finished() const;
		TORRENT_DEPRECATED
		bool is_paused() const;
		TORRENT_DEPRECATED
		bool is_auto_managed() const;
		TORRENT_DEPRECATED
		bool is_sequential_download() const;
		TORRENT_DEPRECATED
		bool has_metadata() const;
		TORRENT_DEPRECATED
		bool super_seeding() const;

		// deprecated in 0.14
		// use save_resume_data() instead. It is async. and
		// will return the resume data in an alert
		TORRENT_DEPRECATED
		entry write_resume_data() const;

		// ``use_interface()`` sets the network interface this torrent will use
		// when it opens outgoing connections. By default, it uses the same
		// interface as the session uses to listen on. The parameter must be a
		// string containing one or more, comma separated, ip-address (either an
		// IPv4 or IPv6 address). When specifying multiple interfaces, the
		// torrent will round-robin which interface to use for each outgoing
		// connection. This is useful for clients that are multi-homed.
		TORRENT_DEPRECATED
		void use_interface(const char* net_interface) const;
		// ================ end deprecation ============
#endif

		// Fills the specified ``std::vector<int>`` with the availability for
		// each piece in this torrent. libtorrent does not keep track of
		// availability for seeds, so if the torrent is seeding the availability
		// for all pieces is reported as 0.
		//
		// The piece availability is the number of peers that we are connected
		// that has advertised having a particular piece. This is the information
		// that libtorrent uses in order to prefer picking rare pieces.
		void piece_availability(std::vector<int>& avail) const;

		// These functions are used to set and get the priority of individual
		// pieces. By default all pieces have priority 4. That means that the
		// random rarest first algorithm is effectively active for all pieces.
		// You may however change the priority of individual pieces. There are 8
		// priority levels. 0 means not to download the piece at all. Otherwise,
		// lower priority values means less likely to be picked. Piece priority
		// takes precedence over piece availability. Every piece with priority 7
		// will be attempted to be picked before a priority 6 piece and so on.
		//
		// The default priority of pieces is 4.
		//
		// Piece priorities can not be changed for torrents that have not
		// downloaded the metadata yet. Magnet links won't have metadata
		// immediately. see the metadata_received_alert.
		//
		// ``piece_priority`` sets or gets the priority for an individual piece,
		// specified by ``index``.
		//
		// ``prioritize_pieces`` takes a vector of integers, one integer per
		// piece in the torrent. All the piece priorities will be updated with
		// the priorities in the vector.
		// The second overload of ``prioritize_pieces`` that takes a vector of pairs
		// will update the priorities of only select pieces, and leave all other
		// unaffected. Each pair is (piece, priority). That is, the first item is
		// the piece index and the second item is the priority of that piece.
		// Invalid entries, where the piece index or priority is out of range, are
		// not allowed.
		//
		// ``get_piece_priorities`` returns a vector with one element for each piece
		// in the torrent. Each element is the current priority of that piece.
		//
		// It's possible to cancel the effect of *file* priorities by setting the
		// priorities for the affected pieces. Care has to be taken when mixing
		// usage of file- and piece priorities.
		void piece_priority(piece_index_t index, download_priority_t priority) const;
		download_priority_t piece_priority(piece_index_t index) const;
		void prioritize_pieces(std::vector<download_priority_t> const& pieces) const;
		void prioritize_pieces(std::vector<std::pair<piece_index_t, download_priority_t>> const& pieces) const;
		std::vector<download_priority_t> get_piece_priorities() const;

#if TORRENT_ABI_VERSION == 1
		TORRENT_DEPRECATED
		void prioritize_pieces(std::vector<int> const& pieces) const;
		TORRENT_DEPRECATED
		void prioritize_pieces(std::vector<std::pair<piece_index_t, int>> const& pieces) const;
		TORRENT_DEPRECATED
		std::vector<int> piece_priorities() const;
#endif

		// ``index`` must be in the range [0, number_of_files).
		//
		// ``file_priority()`` queries or sets the priority of file ``index``.
		//
		// ``prioritize_files()`` takes a vector that has at as many elements as
		// there are files in the torrent. Each entry is the priority of that
		// file. The function sets the priorities of all the pieces in the
		// torrent based on the vector.
		//
		// ``get_file_priorities()`` returns a vector with the priorities of all
		// files.
		//
		// The priority values are the same as for piece_priority(). See
		// download_priority_t.
		//
		// Whenever a file priority is changed, all other piece priorities are
		// reset to match the file priorities. In order to maintain special
		// priorities for particular pieces, piece_priority() has to be called
		// again for those pieces.
		//
		// You cannot set the file priorities on a torrent that does not yet have
		// metadata or a torrent that is a seed. ``file_priority(int, int)`` and
		// prioritize_files() are both no-ops for such torrents.
		//
		// Since changing file priorities may involve disk operations (of moving
		// files in- and out of the part file), the internal accounting of file
		// priorities happen asynchronously. i.e. setting file priorities and then
		// immediately querying them may not yield the same priorities just set.
		// However, the *piece* priorities are updated immediately.
		//
		// when combining file- and piece priorities, the resume file will record
		// both. When loading the resume data, the file priorities will be applied
		// first, then the piece priorities.
		void file_priority(file_index_t index, download_priority_t priority) const;
		download_priority_t file_priority(file_index_t index) const;
		void prioritize_files(std::vector<download_priority_t> const& files) const;
		std::vector<download_priority_t> get_file_priorities() const;

#if TORRENT_ABI_VERSION == 1
		TORRENT_DEPRECATED
		void prioritize_files(std::vector<int> const& files) const;
		TORRENT_DEPRECATED
		std::vector<int> file_priorities() const;
#endif

		// by default, force-reannounce will still honor the min-interval
		// published by the tracker. If this flag is set, it will be ignored
		// and the tracker is announced immediately.
		static inline constexpr reannounce_flags_t ignore_min_interval = 0_bit;

		// ``force_reannounce()`` will force this torrent to do another tracker
		// request, to receive new peers. The ``seconds`` argument specifies how
		// many seconds from now to issue the tracker announces.
		//
		// If the tracker's ``min_interval`` has not passed since the last
		// announce, the forced announce will be scheduled to happen immediately
		// as the ``min_interval`` expires. This is to honor trackers minimum
		// re-announce interval settings.
		//
		// The ``tracker_index`` argument specifies which tracker to re-announce.
		// If set to -1 (which is the default), all trackers are re-announce.
		//
		// The ``flags`` argument can be used to affect the re-announce. See
		// ignore_min_interval.
		//
		// ``force_dht_announce`` will announce the torrent to the DHT
		// immediately.
		//
		// ``force_lsd_announce`` will announce the torrent on LSD
		// immediately.
		void force_reannounce(int seconds = 0, int idx = -1, reannounce_flags_t = {}) const;
		void force_dht_announce() const;
		void force_lsd_announce() const;

#if TORRENT_ABI_VERSION == 1
		// forces a reannounce in the specified amount of time.
		// This overrides the default announce interval, and no
		// announce will take place until the given time has
		// timed out.
		TORRENT_DEPRECATED
		void force_reannounce(boost::posix_time::time_duration) const;
#endif

		// ``scrape_tracker()`` will send a scrape request to a tracker. By
		// default (``idx`` = -1) it will scrape the last working tracker. If
		// ``idx`` is >= 0, the tracker with the specified index will scraped.
		//
		// A scrape request queries the tracker for statistics such as total
		// number of incomplete peers, complete peers, number of downloads etc.
		//
		// This request will specifically update the ``num_complete`` and
		// ``num_incomplete`` fields in the torrent_status struct once it
		// completes. When it completes, it will generate a scrape_reply_alert.
		// If it fails, it will generate a scrape_failed_alert.
		void scrape_tracker(int idx = -1) const;

		// ``set_upload_limit`` will limit the upload bandwidth used by this
		// particular torrent to the limit you set. It is given as the number of
		// bytes per second the torrent is allowed to upload.
		// ``set_download_limit`` works the same way but for download bandwidth
		// instead of upload bandwidth. Note that setting a higher limit on a
		// torrent then the global limit
		// (``settings_pack::upload_rate_limit``) will not override the global
		// rate limit. The torrent can never upload more than the global rate
		// limit.
		//
		// ``upload_limit`` and ``download_limit`` will return the current limit
		// setting, for upload and download, respectively.
		//
		// Local peers are not rate limited by default. see peer-classes_.
		void set_upload_limit(int limit) const;
		int upload_limit() const;
		void set_download_limit(int limit) const;
		int download_limit() const;

		// ``connect_peer()`` is a way to manually connect to peers that one
		// believe is a part of the torrent. If the peer does not respond, or is
		// not a member of this torrent, it will simply be disconnected. No harm
		// can be done by using this other than an unnecessary connection attempt
		// is made. If the torrent is uninitialized or in queued or checking
		// mode, this will throw system_error. The second (optional)
		// argument will be bitwise ORed into the source mask of this peer.
		// Typically this is one of the source flags in peer_info. i.e.
		// ``tracker``, ``pex``, ``dht`` etc.
		//
		// For possible values of ``flags``, see pex_flags_t.
		void connect_peer(tcp::endpoint const& adr, peer_source_flags_t source = {}
			, pex_flags_t flags = pex_encryption | pex_utp | pex_holepunch) const;

		// This will disconnect all peers and clear the peer list for this
		// torrent. New peers will have to be acquired before resuming, from
		// trackers, DHT or local service discovery, for example.
		void clear_peers();

		// ``set_max_uploads()`` sets the maximum number of peers that's unchoked
		// at the same time on this torrent. If you set this to -1, there will be
		// no limit. This defaults to infinite. The primary setting controlling
		// this is the global unchoke slots limit, set by unchoke_slots_limit in
		// settings_pack.
		//
		// ``max_uploads()`` returns the current settings.
		void set_max_uploads(int max_uploads) const;
		int max_uploads() const;

		// ``set_max_connections()`` sets the maximum number of connection this
		// torrent will open. If all connections are used up, incoming
		// connections may be refused or poor connections may be closed. This
		// must be at least 2. The default is unlimited number of connections. If
		// -1 is given to the function, it means unlimited. There is also a
		// global limit of the number of connections, set by
		// ``connections_limit`` in settings_pack.
		//
		// ``max_connections()`` returns the current settings.
		void set_max_connections(int max_connections) const;
		int max_connections() const;

#if TORRENT_ABI_VERSION == 1
		// sets a username and password that will be sent along in the HTTP-request
		// of the tracker announce. Set this if the tracker requires authorization.
		TORRENT_DEPRECATED
		void set_tracker_login(std::string const& name
			, std::string const& password) const;
#endif

		// Moves the file(s) that this torrent are currently seeding from or
		// downloading to. If the given ``save_path`` is not located on the same
		// drive as the original save path, the files will be copied to the new
		// drive and removed from their original location. This will block all
		// other disk IO, and other torrents download and upload rates may drop
		// while copying the file.
		//
		// Since disk IO is performed in a separate thread, this operation is
		// also asynchronous. Once the operation completes, the
		// ``storage_moved_alert`` is generated, with the new path as the
		// message. If the move fails for some reason,
		// ``storage_moved_failed_alert`` is generated instead, containing the
		// error message.
		//
		// The ``flags`` argument determines the behavior of the copying/moving
		// of the files in the torrent. see move_flags_t.
		//
		// ``always_replace_files`` is the default and replaces any file that
		// exist in both the source directory and the target directory.
		//
		// ``fail_if_exist`` first check to see that none of the copy operations
		// would cause an overwrite. If it would, it will fail. Otherwise it will
		// proceed as if it was in ``always_replace_files`` mode. Note that there
		// is an inherent race condition here. If the files in the target
		// directory appear after the check but before the copy or move
		// completes, they will be overwritten. When failing because of files
		// already existing in the target path, the ``error`` of
		// ``move_storage_failed_alert`` is set to
		// ``boost::system::errc::file_exists``.
		//
		// The intention is that a client may use this as a probe, and if it
		// fails, ask the user which mode to use. The client may then re-issue
		// the ``move_storage`` call with one of the other modes.
		//
		// ``dont_replace`` always keeps the existing file in the target
		// directory, if there is one. The source files will still be removed in
		// that case. Note that it won't automatically re-check files. If an
		// incomplete torrent is moved into a directory with the complete files,
		// pause, move, force-recheck and resume. Without the re-checking, the
		// torrent will keep downloading and files in the new download directory
		// will be overwritten.
		//
		// Files that have been renamed to have absolute paths are not moved by
		// this function. Keep in mind that files that don't belong to the
		// torrent but are stored in the torrent's directory may be moved as
		// well. This goes for files that have been renamed to absolute paths
		// that still end up inside the save path.
		void move_storage(std::string const& save_path
			, move_flags_t flags = move_flags_t::always_replace_files
			) const;

#if TORRENT_ABI_VERSION == 1
		// deprecated in 1.2
		TORRENT_DEPRECATED
		void move_storage(std::string const& save_path, int flags) const;
#endif

		// Renames the file with the given index asynchronously. The rename
		// operation is complete when either a file_renamed_alert or
		// file_rename_failed_alert is posted.
		void rename_file(file_index_t index, std::string const& new_name) const;

#if TORRENT_ABI_VERSION == 1
		// Enables or disabled super seeding/initial seeding for this torrent.
		// The torrent needs to be a seed for this to take effect.
		TORRENT_DEPRECATED
		void super_seeding(bool on) const;
#endif // TORRENT_ABI_VERSION

		// returns the info-hash(es) of the torrent. If this handle is to a
		// torrent that hasn't loaded yet (for instance by being added) by a
		// URL, the returned value is undefined.
		// The ``info_hash()`` returns the SHA-1 info-hash for v1 torrents and a
		// truncated hash for v2 torrents. For the full v2 info-hash, use
		// ``info_hashes()`` instead.
		sha1_hash info_hash() const;
		info_hash_t info_hashes() const;

		// comparison operators. The order of the torrents is unspecified
		// but stable.
		bool operator==(const torrent_handle& h) const
		{ return !m_torrent.owner_before(h.m_torrent) && !h.m_torrent.owner_before(m_torrent); }
		bool operator!=(const torrent_handle& h) const
		{ return m_torrent.owner_before(h.m_torrent) || h.m_torrent.owner_before(m_torrent); }
		bool operator<(const torrent_handle& h) const
		{ return m_torrent.owner_before(h.m_torrent); }

		// returns a unique identifier for this torrent. It's not a dense index.
		// It's not preserved across sessions.
		std::uint32_t id() const
		{
			uintptr_t ret = reinterpret_cast<uintptr_t>(m_torrent.lock().get());
			// a torrent object is about 1024 (2^10) bytes, so
			// it's safe to shift 10 bits
			return std::uint32_t(ret >> 10);
		}

		// This function is intended only for use by plugins and the alert
		// dispatch function. This type does not have a stable ABI and should
		// be relied on as little as possible. Accessing the handle returned by
		// this function is not thread safe outside of libtorrent's internal
		// thread (which is used to invoke plugin callbacks).
		//
		// The ``aux::torrent`` class is not only eligible for changing ABI across
		// minor versions of libtorrent, its layout is also dependent on build
		// configuration. This adds additional requirements on a client to be
		// built with the exact same build configuration as libtorrent itself.
		// i.e. the ``TORRENT_`` macros must match between libtorrent and the
		// client builds.
		std::shared_ptr<aux::torrent> native_handle() const;

		// returns the userdata pointer as set in add_torrent_params
		client_data_t userdata() const;

		// Returns true if the torrent is in the session. It returns true before
		// session::remove_torrent() is called, and false afterward.
		//
		// Note that this is a blocking function, unlike torrent_handle::is_valid()
		// which returns immediately.
		bool in_session() const;

	private:

		template<typename Fun, typename... Args>
		void async_call(Fun f, Args&&... a) const;

		template<typename Fun, typename... Args>
		void sync_call(Fun f, Args&&... a) const;

		template<typename Ret, typename Fun, typename... Args>
		Ret sync_call_ret(Ret def, Fun f, Args&&... a) const;

		explicit torrent_handle(std::weak_ptr<aux::torrent> const& t)
		{ if (!t.expired()) m_torrent = t; }

		std::weak_ptr<aux::torrent> m_torrent;
	};
}

namespace std {
	template <>
	struct hash<libtorrent::torrent_handle>
	{
		std::size_t operator()(libtorrent::torrent_handle const& th) const
		{
			return libtorrent::hash_value(th);
		}
	};
}

#endif // TORRENT_TORRENT_HANDLE_HPP_INCLUDED<|MERGE_RESOLUTION|>--- conflicted
+++ resolved
@@ -238,16 +238,11 @@
 #endif
 
 		// instruct libtorrent to overwrite any data that may already have been
-<<<<<<< HEAD
-		// downloaded with the data of the new piece being added.
-		static inline constexpr add_piece_flags_t overwrite_existing = 0_bit;
-=======
 		// downloaded with the data of the new piece being added. Using this
 		// flag when adding a piece that is actively being downloaded from other
 		// peers may have some unexpected consequences, as blocks currently
 		// being downloaded from peers may not be replaced.
-		static constexpr add_piece_flags_t overwrite_existing = 0_bit;
->>>>>>> d2c9a23f
+		static inline constexpr add_piece_flags_t overwrite_existing = 0_bit;
 
 		// This function will write ``data`` to the storage as piece ``piece``,
 		// as if it had been downloaded from a peer. ``data`` is expected to
