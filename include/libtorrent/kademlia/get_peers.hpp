/*

Copyright (c) 2006, Daniel Wallin
<<<<<<< HEAD
Copyright (c) 2013, 2017-2021, Arvid Norberg
Copyright (c) 2016, Pavel Pimenov
=======
Copyright (c) 2013, 2017-2019, Arvid Norberg
>>>>>>> 550d3c7d
Copyright (c) 2016, 2018, Alden Torres
Copyright (c) 2016, Pavel Pimenov
All rights reserved.

You may use, distribute and modify this code under the terms of the BSD license,
see LICENSE file.
*/

#ifndef LIBTORRENT_GET_PEERS_HPP
#define LIBTORRENT_GET_PEERS_HPP

#include <libtorrent/kademlia/find_data.hpp>

namespace libtorrent {
namespace dht {

struct get_peers : find_data
{
	using data_callback = std::function<void(std::vector<tcp::endpoint> const&)>;

	void got_peers(std::vector<tcp::endpoint> const& peers);

	get_peers(node& dht_node, node_id const& target
		, data_callback dcallback
		, nodes_callback ncallback
		, bool noseeds);

	char const* name() const override;

protected:
	bool invoke(observer_ptr o) override;
	observer_ptr new_observer(udp::endpoint const& ep
		, node_id const& id) override;

	data_callback m_data_callback;
	bool m_noseeds;
};

struct obfuscated_get_peers : get_peers
{
	obfuscated_get_peers(node& dht_node, node_id const& target
		, data_callback dcallback
		, nodes_callback ncallback
		, bool noseeds);

	char const* name() const override;

protected:

	observer_ptr new_observer(udp::endpoint const& ep,
		node_id const& id) override;
	bool invoke(observer_ptr o) override;
	void done() override;
private:
	// when set to false, we no longer obfuscate
	// the target hash, and send regular get_peers
	bool m_obfuscated;
};

struct get_peers_observer : find_data_observer
{
	get_peers_observer(
		std::shared_ptr<traversal_algorithm> algorithm
		, udp::endpoint const& ep, node_id const& id)
		: find_data_observer(std::move(algorithm), ep, id)
	{}

	void reply(msg const&) override;
#ifndef TORRENT_DISABLE_LOGGING
private:
	void log_peers(msg const& m, bdecode_node const& r, int size) const;
#endif
};

struct obfuscated_get_peers_observer : traversal_observer
{
	obfuscated_get_peers_observer(
		std::shared_ptr<traversal_algorithm> algorithm
		, udp::endpoint const& ep, node_id const& id)
		: traversal_observer(std::move(algorithm), ep, id)
	{}
	void reply(msg const&) override;
};

} // namespace dht
} // namespace libtorrent

#endif // LIBTORRENT_GET_PEERS_HPP<|MERGE_RESOLUTION|>--- conflicted
+++ resolved
@@ -1,12 +1,7 @@
 /*
 
 Copyright (c) 2006, Daniel Wallin
-<<<<<<< HEAD
-Copyright (c) 2013, 2017-2021, Arvid Norberg
-Copyright (c) 2016, Pavel Pimenov
-=======
-Copyright (c) 2013, 2017-2019, Arvid Norberg
->>>>>>> 550d3c7d
+Copyright (c) 2013, 2017-2022, Arvid Norberg
 Copyright (c) 2016, 2018, Alden Torres
 Copyright (c) 2016, Pavel Pimenov
 All rights reserved.
