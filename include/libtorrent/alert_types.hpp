--- conflicted
+++ resolved
@@ -1360,29 +1360,15 @@
 	// .. code:: c++
 	//
 	//	torrent_handle h = alert->handle();
-<<<<<<< HEAD
-	//	if (h.is_valid()) {
-	//		std::shared_ptr<torrent_info const> ti = h.torrent_file();
-	//		create_torrent ct(*ti);
-	//		entry te = ct.generate();
-	//		std::vector<char> buffer;
-	//		bencode(std::back_inserter(buffer), te);
-	//		FILE* f = fopen((to_hex(ti->info_hashes().get_best().to_string()) + ".torrent").c_str(), "wb+");
-	//		if (f) {
-	//			fwrite(&buffer[0], 1, buffer.size(), f);
-	//			fclose(f);
-	//		}
-=======
 	//	std::shared_ptr<torrent_info const> ti = h.torrent_file();
 	//	create_torrent ct(*ti);
 	//	entry te = ct.generate();
 	//	std::vector<char> buffer;
 	//	bencode(std::back_inserter(buffer), te);
-	//	FILE* f = fopen((to_hex(ti->info_hash().to_string()) + ".torrent").c_str(), "wb+");
+	//	FILE* f = fopen((to_hex(ti->info_hashes().get_best().to_string()) + ".torrent").c_str(), "wb+");
 	//	if (f) {
 	//		fwrite(&buffer[0], 1, buffer.size(), f);
 	//		fclose(f);
->>>>>>> 687d2a2e
 	//	}
 	//
 	struct TORRENT_EXPORT metadata_received_alert final : torrent_alert
