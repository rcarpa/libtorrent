/*

Copyright (c) 2003-2016, Arvid Norberg
All rights reserved.

Redistribution and use in source and binary forms, with or without
modification, are permitted provided that the following conditions
are met:

    * Redistributions of source code must retain the above copyright
      notice, this list of conditions and the following disclaimer.
    * Redistributions in binary form must reproduce the above copyright
      notice, this list of conditions and the following disclaimer in
      the documentation and/or other materials provided with the distribution.
    * Neither the name of the author nor the names of its
      contributors may be used to endorse or promote products derived
      from this software without specific prior written permission.

THIS SOFTWARE IS PROVIDED BY THE COPYRIGHT HOLDERS AND CONTRIBUTORS "AS IS"
AND ANY EXPRESS OR IMPLIED WARRANTIES, INCLUDING, BUT NOT LIMITED TO, THE
IMPLIED WARRANTIES OF MERCHANTABILITY AND FITNESS FOR A PARTICULAR PURPOSE
ARE DISCLAIMED. IN NO EVENT SHALL THE COPYRIGHT OWNER OR CONTRIBUTORS BE
LIABLE FOR ANY DIRECT, INDIRECT, INCIDENTAL, SPECIAL, EXEMPLARY, OR
CONSEQUENTIAL DAMAGES (INCLUDING, BUT NOT LIMITED TO, PROCUREMENT OF
SUBSTITUTE GOODS OR SERVICES; LOSS OF USE, DATA, OR PROFITS; OR BUSINESS
INTERRUPTION) HOWEVER CAUSED AND ON ANY THEORY OF LIABILITY, WHETHER IN
CONTRACT, STRICT LIABILITY, OR TORT (INCLUDING NEGLIGENCE OR OTHERWISE)
ARISING IN ANY WAY OUT OF THE USE OF THIS SOFTWARE, EVEN IF ADVISED OF THE
POSSIBILITY OF SUCH DAMAGE.

*/

#ifndef TORRENT_ALERT_TYPES_HPP_INCLUDED
#define TORRENT_ALERT_TYPES_HPP_INCLUDED

#include "libtorrent/config.hpp"
#include "libtorrent/alert.hpp"
#include "libtorrent/torrent_handle.hpp"
#include "libtorrent/socket.hpp"
#include "libtorrent/assert.hpp"
#include "libtorrent/identify_client.hpp"
#include "libtorrent/address.hpp"
#include "libtorrent/stat.hpp"
#include "libtorrent/add_torrent_params.hpp"
#include "libtorrent/torrent_status.hpp"
#include "libtorrent/entry.hpp"
#include "libtorrent/peer_request.hpp"
#include "libtorrent/performance_counters.hpp"
#include "libtorrent/operations.hpp" // for operation_t enum
#include "libtorrent/close_reason.hpp"
#include "libtorrent/piece_block.hpp"
#include "libtorrent/aux_/escape_string.hpp" // for convert_from_native
#include "libtorrent/string_view.hpp"
#include "libtorrent/stack_allocator.hpp"

#include "libtorrent/aux_/disable_warnings_push.hpp"
#include <boost/shared_array.hpp>
#include "libtorrent/aux_/disable_warnings_pop.hpp"

namespace libtorrent
{
	// maps an operation id (from peer_error_alert and peer_disconnected_alert)
	// to its name. See peer_connection for the constants
	TORRENT_EXPORT char const* operation_name(int op);

	// user defined alerts should use IDs greater than this
	static const int user_alert_id = 10000;

	// This is a base class for alerts that are associated with a
	// specific torrent. It contains a handle to the torrent.
	struct TORRENT_EXPORT torrent_alert : alert
	{
		// internal
		torrent_alert(aux::stack_allocator& alloc, torrent_handle const& h);
		torrent_alert(torrent_alert&&) = default;

		// internal
		static const int alert_type = 0;

		// returns the message associated with this alert
		virtual std::string message() const override;

		// The torrent_handle pointing to the torrent this
		// alert is associated with.
		torrent_handle handle;

		char const* torrent_name() const;

#ifndef TORRENT_NO_DEPRECATE
		std::string name;
#endif

	protected:
		std::reference_wrapper<aux::stack_allocator const> m_alloc;
	private:
		aux::allocation_slot m_name_idx;
	};

	// The peer alert is a base class for alerts that refer to a specific peer. It includes all
	// the information to identify the peer. i.e. ``ip`` and ``peer-id``.
	struct TORRENT_EXPORT peer_alert : torrent_alert
	{
		// internal
		peer_alert(aux::stack_allocator& alloc, torrent_handle const& h,
			tcp::endpoint const& i, peer_id const& pi);
		peer_alert(peer_alert&&) = default;

		static const int alert_type = 1;
		static const int static_category = alert::peer_notification;
		virtual int category() const override { return static_category; }
		virtual std::string message() const override;

		// The peer's IP address and port.
		tcp::endpoint const endpoint;

		// the peer ID, if known.
		peer_id const pid;

#ifndef TORRENT_NO_DEPRECATE
		// The peer's IP address and port.
		tcp::endpoint const ip;
#endif
	};

	// This is a base class used for alerts that are associated with a
	// specific tracker. It derives from torrent_alert since a tracker
	// is also associated with a specific torrent.
	struct TORRENT_EXPORT tracker_alert : torrent_alert
	{
		// internal
		tracker_alert(aux::stack_allocator& alloc, torrent_handle const& h
			, string_view u);

		static const int alert_type = 2;
		static const int static_category = alert::tracker_notification;
		virtual int category() const override { return static_category; }
		virtual std::string message() const override;

		// returns a 0-terminated string of the tracker's URL
		char const* tracker_url() const;

#ifndef TORRENT_NO_DEPRECATE
		// The tracker URL
		std::string url;
#endif
	private:
		aux::allocation_slot const m_url_idx;
	};

#define TORRENT_DEFINE_ALERT_IMPL(name, seq, prio) \
	name(name&&) = default; \
	static const int priority = prio; \
	static const int alert_type = seq; \
	virtual int type() const override { return alert_type; } \
	virtual int category() const override { return static_category; } \
	virtual char const* what() const override { return #name; }

#define TORRENT_DEFINE_ALERT(name, seq) \
	TORRENT_DEFINE_ALERT_IMPL(name, seq, 0)

#define TORRENT_DEFINE_ALERT_PRIO(name, seq) \
	TORRENT_DEFINE_ALERT_IMPL(name, seq, 1)

	// The ``torrent_added_alert`` is posted once every time a torrent is successfully
	// added. It doesn't contain any members of its own, but inherits the torrent handle
	// from its base class.
	// It's posted when the ``status_notification`` bit is set in the alert_mask.
	struct TORRENT_EXPORT torrent_added_alert final : torrent_alert
	{
		// internal
		torrent_added_alert(aux::stack_allocator& alloc, torrent_handle const& h);

		TORRENT_DEFINE_ALERT(torrent_added_alert, 3)
		static const int static_category = alert::status_notification;
		virtual std::string message() const override;
	};

	// The ``torrent_removed_alert`` is posted whenever a torrent is removed. Since
	// the torrent handle in its base class will always be invalid (since the torrent
	// is already removed) it has the info hash as a member, to identify it.
	// It's posted when the ``status_notification`` bit is set in the alert_mask.
	//
	// Even though the ``handle`` member doesn't point to an existing torrent anymore,
	// it is still useful for comparing to other handles, which may also no
	// longer point to existing torrents, but to the same non-existing torrents.
	//
	// The ``torrent_handle`` acts as a ``weak_ptr``, even though its object no
	// longer exists, it can still compare equal to another weak pointer which
	// points to the same non-existent object.
	struct TORRENT_EXPORT torrent_removed_alert final : torrent_alert
	{
		// internal
		torrent_removed_alert(aux::stack_allocator& alloc
			, torrent_handle const& h, sha1_hash const& ih);

		TORRENT_DEFINE_ALERT_PRIO(torrent_removed_alert, 4)
		static const int static_category = alert::status_notification;
		virtual std::string message() const override;
		sha1_hash const info_hash;
	};

	// This alert is posted when the asynchronous read operation initiated by
	// a call to torrent_handle::read_piece() is completed. If the read failed, the torrent
	// is paused and an error state is set and the buffer member of the alert
	// is 0. If successful, ``buffer`` points to a buffer containing all the data
	// of the piece. ``piece`` is the piece index that was read. ``size`` is the
	// number of bytes that was read.
	//
	// If the operation fails, ``error`` will indicate what went wrong.
	struct TORRENT_EXPORT read_piece_alert final : torrent_alert
	{
		// internal
		read_piece_alert(aux::stack_allocator& alloc, torrent_handle const& h
			, piece_index_t p, boost::shared_array<char> d, int s);
		read_piece_alert(aux::stack_allocator& alloc, torrent_handle h
			, piece_index_t p, error_code e);

		TORRENT_DEFINE_ALERT_PRIO(read_piece_alert, 5)

		static const int static_category = alert::storage_notification;
		virtual std::string message() const override;

		error_code const error;
		boost::shared_array<char> const buffer;
		piece_index_t const piece;
		int const size;

#ifndef TORRENT_NO_DEPRECATE
		error_code ec;
#endif
	};

	// This is posted whenever an individual file completes its download. i.e.
	// All pieces overlapping this file have passed their hash check.
	struct TORRENT_EXPORT file_completed_alert final : torrent_alert
	{
		// internal
		file_completed_alert(aux::stack_allocator& alloc, torrent_handle const& h
			, file_index_t idx);

		TORRENT_DEFINE_ALERT(file_completed_alert, 6)

		static const int static_category = alert::progress_notification;
		virtual std::string message() const override;

		// refers to the index of the file that completed.
		file_index_t const index;
	};

	// This is posted as a response to a torrent_handle::rename_file() call, if the rename
	// operation succeeds.
	struct TORRENT_EXPORT file_renamed_alert final : torrent_alert
	{
		// internal
		file_renamed_alert(aux::stack_allocator& alloc, torrent_handle const& h
			, string_view n, file_index_t idx);

		TORRENT_DEFINE_ALERT_PRIO(file_renamed_alert, 7)

		static const int static_category = alert::storage_notification;
		virtual std::string message() const override;
#ifndef TORRENT_NO_DEPRECATE
		std::string name;
#endif

		char const* new_name() const;

		// refers to the index of the file that was renamed,
		file_index_t const index;
	private:
		aux::allocation_slot const m_name_idx;
	};

	// This is posted as a response to a torrent_handle::rename_file() call, if the rename
	// operation failed.
	struct TORRENT_EXPORT file_rename_failed_alert final : torrent_alert
	{
		// internal
		file_rename_failed_alert(aux::stack_allocator& alloc
			, torrent_handle const& h, file_index_t idx
			, error_code ec);

		TORRENT_DEFINE_ALERT_PRIO(file_rename_failed_alert, 8)

		static const int static_category = alert::storage_notification;

		virtual std::string message() const override;

		// refers to the index of the file that was supposed to be renamed,
		// ``error`` is the error code returned from the filesystem.
		file_index_t const index;
		error_code const error;
	};

	// This alert is generated when a limit is reached that might have a negative impact on
	// upload or download rate performance.
	struct TORRENT_EXPORT performance_alert final : torrent_alert
	{
		enum performance_warning_t
		{

			// This warning means that the number of bytes queued to be written to disk
			// exceeds the max disk byte queue setting (``settings_pack::max_queued_disk_bytes``).
			// This might restrict the download rate, by not queuing up enough write jobs
			// to the disk I/O thread. When this alert is posted, peer connections are
			// temporarily stopped from downloading, until the queued disk bytes have fallen
			// below the limit again. Unless your ``max_queued_disk_bytes`` setting is already
			// high, you might want to increase it to get better performance.
			outstanding_disk_buffer_limit_reached,

			// This is posted when libtorrent would like to send more requests to a peer,
			// but it's limited by ``settings_pack::max_out_request_queue``. The queue length
			// libtorrent is trying to achieve is determined by the download rate and the
			// assumed round-trip-time (``settings_pack::request_queue_time``). The assumed
			// round-trip-time is not limited to just the network RTT, but also the remote disk
			// access time and message handling time. It defaults to 3 seconds. The target number
			// of outstanding requests is set to fill the bandwidth-delay product (assumed RTT
			// times download rate divided by number of bytes per request). When this alert
			// is posted, there is a risk that the number of outstanding requests is too low
			// and limits the download rate. You might want to increase the ``max_out_request_queue``
			// setting.
			outstanding_request_limit_reached,

			// This warning is posted when the amount of TCP/IP overhead is greater than the
			// upload rate limit. When this happens, the TCP/IP overhead is caused by a much
			// faster download rate, triggering TCP ACK packets. These packets eat into the
			// rate limit specified to libtorrent. When the overhead traffic is greater than
			// the rate limit, libtorrent will not be able to send any actual payload, such
			// as piece requests. This means the download rate will suffer, and new requests
			// can be sent again. There will be an equilibrium where the download rate, on
			// average, is about 20 times the upload rate limit. If you want to maximize the
			// download rate, increase the upload rate limit above 5% of your download capacity.
			upload_limit_too_low,

			// This is the same warning as ``upload_limit_too_low`` but referring to the download
			// limit instead of upload. This suggests that your download rate limit is much lower
			// than your upload capacity. Your upload rate will suffer. To maximize upload rate,
			// make sure your download rate limit is above 5% of your upload capacity.
			download_limit_too_low,

			// We're stalled on the disk. We want to write to the socket, and we can write
			// but our send buffer is empty, waiting to be refilled from the disk.
			// This either means the disk is slower than the network connection
			// or that our send buffer watermark is too small, because we can
			// send it all before the disk gets back to us.
			// The number of bytes that we keep outstanding, requested from the disk, is calculated
			// as follows::
			//
			//   min(512, max(upload_rate * send_buffer_watermark_factor / 100, send_buffer_watermark))
			//
			// If you receive this alert, you might want to either increase your ``send_buffer_watermark``
			// or ``send_buffer_watermark_factor``.
			send_buffer_watermark_too_low,

			// If the half (or more) of all upload slots are set as optimistic unchoke slots, this
			// warning is issued. You probably want more regular (rate based) unchoke slots.
			too_many_optimistic_unchoke_slots,

			// If the disk write queue ever grows larger than half of the cache size, this warning
			// is posted. The disk write queue eats into the total disk cache and leaves very little
			// left for the actual cache. This causes the disk cache to oscillate in evicting large
			// portions of the cache before allowing peers to download any more, onto the disk write
			// queue. Either lower ``max_queued_disk_bytes`` or increase ``cache_size``.
			too_high_disk_queue_limit,

			aio_limit_reached,
			bittyrant_with_no_uplimit,

			// This is generated if outgoing peer connections are failing because of *address in use*
			// errors, indicating that ``settings_pack::outgoing_ports`` is set and is too small of
			// a range. Consider not using the ``outgoing_ports`` setting at all, or widen the range to
			// include more ports.
			too_few_outgoing_ports,

			too_few_file_descriptors,

			num_warnings
		};

		// internal
		performance_alert(aux::stack_allocator& alloc, torrent_handle const& h
			, performance_warning_t w);

		TORRENT_DEFINE_ALERT(performance_alert, 9)

		static const int static_category = alert::performance_warning;

		virtual std::string message() const override;

		performance_warning_t const warning_code;
	};

	// Generated whenever a torrent changes its state.
	struct TORRENT_EXPORT state_changed_alert final : torrent_alert
	{
		// internal
		state_changed_alert(aux::stack_allocator& alloc, torrent_handle const& h
			, torrent_status::state_t st
			, torrent_status::state_t prev_st);

		TORRENT_DEFINE_ALERT(state_changed_alert, 10)

		static const int static_category = alert::status_notification;

		virtual std::string message() const override;

		// the new state of the torrent.
		torrent_status::state_t const state;

		// the previous state.
		torrent_status::state_t const prev_state;
	};

	// This alert is generated on tracker time outs, premature disconnects,
	// invalid response or a HTTP response other than "200 OK". From the alert
	// you can get the handle to the torrent the tracker belongs to.
	//
	// The ``times_in_row`` member says how many times in a row this tracker has
	// failed. ``status_code`` is the code returned from the HTTP server. 401
	// means the tracker needs authentication, 404 means not found etc. If the
	// tracker timed out, the code will be set to 0.
	struct TORRENT_EXPORT tracker_error_alert final : tracker_alert
	{
		// internal
		tracker_error_alert(aux::stack_allocator& alloc
			, torrent_handle const& h, int times, int status, string_view u
			, error_code const& e, string_view m);

		TORRENT_DEFINE_ALERT(tracker_error_alert, 11)

		static const int static_category = alert::tracker_notification | alert::error_notification;
		virtual std::string message() const override;

		int const times_in_row;
		int const status_code;
		error_code const error;
#ifndef TORRENT_NO_DEPRECATE
		std::string msg;
#endif

		// the message associated with this error
		char const* error_message() const;

	private:
		aux::allocation_slot const m_msg_idx;
	};

	// This alert is triggered if the tracker reply contains a warning field.
	// Usually this means that the tracker announce was successful, but the
	// tracker has a message to the client.
	struct TORRENT_EXPORT tracker_warning_alert final : tracker_alert
	{
		// internal
		tracker_warning_alert(aux::stack_allocator& alloc
			, torrent_handle const& h, string_view u, string_view m);

		TORRENT_DEFINE_ALERT(tracker_warning_alert, 12)

		static const int static_category = alert::tracker_notification | alert::error_notification;
		virtual std::string message() const override;

#ifndef TORRENT_NO_DEPRECATE
		// contains the warning message from the tracker.
		std::string msg;
#endif

		// the message associated with this warning
		char const* warning_message() const;

	private:
		aux::allocation_slot const m_msg_idx;
	};

	// This alert is generated when a scrape request succeeds.
	struct TORRENT_EXPORT scrape_reply_alert final : tracker_alert
	{
		// internal
		scrape_reply_alert(aux::stack_allocator& alloc
			, torrent_handle const& h, int incomp, int comp, string_view u);

		TORRENT_DEFINE_ALERT(scrape_reply_alert, 13)

		virtual std::string message() const override;

		// the data returned in the scrape response. These numbers
		// may be -1 if the response was malformed.
		int const incomplete;
		int const complete;
	};

	// If a scrape request fails, this alert is generated. This might be due
	// to the tracker timing out, refusing connection or returning an http response
	// code indicating an error.
	struct TORRENT_EXPORT scrape_failed_alert final : tracker_alert
	{
		// internal
		scrape_failed_alert(aux::stack_allocator& alloc
			, torrent_handle const& h, string_view u, error_code const& e);
		scrape_failed_alert(aux::stack_allocator& alloc
			, torrent_handle const& h, string_view u, string_view m);

		TORRENT_DEFINE_ALERT(scrape_failed_alert, 14)

		static const int static_category = alert::tracker_notification | alert::error_notification;
		virtual std::string message() const override;

#ifndef TORRENT_NO_DEPRECATE
		// contains a message describing the error.
		std::string msg;
#endif

		// the error itself. This may indicate that the tracker sent an error
		// message (``error::tracker_failure``), in which case it can be
		// retrieved by calling ``error_message()``.
		error_code const error;

		// if the error indicates there is an associated message, this returns
		// that message. Otherwise and empty string.
		char const* error_message() const;

	private:
		aux::allocation_slot const m_msg_idx;
	};

	// This alert is only for informational purpose. It is generated when a tracker announce
	// succeeds. It is generated regardless what kind of tracker was used, be it UDP, HTTP or
	// the DHT.
	struct TORRENT_EXPORT tracker_reply_alert final : tracker_alert
	{
		// internal
		tracker_reply_alert(aux::stack_allocator& alloc
			, torrent_handle const& h, int np, string_view u);

		TORRENT_DEFINE_ALERT(tracker_reply_alert, 15)

		virtual std::string message() const override;

		// tells how many peers the tracker returned in this response. This is
		// not expected to be more thant the ``num_want`` settings. These are not necessarily
		// all new peers, some of them may already be connected.
		int const num_peers;
	};

	// This alert is generated each time the DHT receives peers from a node. ``num_peers``
	// is the number of peers we received in this packet. Typically these packets are
	// received from multiple DHT nodes, and so the alerts are typically generated
	// a few at a time.
	struct TORRENT_EXPORT dht_reply_alert final : tracker_alert
	{
		// internal
		dht_reply_alert(aux::stack_allocator& alloc
			, torrent_handle const& h
			, int np);

		TORRENT_DEFINE_ALERT(dht_reply_alert, 16)

		virtual std::string message() const override;

		int const num_peers;
	};

	// This alert is generated each time a tracker announce is sent (or attempted to be sent).
	// There are no extra data members in this alert. The url can be found in the base class
	// however.
	struct TORRENT_EXPORT tracker_announce_alert final : tracker_alert
	{
		// internal
		tracker_announce_alert(aux::stack_allocator& alloc
			, torrent_handle const& h
			, string_view u, int e);

		TORRENT_DEFINE_ALERT(tracker_announce_alert, 17)

		virtual std::string message() const override;

		// specifies what event was sent to the tracker. It is defined as:
		//
		// 0. None
		// 1. Completed
		// 2. Started
		// 3. Stopped
		int const event;
	};

	// This alert is generated when a finished piece fails its hash check. You can get the handle
	// to the torrent which got the failed piece and the index of the piece itself from the alert.
	struct TORRENT_EXPORT hash_failed_alert final : torrent_alert
	{
		// internal
		hash_failed_alert(aux::stack_allocator& alloc, torrent_handle const& h
			, piece_index_t index);

		TORRENT_DEFINE_ALERT(hash_failed_alert, 18)

		static const int static_category = alert::status_notification;
		virtual std::string message() const override;

		piece_index_t const piece_index;
	};

	// This alert is generated when a peer is banned because it has sent too many corrupt pieces
	// to us. ``ip`` is the endpoint to the peer that was banned.
	struct TORRENT_EXPORT peer_ban_alert final : peer_alert
	{
		// internal
		peer_ban_alert(aux::stack_allocator& alloc, torrent_handle h
			, tcp::endpoint const& ep, peer_id const& peer_id);

		TORRENT_DEFINE_ALERT(peer_ban_alert, 19)

		virtual std::string message() const override;
	};

	// This alert is generated when a peer is unsnubbed. Essentially when it was snubbed for stalling
	// sending data, and now it started sending data again.
	struct TORRENT_EXPORT peer_unsnubbed_alert final : peer_alert
	{
		// internal
		peer_unsnubbed_alert(aux::stack_allocator& alloc, torrent_handle h
			, tcp::endpoint const& ep, peer_id const& peer_id);

		TORRENT_DEFINE_ALERT(peer_unsnubbed_alert, 20)

		virtual std::string message() const override;
	};

	// This alert is generated when a peer is snubbed, when it stops sending data when we request
	// it.
	struct TORRENT_EXPORT peer_snubbed_alert final : peer_alert
	{
		// internal
		peer_snubbed_alert(aux::stack_allocator& alloc, torrent_handle h
			, tcp::endpoint const& ep, peer_id const& peer_id);

		TORRENT_DEFINE_ALERT(peer_snubbed_alert, 21)

		virtual std::string message() const override;
	};

	// This alert is generated when a peer sends invalid data over the peer-peer protocol. The peer
	// will be disconnected, but you get its ip address from the alert, to identify it.
	struct TORRENT_EXPORT peer_error_alert final : peer_alert
	{
		// internal
		peer_error_alert(aux::stack_allocator& alloc, torrent_handle const& h
			, tcp::endpoint const& ep, peer_id const& peer_id, int op
			, error_code const& e);

		TORRENT_DEFINE_ALERT(peer_error_alert, 22)

		static const int static_category = alert::peer_notification;
		virtual std::string message() const override;

		// a 0-terminated string of the low-level operation that failed, or nullptr if
		// there was no low level disk operation.
		int const operation;

		// tells you what error caused this alert.
		error_code const error;

#ifndef TORRENT_NO_DEPRECATE
		std::string msg;
#endif
	};

	// This alert is posted every time an outgoing peer connect attempts succeeds.
	struct TORRENT_EXPORT peer_connect_alert final : peer_alert
	{
		// internal
		peer_connect_alert(aux::stack_allocator& alloc, torrent_handle h
			, tcp::endpoint const& ep, peer_id const& peer_id, int type);

		TORRENT_DEFINE_ALERT(peer_connect_alert, 23)

		static const int static_category = alert::debug_notification;
		virtual std::string message() const override;

		int const socket_type;
	};

	// This alert is generated when a peer is disconnected for any reason (other than the ones
	// covered by peer_error_alert ).
	struct TORRENT_EXPORT peer_disconnected_alert final : peer_alert
	{
		// internal
		peer_disconnected_alert(aux::stack_allocator& alloc
			, torrent_handle const& h, tcp::endpoint const& ep
			, peer_id const& peer_id, operation_t op, int type, error_code const& e
			, close_reason_t r);

		TORRENT_DEFINE_ALERT(peer_disconnected_alert, 24)

		static const int static_category = alert::debug_notification;
		virtual std::string message() const override;

		// the kind of socket this peer was connected over
		int const socket_type;

		// the operation or level where the error occurred. Specified as an
		// value from the operation_t enum. Defined in operations.hpp.
		operation_t const operation;

		// tells you what error caused peer to disconnect.
		error_code const error;

		// the reason the peer disconnected (if specified)
		close_reason_t const reason;

#ifndef TORRENT_NO_DEPRECATE
		std::string msg;
#endif
	};

	// This is a debug alert that is generated by an incoming invalid piece request.
	// ``ip`` is the address of the peer and the ``request`` is the actual incoming
	// request from the peer. See peer_request for more info.
	struct TORRENT_EXPORT invalid_request_alert final : peer_alert
	{
		// internal
		invalid_request_alert(aux::stack_allocator& alloc
			, torrent_handle const& h, tcp::endpoint const& ep
			, peer_id const& peer_id, peer_request const& r
			, bool we_have, bool peer_interested, bool withheld);

		TORRENT_DEFINE_ALERT(invalid_request_alert, 25)

		virtual std::string message() const override;

		// the request we received from the peer
		peer_request const request;

		// true if we have this piece
		bool const we_have;

		// true if the peer indicated that it was interested to download before
		// sending the request
		bool const peer_interested;

		// if this is true, the peer is not allowed to download this piece because
		// of superseeding rules.
		bool const withheld;
	};

	// This alert is generated when a torrent switches from being a downloader to a seed.
	// It will only be generated once per torrent. It contains a torrent_handle to the
	// torrent in question.
	struct TORRENT_EXPORT torrent_finished_alert final : torrent_alert
	{
		// internal
		torrent_finished_alert(aux::stack_allocator& alloc,
			torrent_handle h);

		TORRENT_DEFINE_ALERT(torrent_finished_alert, 26)

		static const int static_category = alert::status_notification;
		virtual std::string message() const override;
	};

	// this alert is posted every time a piece completes downloading
	// and passes the hash check. This alert derives from torrent_alert
	// which contains the torrent_handle to the torrent the piece belongs to.
	struct TORRENT_EXPORT piece_finished_alert final : torrent_alert
	{
		// internal
		piece_finished_alert(aux::stack_allocator& alloc,
			torrent_handle const& h, piece_index_t piece_num);

		TORRENT_DEFINE_ALERT(piece_finished_alert, 27)

		static const int static_category = alert::progress_notification;
		virtual std::string message() const override;

		// the index of the piece that finished
		piece_index_t const piece_index;
	};

	// This alert is generated when a peer rejects or ignores a piece request.
	struct TORRENT_EXPORT request_dropped_alert final : peer_alert
	{
		// internal
		request_dropped_alert(aux::stack_allocator& alloc, torrent_handle h
			, tcp::endpoint const& ep, peer_id const& peer_id, int block_num
			, piece_index_t piece_num);

		TORRENT_DEFINE_ALERT(request_dropped_alert, 28)

		static const int static_category = alert::progress_notification
			| alert::peer_notification;
		virtual std::string message() const override;

		int const block_index;
		piece_index_t const piece_index;
	};

	// This alert is generated when a block request times out.
	struct TORRENT_EXPORT block_timeout_alert final : peer_alert
	{
		// internal
		block_timeout_alert(aux::stack_allocator& alloc, torrent_handle h
			, tcp::endpoint const& ep, peer_id const& peer_id, int block_num
			, piece_index_t piece_num);

		TORRENT_DEFINE_ALERT(block_timeout_alert, 29)

		static const int static_category = alert::progress_notification
			| alert::peer_notification;
		virtual std::string message() const override;

		int const block_index;
		piece_index_t const piece_index;
	};

	// This alert is generated when a block request receives a response.
	struct TORRENT_EXPORT block_finished_alert final : peer_alert
	{
		// internal
		block_finished_alert(aux::stack_allocator& alloc, torrent_handle h
			, tcp::endpoint const& ep, peer_id const& peer_id, int block_num
			, piece_index_t piece_num);

		TORRENT_DEFINE_ALERT(block_finished_alert, 30)

		static const int static_category = alert::progress_notification;
		virtual std::string message() const override;

		int const block_index;
		piece_index_t const piece_index;
	};

	// This alert is generated when a block request is sent to a peer.
	struct TORRENT_EXPORT block_downloading_alert final : peer_alert
	{
		// internal
		block_downloading_alert(aux::stack_allocator& alloc, torrent_handle h
			, tcp::endpoint const& ep
			, peer_id const& peer_id, int block_num, piece_index_t piece_num);

		TORRENT_DEFINE_ALERT(block_downloading_alert, 31)

		static const int static_category = alert::progress_notification;
		virtual std::string message() const override;

#ifndef TORRENT_NO_DEPRECATE
		char const* peer_speedmsg;
#endif
		int const block_index;
		piece_index_t const piece_index;
	};

	// This alert is generated when a block is received that was not requested or
	// whose request timed out.
	struct TORRENT_EXPORT unwanted_block_alert final : peer_alert
	{
		// internal
		unwanted_block_alert(aux::stack_allocator& alloc, torrent_handle h
			, tcp::endpoint const& ep
			, peer_id const& peer_id, int block_num, piece_index_t piece_num);

		TORRENT_DEFINE_ALERT(unwanted_block_alert, 32)

		virtual std::string message() const override;

		int const block_index;
		piece_index_t const piece_index;
	};

	// The ``storage_moved_alert`` is generated when all the disk IO has completed and the
	// files have been moved, as an effect of a call to ``torrent_handle::move_storage``. This
	// is useful to synchronize with the actual disk. The ``path`` member is the new path of
	// the storage.
	struct TORRENT_EXPORT storage_moved_alert final : torrent_alert
	{
		// internal
		storage_moved_alert(aux::stack_allocator& alloc
			, torrent_handle const& h, string_view p);

		TORRENT_DEFINE_ALERT(storage_moved_alert, 33)

		static const int static_category = alert::storage_notification;
		virtual std::string message() const override;

#ifndef TORRENT_NO_DEPRECATE
		std::string path;
#endif

		// the path the torrent was moved to
		char const* storage_path() const;

	private:
		aux::allocation_slot const m_path_idx;
	};

	// The ``storage_moved_failed_alert`` is generated when an attempt to move the storage,
	// via torrent_handle::move_storage(), fails.
	struct TORRENT_EXPORT storage_moved_failed_alert final : torrent_alert
	{
		// internal
		storage_moved_failed_alert(aux::stack_allocator& alloc
			, torrent_handle const& h, error_code const& e, string_view file
			, char const* op);

		TORRENT_DEFINE_ALERT(storage_moved_failed_alert, 34)

		static const int static_category = alert::storage_notification;
		virtual std::string message() const override;

		error_code const error;

#ifndef TORRENT_NO_DEPRECATE
		// If the error happened for a specific file, ``file`` is its path.
		std::string file;
#endif

		// If the error happened for a specific file, this returns its path.
		char const* file_path() const;

		// If the error happened in a specific disk operation this is a nullptr
		// terminated string naming which one, otherwise it's nullptr.
		char const* operation;
	private:
		aux::allocation_slot const m_file_idx;
	};

	// This alert is generated when a request to delete the files of a torrent complete.
	//
	// The ``info_hash`` is the info-hash of the torrent that was just deleted. Most of
	// the time the torrent_handle in the ``torrent_alert`` will be invalid by the time
	// this alert arrives, since the torrent is being deleted. The ``info_hash`` member
	// is hence the main way of identifying which torrent just completed the delete.
	//
	// This alert is posted in the ``storage_notification`` category, and that bit
	// needs to be set in the alert_mask.
	struct TORRENT_EXPORT torrent_deleted_alert final : torrent_alert
	{
		// internal
		torrent_deleted_alert(aux::stack_allocator& alloc
			, torrent_handle const& h, sha1_hash const& ih);

		TORRENT_DEFINE_ALERT_PRIO(torrent_deleted_alert, 35)

		static const int static_category = alert::storage_notification;
		virtual std::string message() const override;

		sha1_hash const info_hash;
	};

	// This alert is generated when a request to delete the files of a torrent fails.
	// Just removing a torrent from the session cannot fail
	struct TORRENT_EXPORT torrent_delete_failed_alert final : torrent_alert
	{
		// internal
		torrent_delete_failed_alert(aux::stack_allocator& alloc
			, torrent_handle const& h, error_code const& e, sha1_hash const& ih);

		TORRENT_DEFINE_ALERT_PRIO(torrent_delete_failed_alert, 36)

		static const int static_category = alert::storage_notification
			| alert::error_notification;
		virtual std::string message() const override;

		// tells you why it failed.
		error_code const error;

		// the info hash of the torrent whose files failed to be deleted
		sha1_hash const info_hash;

#ifndef TORRENT_NO_DEPRECATE
		std::string msg;
#endif
	};

	// This alert is generated as a response to a ``torrent_handle::save_resume_data`` request.
	// It is generated once the disk IO thread is done writing the state for this torrent.
	struct TORRENT_EXPORT save_resume_data_alert final : torrent_alert
	{
		// internal
		save_resume_data_alert(aux::stack_allocator& alloc
			, std::shared_ptr<entry> const& rd
			, torrent_handle const& h);

		TORRENT_DEFINE_ALERT_PRIO(save_resume_data_alert, 37)

		static const int static_category = alert::storage_notification;
		virtual std::string message() const override;

		// points to the resume data.
		std::shared_ptr<entry> const resume_data;
	};

	// This alert is generated instead of ``save_resume_data_alert`` if there was an error
	// generating the resume data. ``error`` describes what went wrong.
	struct TORRENT_EXPORT save_resume_data_failed_alert final : torrent_alert
	{
		// internal
		save_resume_data_failed_alert(aux::stack_allocator& alloc
			, torrent_handle const& h, error_code const& e);

		TORRENT_DEFINE_ALERT_PRIO(save_resume_data_failed_alert, 38)

		static const int static_category = alert::storage_notification
			| alert::error_notification;
		virtual std::string message() const override;

		// the error code from the resume_data failure
		error_code const error;

#ifndef TORRENT_NO_DEPRECATE
		std::string msg;
#endif
	};

	// This alert is generated as a response to a ``torrent_handle::pause`` request. It is
	// generated once all disk IO is complete and the files in the torrent have been closed.
	// This is useful for synchronizing with the disk.
	struct TORRENT_EXPORT torrent_paused_alert final : torrent_alert
	{
		// internal
		torrent_paused_alert(aux::stack_allocator& alloc, torrent_handle const& h);

		TORRENT_DEFINE_ALERT(torrent_paused_alert, 39)

		static const int static_category = alert::status_notification;
		virtual std::string message() const override;
	};

	// This alert is generated as a response to a torrent_handle::resume() request. It is
	// generated when a torrent goes from a paused state to an active state.
	struct TORRENT_EXPORT torrent_resumed_alert final : torrent_alert
	{
		// internal
		torrent_resumed_alert(aux::stack_allocator& alloc, torrent_handle const& h);

		TORRENT_DEFINE_ALERT(torrent_resumed_alert, 40)

		static const int static_category = alert::status_notification;
		virtual std::string message() const override;
	};

	// This alert is posted when a torrent completes checking. i.e. when it transitions
	// out of the ``checking files`` state into a state where it is ready to start downloading
	struct TORRENT_EXPORT torrent_checked_alert final : torrent_alert
	{
		// internal
		torrent_checked_alert(aux::stack_allocator& alloc, torrent_handle const& h);

		TORRENT_DEFINE_ALERT(torrent_checked_alert, 41)

		static const int static_category = alert::status_notification;
		virtual std::string message() const override;
	};

	// This alert is generated when a HTTP seed name lookup fails.
	struct TORRENT_EXPORT url_seed_alert final : torrent_alert
	{
		// internal
		url_seed_alert(aux::stack_allocator& alloc, torrent_handle const& h
			, string_view u, error_code const& e);
		url_seed_alert(aux::stack_allocator& alloc, torrent_handle const& h
			, string_view u, string_view m);

		TORRENT_DEFINE_ALERT(url_seed_alert, 42)

		static const int static_category = alert::peer_notification | alert::error_notification;
		virtual std::string message() const override;

#ifndef TORRENT_NO_DEPRECATE
		// the HTTP seed that failed
		std::string url;

		// the error message, potentially from the server
		std::string msg;
#endif

		// the error the web seed encountered. If this is not set, the server
		// sent an error message, call ``error_message()``.
		error_code const error;

		// the URL the error is associated with
		char const* server_url() const;

		// in case the web server sent an error message, this function returns
		// it.
		char const* error_message() const;

	private:
		aux::allocation_slot const m_url_idx;
		aux::allocation_slot const m_msg_idx;
	};

	// If the storage fails to read or write files that it needs access to, this alert is
	// generated and the torrent is paused.
	struct TORRENT_EXPORT file_error_alert final : torrent_alert
	{
		// internal
		file_error_alert(aux::stack_allocator& alloc, error_code const& ec
			, string_view file, char const* op, torrent_handle const& h);

		TORRENT_DEFINE_ALERT(file_error_alert, 43)

		static const int static_category = alert::status_notification
			| alert::error_notification
			| alert::storage_notification;
		virtual std::string message() const override;

#ifndef TORRENT_NO_DEPRECATE
		// the path to the file that was accessed when the error occurred.
		std::string file;
#endif

		// the error code describing the error.
		error_code const error;
		char const* operation;

		// the file that experienced the error
		char const* filename() const;

#ifndef TORRENT_NO_DEPRECATE
		std::string msg;
#endif
	private:
		aux::allocation_slot const m_file_idx;
	};

	// This alert is generated when the metadata has been completely received and the info-hash
	// failed to match it. i.e. the metadata that was received was corrupt. libtorrent will
	// automatically retry to fetch it in this case. This is only relevant when running a
	// torrent-less download, with the metadata extension provided by libtorrent.
	struct TORRENT_EXPORT metadata_failed_alert final : torrent_alert
	{
		// internal
		metadata_failed_alert(aux::stack_allocator& alloc
			, torrent_handle const& h, error_code const& ec);

		TORRENT_DEFINE_ALERT(metadata_failed_alert, 44)

		static const int static_category = alert::error_notification;
		virtual std::string message() const override;

		// indicates what failed when parsing the metadata. This error is
		// what's returned from lazy_bdecode().
		error_code const error;
	};

	// This alert is generated when the metadata has been completely received and the torrent
	// can start downloading. It is not generated on torrents that are started with metadata, but
	// only those that needs to download it from peers (when utilizing the libtorrent extension).
	//
	// There are no additional data members in this alert.
	//
	// Typically, when receiving this alert, you would want to save the torrent file in order
	// to load it back up again when the session is restarted. Here's an example snippet of
	// code to do that::
	//
	//	torrent_handle h = alert->handle();
	//	if (h.is_valid()) {
	//		std::shared_ptr<torrent_info const> ti = h.torrent_file();
	//		create_torrent ct(*ti);
	//		entry te = ct.generate();
	//		std::vector<char> buffer;
	//		bencode(std::back_inserter(buffer), te);
	//		FILE* f = fopen((to_hex(ti->info_hash().to_string()) + ".torrent").c_str(), "wb+");
	//		if (f) {
	//			fwrite(&buffer[0], 1, buffer.size(), f);
	//			fclose(f);
	//		}
	//	}
	//
	struct TORRENT_EXPORT metadata_received_alert final : torrent_alert
	{
		// internal
		metadata_received_alert(aux::stack_allocator& alloc
			, torrent_handle const& h);

		TORRENT_DEFINE_ALERT(metadata_received_alert, 45)

		static const int static_category = alert::status_notification;
		virtual std::string message() const override;
	};

	// This alert is posted when there is an error on the UDP socket. The
	// UDP socket is used for all uTP, DHT and UDP tracker traffic. It's
	// global to the session.
	struct TORRENT_EXPORT udp_error_alert final : alert
	{
		// internal
		udp_error_alert(
			aux::stack_allocator& alloc
			, udp::endpoint const& ep
			, error_code const& ec);

		TORRENT_DEFINE_ALERT(udp_error_alert, 46)

		static const int static_category = alert::error_notification;
		virtual std::string message() const override;

		// the source address associated with the error (if any)
		udp::endpoint const endpoint;

		// the error code describing the error
		error_code const error;
	};

	// Whenever libtorrent learns about the machines external IP, this alert is
	// generated. The external IP address can be acquired from the tracker (if it
	// supports that) or from peers that supports the extension protocol.
	// The address can be accessed through the ``external_address`` member.
	struct TORRENT_EXPORT external_ip_alert final : alert
	{
		// internal
		external_ip_alert(aux::stack_allocator& alloc, address const& ip);

		TORRENT_DEFINE_ALERT(external_ip_alert, 47)

		static const int static_category = alert::status_notification;
		virtual std::string message() const override;

		// the IP address that is believed to be our external IP
		address const external_address;
	};

	enum class socket_type_t : std::uint8_t
	{
		tcp, tcp_ssl, udp, i2p, socks5, utp_ssl
	};

	// This alert is generated when none of the ports, given in the port range, to
	// session can be opened for listening. The ``listen_interface`` member is the
	// interface that failed, ``error`` is the error code describing the failure.
	//
	// In the case an endpoint was created before generating the alert, it is
	// represented by ``address`` and ``port``. The combinations of socket type
	// and operation in which such address and port are not valid are:
	// accept  - i2p
	// accept  - socks5
	// enum_if - tcp
	//
	// libtorrent may sometimes try to listen on port 0, if all other ports failed.
	// Port 0 asks the operating system to pick a port that's free). If that fails
	// you may see a listen_failed_alert with port 0 even if you didn't ask to
	// listen on it.
	struct TORRENT_EXPORT listen_failed_alert final : alert
	{
#ifndef TORRENT_NO_DEPRECATE
		enum socket_type_t { tcp, tcp_ssl, udp, i2p, socks5, utp_ssl };
#endif

		// internal
		listen_failed_alert(aux::stack_allocator& alloc, string_view iface
			, libtorrent::address const& listen_addr, int listen_port
			, int op, error_code const& ec, libtorrent::socket_type_t t);

		listen_failed_alert(aux::stack_allocator& alloc, string_view iface
			, tcp::endpoint const& ep, int op, error_code const& ec
			, libtorrent::socket_type_t t);

		listen_failed_alert(aux::stack_allocator& alloc, string_view iface
			, udp::endpoint const& ep, int op, error_code const& ec
			, libtorrent::socket_type_t t);

		listen_failed_alert(aux::stack_allocator& alloc, string_view iface
			, int op, error_code const& ec, libtorrent::socket_type_t t);

		TORRENT_DEFINE_ALERT_PRIO(listen_failed_alert, 48)

		static const int static_category = alert::status_notification | alert::error_notification;
		virtual std::string message() const override;

		// the network device libtorrent attempted to listen on, or the IP address
		char const* listen_interface() const;

		// the error the system returned
		error_code const error;

		enum op_t
		{
			parse_addr, open, bind, listen, get_socket_name, accept, enum_if, bind_to_device
		};

		// the specific low level operation that failed. See op_t.
		int const operation;

		// the type of listen socket this alert refers to.
		libtorrent::socket_type_t const socket_type;

		// the address libtorrent attempted to listen on
		// see alert's documentation for validity of this value
		libtorrent::address const address;

		// the port libtorrent attempted to listen on
		// see alert's documentation for validity of this value
		int const port;

#ifndef TORRENT_NO_DEPRECATE
		// the address and port libtorrent attempted to listen on
		tcp::endpoint endpoint;

		// the type of listen socket this alert refers to.
		socket_type_t sock_type;
#endif

	private:
		std::reference_wrapper<aux::stack_allocator const> m_alloc;
		aux::allocation_slot const m_interface_idx;
	};

	// This alert is posted when the listen port succeeds to be opened on a
	// particular interface. ``address`` and ``port`` is the endpoint that
	// successfully was opened for listening.
	struct TORRENT_EXPORT listen_succeeded_alert final : alert
	{
#ifndef TORRENT_NO_DEPRECATE
		enum socket_type_t { tcp, tcp_ssl, udp, i2p, socks5, utp_ssl };
#endif

		// internal
		listen_succeeded_alert(aux::stack_allocator& alloc
			, libtorrent::address const& listen_addr
			, int listen_port
			, libtorrent::socket_type_t t);

		listen_succeeded_alert(aux::stack_allocator& alloc
			, tcp::endpoint const& ep
			, libtorrent::socket_type_t t);

		listen_succeeded_alert(aux::stack_allocator& alloc
			, udp::endpoint const& ep
			, libtorrent::socket_type_t t);

		TORRENT_DEFINE_ALERT_PRIO(listen_succeeded_alert, 49)

		static const int static_category = alert::status_notification;
		virtual std::string message() const override;

		// the address libtorrent ended up listening on. This address
		// refers to the local interface.
		libtorrent::address const address;

		// the port libtorrent ended up listening on.
		int const port;

		// the type of listen socket this alert refers to.
		libtorrent::socket_type_t const socket_type;

#ifndef TORRENT_NO_DEPRECATE
		// the endpoint libtorrent ended up listening on. The address
		// refers to the local interface and the port is the listen port.
		tcp::endpoint endpoint;

		// the type of listen socket this alert refers to.
		socket_type_t sock_type;
#endif
	};

	// This alert is generated when a NAT router was successfully found but some
	// part of the port mapping request failed. It contains a text message that
	// may help the user figure out what is wrong. This alert is not generated in
	// case it appears the client is not running on a NAT:ed network or if it
	// appears there is no NAT router that can be remote controlled to add port
	// mappings.
	struct TORRENT_EXPORT portmap_error_alert final : alert
	{
		// internal
		portmap_error_alert(aux::stack_allocator& alloc, int i, int t
			, error_code const& e);

		TORRENT_DEFINE_ALERT(portmap_error_alert, 50)

		static const int static_category = alert::port_mapping_notification
			| alert::error_notification;
		virtual std::string message() const override;

		// refers to the mapping index of the port map that failed, i.e.
		// the index returned from add_mapping().
		int const mapping;

		// is 0 for NAT-PMP and 1 for UPnP.
		int const map_type;

		// tells you what failed.
		error_code const error;
#ifndef TORRENT_NO_DEPRECATE
		std::string msg;
#endif
	};

	// This alert is generated when a NAT router was successfully found and
	// a port was successfully mapped on it. On a NAT:ed network with a NAT-PMP
	// capable router, this is typically generated once when mapping the TCP
	// port and, if DHT is enabled, when the UDP port is mapped.
	struct TORRENT_EXPORT portmap_alert final : alert
	{
		// internal
		portmap_alert(aux::stack_allocator& alloc, int i, int port, int t, int protocol);

		TORRENT_DEFINE_ALERT(portmap_alert, 51)

		static const int static_category = alert::port_mapping_notification;
		virtual std::string message() const override;

		// refers to the mapping index of the port map that failed, i.e.
		// the index returned from add_mapping().
		int const mapping;

		// the external port allocated for the mapping.
		int const external_port;

		// 0 for NAT-PMP and 1 for UPnP.
		int const map_type;

		enum protocol_t
		{
			tcp,
			udp
		};

		// the protocol this mapping was for. one of protocol_t enums
		int const protocol;
	};

	// This alert is generated to log informational events related to either
	// UPnP or NAT-PMP. They contain a log line and the type (0 = NAT-PMP
	// and 1 = UPnP). Displaying these messages to an end user is only useful
	// for debugging the UPnP or NAT-PMP implementation. This alert is only
	// posted if the alert::port_mapping_log_notification flag is enabled in
	// the alert mask.
	struct TORRENT_EXPORT portmap_log_alert final : alert
	{
		// internal
		portmap_log_alert(aux::stack_allocator& alloc, int t, const char* m);

		TORRENT_DEFINE_ALERT(portmap_log_alert, 52)

		static const int static_category = alert::port_mapping_log_notification;
		virtual std::string message() const override;

		int const map_type;

#ifndef TORRENT_NO_DEPRECATE
		std::string msg;
#endif

		// the message associated with this log line
		char const* log_message() const;

	private:

		// TODO: 2 should the alert baseclass have this object instead?
		std::reference_wrapper<aux::stack_allocator const> m_alloc;

		aux::allocation_slot const m_log_idx;
	};

	// This alert is generated when a fastresume file has been passed to
	// add_torrent() but the files on disk did not match the fastresume file.
	// The error_code explains the reason why the resume file was rejected.
	struct TORRENT_EXPORT fastresume_rejected_alert final : torrent_alert
	{
		// internal
		fastresume_rejected_alert(aux::stack_allocator& alloc
			, torrent_handle const& h, error_code const& ec, string_view file
			, char const* op);

		TORRENT_DEFINE_ALERT(fastresume_rejected_alert, 53)

		static const int static_category = alert::status_notification
			| alert::error_notification;
		virtual std::string message() const override;

		error_code const error;

#ifndef TORRENT_NO_DEPRECATE
		// If the error happened to a specific file, ``file`` is the path to it.
		std::string file;
#endif

		// If the error happened to a specific file, this returns the path to it.
		char const* file_path() const;

		// If the error happened in a disk operation. a 0-terminated string of
		// the name of that operation. ``operation`` is nullptr otherwise.
		char const* operation;

#ifndef TORRENT_NO_DEPRECATE
		std::string msg;
#endif
	private:
		aux::allocation_slot const m_path_idx;
	};

	// This alert is posted when an incoming peer connection, or a peer that's about to be added
	// to our peer list, is blocked for some reason. This could be any of:
	//
	// * the IP filter
	// * i2p mixed mode restrictions (a normal peer is not allowed on an i2p swarm)
	// * the port filter
	// * the peer has a low port and ``no_connect_privileged_ports`` is enabled
	// * the protocol of the peer is blocked (uTP/TCP blocking)
	struct TORRENT_EXPORT peer_blocked_alert final : peer_alert
	{
		// internal
		peer_blocked_alert(aux::stack_allocator& alloc, torrent_handle const& h
			, tcp::endpoint const& ep, int r);

		TORRENT_DEFINE_ALERT(peer_blocked_alert, 54)

		static const int static_category = alert::ip_block_notification;
		virtual std::string message() const override;

		enum reason_t
		{
			ip_filter,
			port_filter,
			i2p_mixed,
			privileged_ports,
			utp_disabled,
			tcp_disabled,
			invalid_local_interface
		};

		// the reason for the peer being blocked. Is one of the values from the
		// reason_t enum.
		int const reason;
	};

	// This alert is generated when a DHT node announces to an info-hash on our
	// DHT node. It belongs to the ``dht_notification`` category.
	struct TORRENT_EXPORT dht_announce_alert final : alert
	{
		// internal
		dht_announce_alert(aux::stack_allocator& alloc, address const& i, int p
			, sha1_hash const& ih);

		TORRENT_DEFINE_ALERT(dht_announce_alert, 55)

		static const int static_category = alert::dht_notification;
		virtual std::string message() const override;

		address const ip;
		int const port;
		sha1_hash const info_hash;
	};

	// This alert is generated when a DHT node sends a ``get_peers`` message to
	// our DHT node. It belongs to the ``dht_notification`` category.
	struct TORRENT_EXPORT dht_get_peers_alert final : alert
	{
		// internal
		dht_get_peers_alert(aux::stack_allocator& alloc, sha1_hash const& ih);

		TORRENT_DEFINE_ALERT(dht_get_peers_alert, 56)

		static const int static_category = alert::dht_notification;
		virtual std::string message() const override;

		sha1_hash const info_hash;
	};

	// This alert is posted approximately once every second, and it contains
	// byte counters of most statistics that's tracked for torrents. Each active
	// torrent posts these alerts regularly.
<<<<<<< HEAD
	struct TORRENT_EXPORT stats_alert final : torrent_alert
=======
	// This alert has been superceded by calling ``post_torrent_updates()``
	// regularly on the session object. This alert will be removed
	struct TORRENT_EXPORT stats_alert TORRENT_FINAL : torrent_alert
>>>>>>> 116802fc
	{
		// internal
		stats_alert(aux::stack_allocator& alloc, torrent_handle const& h, int interval
			, stat const& s);

		TORRENT_DEFINE_ALERT(stats_alert, 57)

		static const int static_category = alert::stats_notification;
		virtual std::string message() const override;

		enum stats_channel
		{
			upload_payload,
			upload_protocol,
			download_payload,
			download_protocol,
			upload_ip_protocol,
#ifndef TORRENT_NO_DEPRECATE
			upload_dht_protocol,
			upload_tracker_protocol,
#else
			deprecated1,
			deprecated2,
#endif
			download_ip_protocol,
#ifndef TORRENT_NO_DEPRECATE
			download_dht_protocol,
			download_tracker_protocol,
#else
			deprecated3,
			deprecated4,
#endif
			num_channels
		};

		// an array of samples. The enum describes what each sample is a
		// measurement of. All of these are raw, and not smoothing is performed.
		std::array<int, num_channels> const transferred;

		// the number of milliseconds during which these stats were collected.
		// This is typically just above 1000, but if CPU is limited, it may be
		// higher than that.
		int const interval;
	};

	// This alert is posted when the disk cache has been flushed for a specific
	// torrent as a result of a call to torrent_handle::flush_cache(). This
	// alert belongs to the ``storage_notification`` category, which must be
	// enabled to let this alert through. The alert is also posted when removing
	// a torrent from the session, once the outstanding cache flush is complete
	// and the torrent does no longer have any files open.
	struct TORRENT_EXPORT cache_flushed_alert final : torrent_alert
	{
		// internal
		cache_flushed_alert(aux::stack_allocator& alloc, torrent_handle const& h);

		TORRENT_DEFINE_ALERT(cache_flushed_alert, 58)

		static const int static_category = alert::storage_notification;
	};

	// This alert is posted when a bittorrent feature is blocked because of the
	// anonymous mode. For instance, if the tracker proxy is not set up, no
	// trackers will be used, because trackers can only be used through proxies
	// when in anonymous mode.
	struct TORRENT_EXPORT anonymous_mode_alert final : torrent_alert
	{
		// internal
		anonymous_mode_alert(aux::stack_allocator& alloc, torrent_handle const& h
			, int k, string_view s);

		TORRENT_DEFINE_ALERT(anonymous_mode_alert, 59)

		static const int static_category = alert::error_notification;
		virtual std::string message() const override;

		enum kind_t
		{
			// means that there's no proxy set up for tracker
			// communication and the tracker will not be contacted.
			// The tracker which this failed for is specified in the ``str`` member.
			tracker_not_anonymous = 0
		};

		// specifies what error this is, see kind_t.
		int const kind;
		std::string const str;
	};

	// This alert is generated when we receive a local service discovery message
	// from a peer for a torrent we're currently participating in.
	struct TORRENT_EXPORT lsd_peer_alert final : peer_alert
	{
		// internal
		lsd_peer_alert(aux::stack_allocator& alloc, torrent_handle const& h
			, tcp::endpoint const& i);

		TORRENT_DEFINE_ALERT(lsd_peer_alert, 60)

		static const int static_category = alert::peer_notification;
		virtual std::string message() const override;
	};

	// This alert is posted whenever a tracker responds with a ``trackerid``.
	// The tracker ID is like a cookie. The libtorrent will store the tracker ID
	// for this tracker and repeat it in subsequent announces.
	struct TORRENT_EXPORT trackerid_alert final : tracker_alert
	{
		// internal
		trackerid_alert(aux::stack_allocator& alloc, torrent_handle const& h
			, string_view u, const std::string& id);

		TORRENT_DEFINE_ALERT(trackerid_alert, 61)

		static const int static_category = alert::status_notification;
		virtual std::string message() const override;

#ifndef TORRENT_NO_DEPRECATE
		// The tracker ID returned by the tracker
		std::string trackerid;
#endif

		// The tracker ID returned by the tracker
		char const* tracker_id() const;

	private:
		aux::allocation_slot const m_tracker_idx;
	};

	// This alert is posted when the initial DHT bootstrap is done.
	struct TORRENT_EXPORT dht_bootstrap_alert final : alert
	{
		// internal
		explicit dht_bootstrap_alert(aux::stack_allocator& alloc);

		TORRENT_DEFINE_ALERT(dht_bootstrap_alert, 62)

		static const int static_category = alert::dht_notification;
		virtual std::string message() const override;
	};

	// This is posted whenever a torrent is transitioned into the error state.
	struct TORRENT_EXPORT torrent_error_alert final : torrent_alert
	{
		// internal
		torrent_error_alert(aux::stack_allocator& alloc, torrent_handle const& h
			, error_code const& e, string_view f);

		TORRENT_DEFINE_ALERT(torrent_error_alert, 64)

		static const int static_category = alert::error_notification | alert::status_notification;
		virtual std::string message() const override;

		// specifies which error the torrent encountered.
		error_code const error;

#ifndef TORRENT_NO_DEPRECATE
		// the filename (or object) the error occurred on.
		std::string error_file;
#endif

		// the filename (or object) the error occurred on.
		char const* filename() const;

	private:
		aux::allocation_slot const m_file_idx;
	};

	// This is always posted for SSL torrents. This is a reminder to the client that
	// the torrent won't work unless torrent_handle::set_ssl_certificate() is called with
	// a valid certificate. Valid certificates MUST be signed by the SSL certificate
	// in the .torrent file.
	struct TORRENT_EXPORT torrent_need_cert_alert final : torrent_alert
	{
		// internal
		torrent_need_cert_alert(aux::stack_allocator& alloc
			, torrent_handle const& h);

		TORRENT_DEFINE_ALERT_PRIO(torrent_need_cert_alert, 65)

		static const int static_category = alert::status_notification;
		virtual std::string message() const override;

		error_code const error;
	};

	// The incoming connection alert is posted every time we successfully accept
	// an incoming connection, through any mean. The most straight-forward ways
	// of accepting incoming connections are through the TCP listen socket and
	// the UDP listen socket for uTP sockets. However, connections may also be
	// accepted through a Socks5 or i2p listen socket, or via an SSL listen
	// socket.
	struct TORRENT_EXPORT incoming_connection_alert final : alert
	{
		// internal
		incoming_connection_alert(aux::stack_allocator& alloc, int t
			, tcp::endpoint const& i);

		TORRENT_DEFINE_ALERT(incoming_connection_alert, 66)

		static const int static_category = alert::peer_notification;
		virtual std::string message() const override;

		// tells you what kind of socket the connection was accepted
		// as:
		//
		// 0. none (no socket instantiated)
		// 1. TCP
		// 2. Socks5
		// 3. HTTP
		// 4. uTP
		// 5. i2p
		// 6. SSL/TCP
		// 7. SSL/Socks5
		// 8. HTTPS (SSL/HTTP)
		// 9. SSL/uTP
		//
		int const socket_type;

		// is the IP address and port the connection came from.
		tcp::endpoint const endpoint;

#ifndef TORRENT_NO_DEPRECATE
		// is the IP address and port the connection came from.
		tcp::endpoint const ip;
#endif
	};

	// This alert is always posted when a torrent was attempted to be added
	// and contains the return status of the add operation. The torrent handle of the new
	// torrent can be found in the base class' ``handle`` member. If adding
	// the torrent failed, ``error`` contains the error code.
	struct TORRENT_EXPORT add_torrent_alert final : torrent_alert
	{
		// internal
		add_torrent_alert(aux::stack_allocator& alloc, torrent_handle const& h
			, add_torrent_params const& p, error_code const& ec);

		TORRENT_DEFINE_ALERT_PRIO(add_torrent_alert, 67)

		static const int static_category = alert::status_notification;
		virtual std::string message() const override;

		// a copy of the parameters used when adding the torrent, it can be used
		// to identify which invocation to ``async_add_torrent()`` caused this alert.
		add_torrent_params const params;

		// set to the error, if one occurred while adding the torrent.
		error_code const error;
	};

	// This alert is only posted when requested by the user, by calling
	// session::post_torrent_updates() on the session. It contains the torrent
	// status of all torrents that changed since last time this message was
	// posted. Its category is ``status_notification``, but it's not subject to
	// filtering, since it's only manually posted anyway.
	struct TORRENT_EXPORT state_update_alert final : alert
	{
		state_update_alert(aux::stack_allocator& alloc
			, std::vector<torrent_status> st);

		TORRENT_DEFINE_ALERT_PRIO(state_update_alert, 68)

		static const int static_category = alert::status_notification;
		virtual std::string message() const override;

		// contains the torrent status of all torrents that changed since last
		// time this message was posted. Note that you can map a torrent status
		// to a specific torrent via its ``handle`` member. The receiving end is
		// suggested to have all torrents sorted by the torrent_handle or hashed
		// by it, for efficient updates.
		std::vector<torrent_status> const status;
	};

#ifndef TORRENT_NO_DEPRECATE
#ifdef _MSC_VER
#pragma warning(push, 1)
// warning C4996: X: was declared deprecated
#pragma warning( disable : 4996 )
#endif
#ifdef __GNUC__
#pragma GCC diagnostic push
#pragma GCC diagnostic ignored "-Wdeprecated-declarations"
#endif
	struct TORRENT_DEPRECATED TORRENT_EXPORT mmap_cache_alert final : alert
	{
		mmap_cache_alert(aux::stack_allocator& alloc
			, error_code const& ec);
		TORRENT_DEFINE_ALERT(mmap_cache_alert, 69)

		static const int static_category = alert::error_notification;
		virtual std::string message() const override;

		error_code const error;
	};
#ifdef __GNUC__
#pragma GCC diagnostic pop
#endif
#ifdef _MSC_VER
#pragma warning(pop)
#endif
#endif

	// The session_stats_alert is posted when the user requests session statistics by
	// calling post_session_stats() on the session object. Its category is
	// ``status_notification``, but it is not subject to filtering, since it's only
	// manually posted anyway.
	struct TORRENT_EXPORT session_stats_alert final : alert
	{
		session_stats_alert(aux::stack_allocator& alloc, counters const& cnt);
		TORRENT_DEFINE_ALERT_PRIO(session_stats_alert, 70)

		static const int static_category = alert::stats_notification;
		virtual std::string message() const override;

		// An array are a mix of *counters* and *gauges*, which meanings can be
		// queries via the session_stats_metrics() function on the session. The
		// mapping from a specific metric to an index into this array is constant
		// for a specific version of libtorrent, but may differ for other
		// versions. The intended usage is to request the mapping, i.e. call
		// session_stats_metrics(), once on startup, and then use that mapping to
		// interpret these values throughout the process' runtime.
		//
		// For more information, see the session-statistics_ section.
		std::array<std::int64_t, counters::num_counters> const values;
	};

#ifndef TORRENT_NO_DEPRECATE
	// hidden
	// When a torrent changes its info-hash, this alert is posted. This only
	// happens in very specific cases. For instance, when a torrent is
	// downloaded from a URL, the true info hash is not known immediately. First
	// the .torrent file must be downloaded and parsed.
	//
	// Once this download completes, the ``torrent_update_alert`` is posted to
	// notify the client of the info-hash changing.
#ifdef _MSC_VER
#pragma warning(push, 1)
// warning C4996: X: was declared deprecated
#pragma warning( disable : 4996 )
#endif
#ifdef __GNUC__
#pragma GCC diagnostic push
#pragma GCC diagnostic ignored "-Wdeprecated-declarations"
#endif
	struct TORRENT_DEPRECATED TORRENT_EXPORT torrent_update_alert final : torrent_alert
	{
		// internal
		torrent_update_alert(aux::stack_allocator& alloc, torrent_handle h
			, sha1_hash const& old_hash, sha1_hash const& new_hash);

		TORRENT_DEFINE_ALERT_PRIO(torrent_update_alert, 71)

		static const int static_category = alert::status_notification;
		virtual std::string message() const override;

		// ``old_ih`` and ``new_ih`` are the previous and new info-hash for the torrent, respectively.
		sha1_hash old_ih;
		sha1_hash new_ih;
	};
#ifdef __GNUC__
#pragma GCC diagnostic pop
#endif
#ifdef _MSC_VER
#pragma warning(pop)
#endif
#endif

	// posted when something fails in the DHT. This is not necessarily a fatal
	// error, but it could prevent proper operation
	struct TORRENT_EXPORT dht_error_alert final : alert
	{
		// internal
		dht_error_alert(aux::stack_allocator& alloc, int op, error_code const& ec);

		TORRENT_DEFINE_ALERT(dht_error_alert, 73)

		static const int static_category = alert::error_notification | alert::dht_notification;
		virtual std::string message() const override;

		// the error code
		error_code const error;

		enum op_t
		{
			unknown,
			hostname_lookup
		};

		// the operation that failed
		op_t const operation;
	};

	// this alert is posted as a response to a call to session::get_item(),
	// specifically the overload for looking up immutable items in the DHT.
	struct TORRENT_EXPORT dht_immutable_item_alert final : alert
	{
		dht_immutable_item_alert(aux::stack_allocator& alloc, sha1_hash const& t
			, entry const& i);

		TORRENT_DEFINE_ALERT_PRIO(dht_immutable_item_alert, 74)

		static const int static_category = alert::dht_notification;

		virtual std::string message() const override;

		// the target hash of the immutable item. This must
		// match the sha-1 hash of the bencoded form of ``item``.
		sha1_hash const target;

		// the data for this item
		entry const item;
	};

	// this alert is posted as a response to a call to session::get_item(),
	// specifically the overload for looking up mutable items in the DHT.
	struct TORRENT_EXPORT dht_mutable_item_alert final : alert
	{
		dht_mutable_item_alert(aux::stack_allocator& alloc
			, std::array<char, 32> k, std::array<char, 64> sig
			, std::int64_t sequence, string_view s, entry const& i, bool a);

		TORRENT_DEFINE_ALERT_PRIO(dht_mutable_item_alert, 75)

		static const int static_category = alert::dht_notification;
		virtual std::string message() const override;

		// the public key that was looked up
		std::array<char, 32> const key;

		// the signature of the data. This is not the signature of the
		// plain encoded form of the item, but it includes the sequence number
		// and possibly the hash as well. See the dht_store document for more
		// information. This is primarily useful for echoing back in a store
		// request.
		std::array<char, 64> const signature;

		// the sequence number of this item
		std::int64_t const seq;

		// the salt, if any, used to lookup and store this item. If no
		// salt was used, this is an empty string
		std::string const salt;

		// the data for this item
		entry const item;

		// the last response for mutable data is authoritative.
		bool const authoritative;
	};

	// this is posted when a DHT put operation completes. This is useful if the
	// client is waiting for a put to complete before shutting down for instance.
	struct TORRENT_EXPORT dht_put_alert final : alert
	{
		// internal
		dht_put_alert(aux::stack_allocator& alloc, sha1_hash const& t, int n);
		dht_put_alert(aux::stack_allocator& alloc, std::array<char, 32> key
			, std::array<char, 64> sig
			, std::string s
			, std::int64_t sequence_number
			, int n);

		TORRENT_DEFINE_ALERT(dht_put_alert, 76)

		static const int static_category = alert::dht_notification;
		virtual std::string message() const override;

		// the target hash the item was stored under if this was an *immutable*
		// item.
		sha1_hash const target;

		// if a mutable item was stored, these are the public key, signature,
		// salt and sequence number the item was stored under.
		std::array<char, 32> const public_key;
		std::array<char, 64> const signature;
		std::string const salt;
		std::int64_t const seq;

		// DHT put operation usually writes item to k nodes, maybe the node
		// is stale so no response, or the node doesn't support 'put', or the
		// token for write is out of date, etc. num_success is the number of
		// successful responses we got from the puts.
		int const num_success;
	};

	// this alert is used to report errors in the i2p SAM connection
	struct TORRENT_EXPORT i2p_alert final : alert
	{
		i2p_alert(aux::stack_allocator& alloc, error_code const& ec);

		TORRENT_DEFINE_ALERT(i2p_alert, 77)

		static const int static_category = alert::error_notification;
		virtual std::string message() const override;

		// the error that occurred in the i2p SAM connection
		error_code const error;
	};

	// This alert is generated when we send a get_peers request
	// It belongs to the ``dht_notification`` category.
	struct TORRENT_EXPORT dht_outgoing_get_peers_alert final : alert
	{
		// internal
		dht_outgoing_get_peers_alert(aux::stack_allocator& alloc
			, sha1_hash const& ih, sha1_hash const& obfih
			, udp::endpoint ep);

		TORRENT_DEFINE_ALERT(dht_outgoing_get_peers_alert, 78)

		static const int static_category = alert::dht_notification;
		virtual std::string message() const override;

		// the info_hash of the torrent we're looking for peers for.
		sha1_hash const info_hash;

		// if this was an obfuscated lookup, this is the info-hash target
		// actually sent to the node.
		sha1_hash const obfuscated_info_hash;

		// the endpoint we're sending this query to
		udp::endpoint const endpoint;

#ifndef TORRENT_NO_DEPRECATE
		// the endpoint we're sending this query to
		udp::endpoint ip;
#endif
	};

	// This alert is posted by some session wide event. Its main purpose is
	// trouble shooting and debugging. It's not enabled by the default alert
	// mask and is enabled by the ``alert::session_log_notification`` bit.
	// Furthermore, it's by default disabled as a build configuration.
	struct TORRENT_EXPORT log_alert final : alert
	{
		// internal
		log_alert(aux::stack_allocator& alloc, char const* log);
		log_alert(aux::stack_allocator& alloc, char const* fmt, va_list v);

		TORRENT_DEFINE_ALERT(log_alert, 79)

		static const int static_category = alert::session_log_notification;
		virtual std::string message() const override;

		// returns the log message
		char const* log_message() const;

#ifndef TORRENT_NO_DEPRECATE
		// returns the log message
		TORRENT_DEPRECATED
		char const* msg() const;
#endif

	private:
		std::reference_wrapper<aux::stack_allocator const> m_alloc;
		aux::allocation_slot const m_str_idx;
	};

	// This alert is posted by torrent wide events. It's meant to be used for
	// trouble shooting and debugging. It's not enabled by the default alert
	// mask and is enabled by the ``alert::torrent_log_notification`` bit. By
	// default it is disabled as a build configuration.
	struct TORRENT_EXPORT torrent_log_alert final : torrent_alert
	{
		// internal
		torrent_log_alert(aux::stack_allocator& alloc, torrent_handle const& h
			, char const* fmt, va_list v);

		TORRENT_DEFINE_ALERT(torrent_log_alert, 80)

		static const int static_category = alert::torrent_log_notification;
		virtual std::string message() const override;

		// returns the log message
		char const* log_message() const;

#ifndef TORRENT_NO_DEPRECATE
		// returns the log message
		TORRENT_DEPRECATED
		char const* msg() const;
#endif

	private:
		aux::allocation_slot const m_str_idx;
	};

	// This alert is posted by events specific to a peer. It's meant to be used
	// for trouble shooting and debugging. It's not enabled by the default alert
	// mask and is enabled by the ``alert::peer_log_notification`` bit. By
	// default it is disabled as a build configuration.
	struct TORRENT_EXPORT peer_log_alert final : peer_alert
	{
		// describes whether this log refers to in-flow or out-flow of the
		// peer. The exception is ``info`` which is neither incoming or outgoing.
		enum direction_t
		{
			incoming_message,
			outgoing_message,
			incoming,
			outgoing,
			info
		};

		// internal
		peer_log_alert(aux::stack_allocator& alloc, torrent_handle const& h
			, tcp::endpoint const& i, peer_id const& pi
			, peer_log_alert::direction_t dir
			, char const* event, char const* fmt, va_list v);

		TORRENT_DEFINE_ALERT(peer_log_alert, 81)

		static const int static_category = alert::peer_log_notification;
		virtual std::string message() const override;

		// string literal indicating the kind of event. For messages, this is the
		// message name.
		char const* event_type;

		direction_t const direction;

		// returns the log message
		char const* log_message() const;

#ifndef TORRENT_NO_DEPRECATE
		// returns the log message
		TORRENT_DEPRECATED
		char const* msg() const;
#endif

	private:
		aux::allocation_slot const m_str_idx;
	};

	// posted if the local service discovery socket fails to start properly.
	// it's categorized as ``error_notification``.
	struct TORRENT_EXPORT lsd_error_alert final : alert
	{
		// internal
		lsd_error_alert(aux::stack_allocator& alloc, error_code const& ec);

		TORRENT_DEFINE_ALERT(lsd_error_alert, 82)

		static const int static_category = alert::error_notification;
		virtual std::string message() const override;

		// The error code
		error_code const error;
	};

	// holds statistics about a current dht_lookup operation.
	// a DHT lookup is the traversal of nodes, looking up a
	// set of target nodes in the DHT for retrieving and possibly
	// storing information in the DHT
	struct TORRENT_EXPORT dht_lookup
	{
		// string literal indicating which kind of lookup this is
		char const* type;

		// the number of outstanding request to individual nodes
		// this lookup has right now
		int outstanding_requests;

		// the total number of requests that have timed out so far
		// for this lookup
		int timeouts;

		// the total number of responses we have received for this
		// lookup so far for this lookup
		int responses;

		// the branch factor for this lookup. This is the number of
		// nodes we keep outstanding requests to in parallel by default.
		// when nodes time out we may increase this.
		int branch_factor;

		// the number of nodes left that could be queries for this
		// lookup. Many of these are likely to be part of the trail
		// while performing the lookup and would never end up actually
		// being queried.
		int nodes_left;

		// the number of seconds ago the
		// last message was sent that's still
		// outstanding
		int last_sent;

		// the number of outstanding requests
		// that have exceeded the short timeout
		// and are considered timed out in the
		// sense that they increased the branch
		// factor
		int first_timeout;

		// the node-id or info-hash target for this lookup
		sha1_hash target;
	};

	// struct to hold information about a single DHT routing table bucket
	struct TORRENT_EXPORT dht_routing_bucket
	{
		// the total number of nodes and replacement nodes
		// in the routing table
		int num_nodes;
		int num_replacements;

		// number of seconds since last activity
		int last_active;
	};

	// contains current DHT state. Posted in response to session::post_dht_stats().
	struct TORRENT_EXPORT dht_stats_alert final : alert
	{
		// internal
		dht_stats_alert(aux::stack_allocator& alloc
			, std::vector<dht_routing_bucket> table
			, std::vector<dht_lookup> requests);

		TORRENT_DEFINE_ALERT(dht_stats_alert, 83)

		static const int static_category = alert::stats_notification;
		virtual std::string message() const override;

		// a vector of the currently running DHT lookups.
		std::vector<dht_lookup> const active_requests;

		// contains information about every bucket in the DHT routing
		// table.
		std::vector<dht_routing_bucket> const routing_table;
	};

	// posted every time an incoming request from a peer is accepted and queued
	// up for being serviced. This alert is only posted if
	// the alert::incoming_request_notification flag is enabled in the alert
	// mask.
	struct TORRENT_EXPORT incoming_request_alert final : peer_alert
	{
		// internal
		incoming_request_alert(aux::stack_allocator& alloc
			, peer_request r, torrent_handle h
			, tcp::endpoint const& ep, peer_id const& peer_id);

		static const int static_category = alert::incoming_request_notification;
		TORRENT_DEFINE_ALERT(incoming_request_alert, 84)

		virtual std::string message() const override;

		// the request this peer sent to us
		peer_request const req;
	};

	struct TORRENT_EXPORT dht_log_alert final : alert
	{
		enum dht_module_t
		{
			tracker,
			node,
			routing_table,
			rpc_manager,
			traversal
		};

		dht_log_alert(aux::stack_allocator& alloc
			, dht_module_t m, char const* fmt, va_list v);

		static const int static_category = alert::dht_log_notification;
		TORRENT_DEFINE_ALERT(dht_log_alert, 85)

		virtual std::string message() const override;

		// the log message
		char const* log_message() const;

		// the module, or part, of the DHT that produced this log message.
		dht_module_t const module;

	private:
		std::reference_wrapper<aux::stack_allocator const> m_alloc;
		aux::allocation_slot const m_msg_idx;
	};

	// This alert is posted every time a DHT message is sent or received. It is
	// only posted if the ``alert::dht_log_notification`` alert category is
	// enabled. It contains a verbatim copy of the message.
	struct TORRENT_EXPORT dht_pkt_alert final : alert
	{
		enum direction_t
		{ incoming, outgoing };

		dht_pkt_alert(aux::stack_allocator& alloc, span<char const> buf
			, dht_pkt_alert::direction_t d, udp::endpoint const& ep);

		static const int static_category = alert::dht_log_notification;
		TORRENT_DEFINE_ALERT(dht_pkt_alert, 86)

		virtual std::string message() const override;

		// returns a pointer to the packet buffer and size of the packet,
		// respectively. This buffer is only valid for as long as the alert itself
		// is valid, which is owned by libtorrent and reclaimed whenever
		// pop_alerts() is called on the session.
		span<char const> pkt_buf() const;

		// whether this is an incoming or outgoing packet.
		direction_t const direction;

		// the DHT node we received this packet from, or sent this packet to
		// (depending on ``direction``).
		udp::endpoint const node;

#ifndef TORRENT_NO_DEPRECATE
		direction_t const dir;
#endif

	private:
		std::reference_wrapper<aux::stack_allocator> m_alloc;
		aux::allocation_slot const m_msg_idx;
		int const m_size;
	};

	struct TORRENT_EXPORT dht_get_peers_reply_alert final : alert
	{
		dht_get_peers_reply_alert(aux::stack_allocator& alloc
			, sha1_hash const& ih
			, std::vector<tcp::endpoint> const& v);

		static const int static_category = alert::dht_operation_notification;
		TORRENT_DEFINE_ALERT(dht_get_peers_reply_alert, 87)

		virtual std::string message() const override;

		sha1_hash const info_hash;

		int num_peers() const;

#ifndef TORRENT_NO_DEPRECATE
		TORRENT_DEPRECATED
		void peers(std::vector<tcp::endpoint>& v) const;
#endif
		std::vector<tcp::endpoint> peers() const;

	private:
		std::reference_wrapper<aux::stack_allocator> m_alloc;
		int const m_num_peers;
		aux::allocation_slot m_peers_idx;
	};

	// This is posted exactly once for every call to session_handle::dht_direct_request.
	// If the request failed, response() will return a default constructed bdecode_node.
	struct TORRENT_EXPORT dht_direct_response_alert final : alert
	{
		dht_direct_response_alert(aux::stack_allocator& alloc, void* userdata
			, udp::endpoint const& addr, bdecode_node const& response);

		// for when there was a timeout so we don't have a response
		dht_direct_response_alert(aux::stack_allocator& alloc, void* userdata
			, udp::endpoint const& addr);

		TORRENT_DEFINE_ALERT(dht_direct_response_alert, 88)

		static const int static_category = alert::dht_notification;
		virtual std::string message() const override;

		void const* userdata;
		udp::endpoint const endpoint;

		bdecode_node response() const;

#ifndef TORRENT_NO_DEPRECATE
		udp::endpoint const addr;
#endif

	private:
		std::reference_wrapper<aux::stack_allocator> m_alloc;
		aux::allocation_slot const m_response_idx;
		int const m_response_size;
	};

	// this is posted when one or more blocks are picked by the piece picker,
	// assuming the verbose piece picker logging is enabled (see
	// picker_log_notification).
	struct TORRENT_EXPORT picker_log_alert TORRENT_FINAL : peer_alert
	{
		// internal
		picker_log_alert(aux::stack_allocator& alloc, torrent_handle const& h
			, tcp::endpoint const& ep, peer_id const& peer_id, std::uint32_t flags
			, piece_block const* blocks, int num_blocks);

		TORRENT_DEFINE_ALERT(picker_log_alert, 89)

		static const int static_category = alert::picker_log_notification;
		virtual std::string message() const override;

		enum picker_flags_t
		{
			// the ratio of partial pieces is too high. This forces a preference
			// for picking blocks from partial pieces.
			partial_ratio          = 0x1,
			prioritize_partials    = 0x2,
			rarest_first_partials  = 0x4,
			rarest_first           = 0x8,
			reverse_rarest_first   = 0x10,
			suggested_pieces       = 0x20,
			prio_sequential_pieces = 0x40,
			sequential_pieces      = 0x80,
			reverse_pieces         = 0x100,
			time_critical          = 0x200,
			random_pieces          = 0x400,
			prefer_contiguous      = 0x800,
			reverse_sequential     = 0x1000,
			backup1                = 0x2000,
			backup2                = 0x4000,
			end_game               = 0x8000
		};

		// this is a bitmask of which features were enabled for this particular
		// pick. The bits are defined in the picker_flags_t enum.
		std::uint32_t const picker_flags;

		std::vector<piece_block> blocks() const;

	private:
		aux::allocation_slot const m_array_idx;
		int const m_num_blocks;
	};

	// this alert is posted when the session encounters a serious error,
	// potentially fatal
	struct TORRENT_EXPORT session_error_alert : alert
	{
		// internal
		session_error_alert(aux::stack_allocator& alloc, error_code err
			, string_view error_str);

		TORRENT_DEFINE_ALERT(session_error_alert, 90)

		static const int static_category = alert::error_notification;
		std::string message() const override;

		// The error code, if one is associated with this error
		error_code const error;

	private:
		std::reference_wrapper<aux::stack_allocator> m_alloc;
		aux::allocation_slot const m_msg_idx;
	};

#undef TORRENT_DEFINE_ALERT_IMPL
#undef TORRENT_DEFINE_ALERT
#undef TORRENT_DEFINE_ALERT_PRIO

	enum { num_alert_types = 91 }; // this enum represents "max_alert_index" + 1
}

#endif<|MERGE_RESOLUTION|>--- conflicted
+++ resolved
@@ -1558,13 +1558,9 @@
 	// This alert is posted approximately once every second, and it contains
 	// byte counters of most statistics that's tracked for torrents. Each active
 	// torrent posts these alerts regularly.
-<<<<<<< HEAD
-	struct TORRENT_EXPORT stats_alert final : torrent_alert
-=======
 	// This alert has been superceded by calling ``post_torrent_updates()``
 	// regularly on the session object. This alert will be removed
-	struct TORRENT_EXPORT stats_alert TORRENT_FINAL : torrent_alert
->>>>>>> 116802fc
+	struct TORRENT_EXPORT stats_alert final : torrent_alert
 	{
 		// internal
 		stats_alert(aux::stack_allocator& alloc, torrent_handle const& h, int interval
@@ -2446,7 +2442,7 @@
 	// this is posted when one or more blocks are picked by the piece picker,
 	// assuming the verbose piece picker logging is enabled (see
 	// picker_log_notification).
-	struct TORRENT_EXPORT picker_log_alert TORRENT_FINAL : peer_alert
+	struct TORRENT_EXPORT picker_log_alert final : peer_alert
 	{
 		// internal
 		picker_log_alert(aux::stack_allocator& alloc, torrent_handle const& h
