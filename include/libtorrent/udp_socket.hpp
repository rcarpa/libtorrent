--- conflicted
+++ resolved
@@ -57,15 +57,11 @@
 	class TORRENT_EXTRA_EXPORT udp_socket : single_threaded
 	{
 	public:
-<<<<<<< HEAD
-		explicit udp_socket(io_context& ios);
+		udp_socket(io_context& ios, aux::listen_socket_handle ls);
 
 		// non-copyable
 		udp_socket(udp_socket const&) = delete;
 		udp_socket& operator=(udp_socket const&) = delete;
-=======
-		explicit udp_socket(io_service& ios, aux::listen_socket_handle ls);
->>>>>>> a53d3a87
 
 		static constexpr udp_send_flags_t peer_connection = 0_bit;
 		static constexpr udp_send_flags_t tracker_connection = 1_bit;
