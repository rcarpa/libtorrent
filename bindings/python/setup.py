#!/usr/bin/env python3

from distutils import log
import distutils.debug
import distutils.sysconfig
import multiprocessing
import os
import pathlib
import sys
import sysconfig
import tempfile

import setuptools
import setuptools.command.build_ext as _build_ext_lib


def get_msvc_toolset():
    # Reference: https://wiki.python.org/moin/WindowsCompilers
    major_minor = sys.version_info[0:2]
    if major_minor in ((2, 6), (2, 7), (3, 0), (3, 1), (3, 2)):
        return "msvc-9.0"
    if major_minor in ((3, 3), (3, 4)):
        return "msvc-10.0"
    if major_minor in ((3, 5), (3, 6)):
        return "msvc-14.1"  # libtorrent requires VS 2017 or newer
    # unknown python version
    return "msvc"


def b2_bool(value):
    if value:
        return "on"
    return "off"


# Frustratingly, the "bdist_*" unconditionally (re-)run "build" without
# args, even ignoring "build_*" earlier on the same command line. This
# means "build_*" must be a no-op if some build output exists, even if that
# output might have been generated with different args (like
# "--define=FOO"). b2 does not know how to be "naively idempotent" like
# this; it will only generate outputs that exactly match the build request.
#
# It doesn't work to short-circuit initialize_options() / finalize_options(),
# as this doesn't play well with the way options are externally manipulated by
# distutils.
#
# It DOES work to short-circuit Distribution.reinitialize_command(), so we do
# that here.


class B2Distribution(setuptools.Distribution):
    def reinitialize_command(self, command, reinit_subcommands=0):
        if command == "build_ext":
            return self.get_command_obj("build_ext")
        return super().reinitialize_command(
            command, reinit_subcommands=reinit_subcommands
        )


# Various setuptools logic expects us to provide Extension instances for each
# extension in the distro.
class StubExtension(setuptools.Extension):
    def __init__(self, name):
        # An empty sources list ensures the base build_ext command won't build
        # anything
        super().__init__(name, sources=[])


def b2_escape(value):
    value = value.replace("\\", "\\\\")
    value = value.replace('"', '\\"')
    return f'"{value}"'


def write_b2_python_config(config):
    write = config.write
    # b2 keys python environments by X.Y version, breaking ties by matching
    # a property list, called the "condition" of the environment. To ensure
    # b2 always picks the environment we define here, we define a special
    # feature for the condition and include that in the build request.

    # Note that we might try to reuse a property we know will be set, like
    # <define>TORRENT_FOO. But python.jam actually modifies the build request
    # in this case, so that <define>TORRENT_FOO becomes something like
    # <define>TORRENT_FOO,<python>3.7,<target-os>linux:... which causes chaos.
    # We should always define a custom feature for the condition.
    write("import feature ;\n")
    write("feature.feature libtorrent-python : on ;\n")

    # python.jam tries to determine correct include and library paths. Per
    # https://bugs.debian.org/cgi-bin/bugreport.cgi?bug=691378 , include
    # detection is broken, but debian's fix is also broken (invokes a global
    # pythonX.Y instead of the passed interpreter)
    paths = sysconfig.get_paths()
    includes = [paths["include"], paths["platinclude"]]

    write("using python")
    write(f" : {sysconfig.get_python_version()}")
    write(f" : {b2_escape(sys.executable)}")
    write(" : ")
    write(" ".join(b2_escape(path) for path in includes))
    write(" :")  # libraries
    write(" : <libtorrent-python>on")

    # Note that all else being equal, we'd like to exactly control the output
    # filename, so distutils can find it. However:
    # 1. We can only control part of the filename; the prefix is controlled by
    #    our Jamfile and the final suffix is controlled by python.jam.
    # 2. Debian patched python.jam to disregard the configured ext_suffix
    #    anyway; they always override it with the same sysconfig var we use,
    #    found by invoking the executable.

    # So instead of applying an arbitrary name, we just try to guarantee that
    # b2 produces a name that distutils would expect, on all platforms. In
    # other words we apply debian's override everywhere, and hope no other
    # overrides ever disagree with us.

    # Note that sysconfig and distutils.sysconfig disagree here, especially on
    # windows.
    ext_suffix = distutils.sysconfig.get_config_var("EXT_SUFFIX")

    # python.jam appends the platform-specific final suffix on its own. I can't
    # find a consistent value from sysconfig or distutils.sysconfig for this.
    for plat_suffix in (".pyd", ".dll", ".so", ".sl"):
        if ext_suffix.endswith(plat_suffix):
            ext_suffix = ext_suffix[: -len(plat_suffix)]
            break
    write(f" : {b2_escape(ext_suffix)}")
    write(" ;\n")


BuildExtBase = _build_ext_lib.build_ext


class LibtorrentBuildExt(BuildExtBase):

    user_options = BuildExtBase.user_options + [
        (
            "libtorrent-link=",
            None,
            "how to link to libtorrent ('static' or 'shared')",
        ),
        (
            "boost-link=",
            None,
            "how to link to boost-python ('static' or 'shared')",
        ),
        ("toolset=", None, "b2 toolset"),
        ("pic", None, "whether to compile with -fPIC"),
        ("optimization=", None, "b2 optimization mode"),
        (
            "hash",
            None,
            "use a property hash for the build directory, rather than "
            "property subdirectories",
        ),
        ("cxxstd=", None, "boost cxxstd value (14, 17, 20, etc.)"),
    ]

    boolean_options = BuildExtBase.boolean_options + ["pic", "hash"]

    def initialize_options(self):

        self.libtorrent_link = None
        self.boost_link = None
        self.toolset = None
        self.pic = None
        self.optimization = None
        self.hash = None
        self.cxxstd = None
        return super().initialize_options()

    def run(self):
        # The current jamfile layout just supports one extension
        self.build_extension_with_b2()
        return super().run()

    def build_extension_with_b2(self):
        if os.name == "nt":
            self.toolset = get_msvc_toolset()
            self.libtorrent_link = "static"
            self.boost_link = "static"

        args = []

        if distutils.debug.DEBUG:
            args.append("--debug-configuration")
            args.append("--debug-building")
            args.append("--debug-generators")

        variant = "debug" if self.debug else "release"
        args.append(variant)
        bits = 64 if sys.maxsize > 2 ** 32 else 32
        args.append(f"address-model={bits}")

        if self.parallel:
            args.append(f"-j{self.parallel}")
        else:
            args.append(f"-j{multiprocessing.cpu_count()}")
        if self.libtorrent_link:
            args.append(f"libtorrent-link={self.libtorrent_link}")
        if self.boost_link:
            args.append(f"boost-link={self.boost_link}")
        if self.pic:
            args.append(f"libtorrent-python-pic={b2_bool(self.pic)}")
        if self.optimization:
            args.append(f"optimization={self.optimization}")
        if self.hash:
            args.append("--hash")
        if self.cxxstd:
            args.append(f"cxxstd={self.cxxstd}")

        # Jamfile hacks to ensure we select the python environment defined in
        # our project-config.jam
        args.append("libtorrent-python=on")
        args.append(f"python={sysconfig.get_python_version()}")

        # Our goal is to produce an artifact at this path. If we do this, the
        # distutils build system will skip trying to build it.
        target = pathlib.Path(self.get_ext_fullpath("libtorrent"))
        self.announce(f"target: {target}")

        # b2 doesn't provide a way to signal the name or paths of its outputs.
        # We try to convince python.jam to name its output file like our target
        # and copy it to our target directory. See comments in
        # write_b2_python_config for limitations on controlling the filename.

        # Jamfile hack to copy the module to our target directory
        args.append(f"python-install-path={target.parent}")
        args.append("install_module")

        # We use a "project-config.jam" to instantiate a python environment
        # to exactly match the running one.
        config = tempfile.NamedTemporaryFile(mode="w+", delete=False)
        try:
            write_b2_python_config(config)
            config.seek(0)
            log.info("project-config.jam contents:")
            log.info(config.read())
            config.close()
            args.append(f"--project-config={config.name}")
            self.spawn(["b2"] + args)
        finally:
            # If we errored while writing config, windows may complain about
            # unlinking a file "in use"
            config.close()
            os.unlink(config.name)


setuptools.setup(
    name="python-libtorrent",
<<<<<<< HEAD
    version="2.0.1",
=======
    version="1.2.12",
>>>>>>> 1bc1df76
    author="Arvid Norberg",
    author_email="arvid@libtorrent.org",
    description="Python bindings for libtorrent-rasterbar",
    long_description="Python bindings for libtorrent-rasterbar",
    url="http://libtorrent.org",
    license="BSD",
    ext_modules=[StubExtension("libtorrent")],
    cmdclass={
        "build_ext": LibtorrentBuildExt,
    },
    distclass=B2Distribution,
)<|MERGE_RESOLUTION|>--- conflicted
+++ resolved
@@ -249,11 +249,7 @@
 
 setuptools.setup(
     name="python-libtorrent",
-<<<<<<< HEAD
     version="2.0.1",
-=======
-    version="1.2.12",
->>>>>>> 1bc1df76
     author="Arvid Norberg",
     author_email="arvid@libtorrent.org",
     description="Python bindings for libtorrent-rasterbar",
