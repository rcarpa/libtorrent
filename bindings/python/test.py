--- conflicted
+++ resolved
@@ -23,138 +23,10 @@
 
 HAVE_DEPRECATED_APIS = hasattr(lt, 'version')
 
-<<<<<<< HEAD
 settings = {
     'alert_mask': lt.alert.category_t.all_categories,
     'enable_dht': False, 'enable_lsd': False, 'enable_natpmp': False,
     'enable_upnp': False, 'listen_interfaces': '0.0.0.0:0', 'file_pool_size': 1}
-=======
-	def setup(self):
-		self.ses = lt.session({'alert_mask': lt.alert.category_t.all_categories, 'enable_dht': False})
-		self.ti = lt.torrent_info('url_seed_multi.torrent');
-		self.h = self.ses.add_torrent({'ti': self.ti, 'save_path': os.getcwd()})
-
-	def test_torrent_handle(self):
-		self.setup()
-		self.assertEqual(self.h.file_priorities(), [4,4])
-		self.assertEqual(self.h.piece_priorities(), [4])
-
-		self.h.prioritize_files([0,1])
-		self.assertEqual(self.h.file_priorities(), [0,1])
-
-		self.h.prioritize_pieces([0])
-		self.assertEqual(self.h.piece_priorities(), [0])
-
-		# also test the overload that takes a list of piece->priority mappings
-		self.h.prioritize_pieces([(0, 1)])
-		self.assertEqual(self.h.piece_priorities(), [1])
-		self.h.connect_peer(('127.0.0.1', 6881))
-		self.h.connect_peer(('127.0.0.2', 6881), source=4)
-		self.h.connect_peer(('127.0.0.3', 6881), flags=2)
-		self.h.connect_peer(('127.0.0.4', 6881), flags=2, source=4)
-
-	def test_torrent_handle_in_set(self):
-		self.setup()
-		torrents = set()
-		torrents.add(self.h)
-
-		# get another instance of a torrent_handle that represents the same
-		# torrent. Make sure that when we add it to a set, it just replaces the
-		# existing object
-		t = self.ses.get_torrents()
-		self.assertEqual(len(t), 1)
-		for h in t:
-			torrents.add(h)
-
-		self.assertEqual(len(torrents), 1)
-
-	def test_torrent_handle_in_dict(self):
-		self.setup()
-		torrents = {}
-		torrents[self.h] = 'foo'
-
-		# get another instance of a torrent_handle that represents the same
-		# torrent. Make sure that when we add it to a dict, it just replaces the
-		# existing object
-		t = self.ses.get_torrents()
-		self.assertEqual(len(t), 1)
-		for h in t:
-			torrents[h] = 'bar'
-
-		self.assertEqual(len(torrents), 1)
-		self.assertEqual(torrents[self.h], 'bar')
-
-	def test_replace_trackers(self):
-		self.setup()
-		trackers = []
-		for idx, tracker_url in enumerate(('udp://tracker1.com', 'udp://tracker2.com')):
-			tracker = lt.announce_entry(tracker_url)
-			tracker.tier = idx
-			tracker.fail_limit = 2
-			trackers.append(tracker)
-		self.h.replace_trackers(trackers)
-		new_trackers = self.h.trackers()
-		self.assertEqual(new_trackers[0]['url'], 'udp://tracker1.com')
-		self.assertEqual(new_trackers[1]['tier'], 1)
-		self.assertEqual(new_trackers[1]['fail_limit'], 2)
-
-	def test_pickle_trackers(self):
-		"""Test lt objects convertors are working and trackers can be pickled"""
-		self.setup()
-		tracker = lt.announce_entry('udp://tracker1.com')
-		tracker.tier = 0
-		tracker.fail_limit = 1
-		trackers = [tracker]
-		self.h.replace_trackers(trackers)
-		tracker_list = [tracker for tracker in self.h.trackers()]
-		pickled_trackers = pickle.dumps(tracker_list)
-		unpickled_trackers = pickle.loads(pickled_trackers)
-		self.assertEqual(unpickled_trackers[0]['url'], 'udp://tracker1.com')
-		self.assertEqual(unpickled_trackers[0]['last_error']['value'], 0)
-
-	def test_file_status(self):
-		self.setup()
-		l = self.h.file_status()
-		print(l)
-
-	def test_piece_deadlines(self):
-		self.setup()
-		self.h.clear_piece_deadlines()
-
-	def test_torrent_status(self):
-		self.setup()
-		st = self.h.status()
-		ti = st.handle;
-		self.assertEqual(ti.info_hash(), self.ti.info_hash())
-		# make sure we can compare torrent_status objects
-		st2 = self.h.status()
-		self.assertEqual(st2, st)
-
-	def test_serialize_trackers(self):
-		"""Test to ensure the dict contains only python built-in types"""
-		self.setup()
-		self.h.add_tracker({'url':'udp://tracker1.com'})
-		tr = self.h.trackers()[0]
-		# wait a bit until a valid timestamp appears
-		while tr['next_announce'] == None:
-			time.sleep(0.1)
-			tr = self.h.trackers()[0]
-		import json
-		print(json.dumps(self.h.trackers()[0]))
-
-	def test_scrape(self):
-		self.setup()
-		# this is just to make sure this function can be called like this
-		# from python
-		self.h.scrape_tracker()
-
-	def test_cache_info(self):
-		self.setup()
-		cs = self.ses.get_cache_info(self.h)
-		self.assertEqual(cs.pieces, [])
-
-class test_torrent_info(unittest.TestCase):
->>>>>>> a06e4f69
 
 class test_create_torrent(unittest.TestCase):
 
@@ -207,6 +79,10 @@
         # also test the overload that takes a list of piece->priority mappings
         self.h.prioritize_pieces([(0, 1)])
         self.assertEqual(self.h.get_piece_priorities(), [1])
+        self.h.connect_peer(('127.0.0.1', 6881))
+        self.h.connect_peer(('127.0.0.2', 6881), source=4)
+        self.h.connect_peer(('127.0.0.3', 6881), flags=2)
+        self.h.connect_peer(('127.0.0.4', 6881), flags=2, source=4)
 
         print(self.h.queue_position())
 
