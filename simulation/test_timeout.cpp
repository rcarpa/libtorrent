/*

Copyright (c) 2021, Arvid Norberg
All rights reserved.

Redistribution and use in source and binary forms, with or without
modification, are permitted provided that the following conditions
are met:

    * Redistributions of source code must retain the above copyright
      notice, this list of conditions and the following disclaimer.
    * Redistributions in binary form must reproduce the above copyright
      notice, this list of conditions and the following disclaimer in
      the documentation and/or other materials provided with the distribution.
    * Neither the name of the author nor the names of its
      contributors may be used to endorse or promote products derived
      from this software without specific prior written permission.

THIS SOFTWARE IS PROVIDED BY THE COPYRIGHT HOLDERS AND CONTRIBUTORS "AS IS"
AND ANY EXPRESS OR IMPLIED WARRANTIES, INCLUDING, BUT NOT LIMITED TO, THE
IMPLIED WARRANTIES OF MERCHANTABILITY AND FITNESS FOR A PARTICULAR PURPOSE
ARE DISCLAIMED. IN NO EVENT SHALL THE COPYRIGHT OWNER OR CONTRIBUTORS BE
LIABLE FOR ANY DIRECT, INDIRECT, INCIDENTAL, SPECIAL, EXEMPLARY, OR
CONSEQUENTIAL DAMAGES (INCLUDING, BUT NOT LIMITED TO, PROCUREMENT OF
SUBSTITUTE GOODS OR SERVICES; LOSS OF USE, DATA, OR PROFITS; OR BUSINESS
INTERRUPTION) HOWEVER CAUSED AND ON ANY THEORY OF LIABILITY, WHETHER IN
CONTRACT, STRICT LIABILITY, OR TORT (INCLUDING NEGLIGENCE OR OTHERWISE)
ARISING IN ANY WAY OUT OF THE USE OF THIS SOFTWARE, EVEN IF ADVISED OF THE
POSSIBILITY OF SUCH DAMAGE.

*/

#include <functional>

#include "libtorrent/session.hpp"
#include "libtorrent/torrent_handle.hpp"
#include "libtorrent/settings_pack.hpp"
#include "libtorrent/alert_types.hpp"
#include "libtorrent/deadline_timer.hpp"
#include "libtorrent/disabled_disk_io.hpp"
#include "settings.hpp"
#include "fake_peer.hpp"
#include "utils.hpp"
#include "setup_transfer.hpp"
#include "create_torrent.hpp"
#include "simulator/simulator.hpp"
#include "simulator/utils.hpp"
#include "simulator/queue.hpp"

using namespace sim;
using namespace lt;

using disconnects_t = std::vector<std::pair<lt::seconds, lt::error_code>>;

disconnects_t test_timeout(sim::configuration& cfg)
{
	sim::simulation sim{cfg};
<<<<<<< HEAD
	std::unique_ptr<sim::asio::io_context> ios = make_io_context(sim, 0);
=======
	auto const start_time = lt::clock_type::now();
	std::unique_ptr<sim::asio::io_service> ios = make_io_service(sim, 0);
>>>>>>> db391f47
	lt::session_proxy zombie;

	lt::session_params sp;
	sp.settings = settings();
	sp.settings.set_int(settings_pack::alert_mask, alert_category::all & ~alert_category::stats);
	sp.settings.set_bool(settings_pack::disable_hash_checks, true);
	sp.disk_io_constructor = lt::disabled_disk_io_constructor;

	// create session
	std::shared_ptr<lt::session> ses = std::make_shared<lt::session>(sp, *ios);

	fake_peer p1(sim, "60.0.0.0");

	// add torrent
	lt::add_torrent_params params = ::create_torrent(0, false);
	params.flags &= ~lt::torrent_flags::auto_managed;
	params.flags &= ~lt::torrent_flags::paused;
	params.flags |= lt::torrent_flags::seed_mode;
	lt::sha1_hash info_hash = params.ti->info_hash();
	ses->async_add_torrent(std::move(params));

	disconnects_t disconnects;

	lt::torrent_handle h;
	print_alerts(*ses, [&](lt::session& ses, lt::alert const* a) {
		if (auto* at = lt::alert_cast<add_torrent_alert>(a))
		{
			h = at->handle;

			p1.connect_to(ep("50.0.0.1", 6881), info_hash);
			p1.send_interested();
			p1.send_request(piece_index_t{0}, 0);
		}
		else if (auto* pd = lt::alert_cast<peer_disconnected_alert>(a))
		{
			disconnects.emplace_back(duration_cast<lt::seconds>(pd->timestamp() - start_time), pd->error);
		}
	});

	// set up a timer to fire later, to shut down
	sim::timer t2(sim, lt::seconds(400)
		, [&](boost::system::error_code const&)
	{
		// shut down
		zombie = ses->abort();
		ses.reset();
	});

	sim.run();

	return disconnects;
}

// the inactive timeout is 60 seconds. If we don't receive a request from a peer
// that's interested in us for 60 seconds, we disconnect them.
TORRENT_TEST(no_request_timeout)
{
	sim::default_config network_cfg;
	auto disconnects = test_timeout(network_cfg);
	TEST_CHECK((disconnects == disconnects_t{{lt::seconds{60}, lt::errors::timed_out_no_request}}));
}

struct slow_upload : sim::default_config
{
	sim::route outgoing_route(asio::ip::address ip) override
	{
	// only affect the libtorrent instance, not the fake peer
		if (ip != addr("50.0.0.1")) return sim::default_config::outgoing_route(ip);

		int const rate = 1;

		using duration = sim::chrono::high_resolution_clock::duration;

		auto it = m_outgoing.find(ip);
		if (it != m_outgoing.end()) return sim::route().append(it->second);
		it = m_outgoing.insert(it, std::make_pair(ip, std::make_shared<queue>(
			std::ref(m_sim->get_io_context())
			, rate * 1000
			, lt::duration_cast<duration>(milliseconds(rate / 2))
			, 200 * 1000, "slow upload rate")));
		return sim::route().append(it->second);
	}
};

// if the upload capacity is so low, that we're still trying to respond to the
// last request, we don't trigger the inactivity timeout, we don't expect the
// other peer to keep requesting more pieces before receiving the previous ones
TORRENT_TEST(no_request_timeout_slow_upload)
{
	slow_upload cfg;
	auto disconnects = test_timeout(cfg);
	TEST_CHECK((disconnects == disconnects_t{{lt::seconds{73}, lt::errors::timed_out_no_request}}));
}

disconnects_t test_no_interest_timeout(int const num_peers
	, lt::session_params sp
	, bool const redundant_no_interest)
{
	sim::default_config cfg;
	sim::simulation sim{cfg};
<<<<<<< HEAD
	std::unique_ptr<sim::asio::io_context> ios = make_io_context(sim, 0);
=======
	auto const start_time = lt::clock_type::now();
	std::unique_ptr<sim::asio::io_service> ios = make_io_service(sim, 0);
>>>>>>> db391f47
	lt::session_proxy zombie;

	sp.settings.set_int(settings_pack::alert_mask, alert_category::all & ~alert_category::stats);

	// create session
	std::shared_ptr<lt::session> ses = std::make_shared<lt::session>(sp, *ios);

	std::vector<std::unique_ptr<fake_peer>> peers;
	for (int i = 0; i < num_peers; ++i)
	{
		char ip[50];
		std::snprintf(ip, sizeof(ip), "60.0.0.%d", i + 1);
		peers.emplace_back(new fake_peer(sim, ip));
	}

	// add torrent
	lt::add_torrent_params params = ::create_torrent(0, false);
	params.flags &= ~lt::torrent_flags::auto_managed;
	params.flags &= ~lt::torrent_flags::paused;
	lt::sha1_hash info_hash = params.ti->info_hash();
	ses->async_add_torrent(std::move(params));

	disconnects_t disconnects;

	lt::torrent_handle h;
	print_alerts(*ses, [&](lt::session& ses, lt::alert const* a) {
		if (auto* at = lt::alert_cast<add_torrent_alert>(a))
		{
			h = at->handle;
			for (auto& p : peers)
				p->connect_to(ep("50.0.0.1", 6881), info_hash);
		}
		else if (auto* pd = lt::alert_cast<peer_disconnected_alert>(a))
		{
			disconnects.emplace_back(duration_cast<lt::seconds>(pd->timestamp() - start_time), pd->error);
		}
	});

	std::function<void(boost::system::error_code const&)> keep_alive
		= [&](boost::system::error_code const&)
	{
		for (auto& p : peers)
		{
			p->send_keepalive();
			p->flush_send_buffer();
		}
	};

	std::function<void(boost::system::error_code const&)> send_not_interested
		= [&](boost::system::error_code const&)
	{
		for (auto& p : peers)
		{
			p->send_not_interested();
			p->flush_send_buffer();
		}
	};

	auto const& tick = redundant_no_interest ? send_not_interested : keep_alive;

	sim::timer t3(sim, lt::seconds(100), tick);
	sim::timer t4(sim, lt::seconds(200), tick);
	sim::timer t5(sim, lt::seconds(300), tick);
	sim::timer t6(sim, lt::seconds(400), tick);
	sim::timer t7(sim, lt::seconds(500), tick);
	sim::timer t8(sim, lt::seconds(599), tick);

	// set up a timer to fire later, to shut down
	sim::timer t2(sim, lt::seconds(700)
		, [&](boost::system::error_code const&)
	{
		// shut down
		zombie = ses->abort();
		ses.reset();
	});

	sim.run();

	return disconnects;
}

// if a peer is not interested in us, and we're not interested in it for long
// enoguh, we disconenct it, but only if we are close to peer connection capacity
TORRENT_TEST(no_interest_timeout)
{
	// with 10 peers, we're close enough to the connection limit to enable
	// inactivity timeout

	lt::session_params sp;
	sp.disk_io_constructor = lt::disabled_disk_io_constructor;
	sp.settings = settings();
	sp.settings.set_int(settings_pack::connections_limit, 15);
	auto disconnects = test_no_interest_timeout(10, std::move(sp), false);
	TEST_EQUAL(disconnects.size(), 10);
	for (auto const& e : disconnects)
	{
		TEST_CHECK(e.first == lt::seconds{600});
		TEST_CHECK(e.second == lt::errors::timed_out_no_interest);
	}
}

TORRENT_TEST(no_interest_timeout_redundant_not_interested)
{
	// even though the peers keep sending not-interested, our clock should not
	// restart
	lt::session_params sp;
	sp.disk_io_constructor = lt::disabled_disk_io_constructor;
	sp.settings = settings();
	sp.settings.set_int(settings_pack::connections_limit, 15);
	auto disconnects = test_no_interest_timeout(10, std::move(sp), true);
	TEST_EQUAL(disconnects.size(), 10);
	for (auto const& e : disconnects)
	{
		TEST_CHECK(e.first == lt::seconds{600});
		TEST_CHECK(e.second == lt::errors::timed_out_no_interest);
	}
}

TORRENT_TEST(no_interest_timeout_zero)
{
	// if we set inactivity_timeout to 0, all peers should be disconnected
	// immediately
	lt::session_params sp;
	sp.disk_io_constructor = lt::disabled_disk_io_constructor;
	sp.settings = settings();
	sp.settings.set_int(settings_pack::connections_limit, 15);
	sp.settings.set_int(settings_pack::inactivity_timeout, 0);
	auto disconnects = test_no_interest_timeout(10, std::move(sp), false);
	TEST_EQUAL(disconnects.size(), 10);
	for (auto const& e : disconnects)
	{
		TEST_CHECK(e.first == lt::seconds{0});
		TEST_CHECK(e.second == lt::errors::timed_out_no_interest);
	}
}

TORRENT_TEST(no_interest_timeout_few_peers)
{
	// with a higher connections limit we're not close enough to enable
	// inactivity timeout
	lt::session_params sp;
	sp.disk_io_constructor = lt::disabled_disk_io_constructor;
	sp.settings = settings();
	sp.settings.set_int(settings_pack::connections_limit, 20);
	auto disconnects = test_no_interest_timeout(10, std::move(sp), false);
	TEST_CHECK(disconnects == disconnects_t{});
}<|MERGE_RESOLUTION|>--- conflicted
+++ resolved
@@ -55,12 +55,8 @@
 disconnects_t test_timeout(sim::configuration& cfg)
 {
 	sim::simulation sim{cfg};
-<<<<<<< HEAD
+	auto const start_time = lt::clock_type::now();
 	std::unique_ptr<sim::asio::io_context> ios = make_io_context(sim, 0);
-=======
-	auto const start_time = lt::clock_type::now();
-	std::unique_ptr<sim::asio::io_service> ios = make_io_service(sim, 0);
->>>>>>> db391f47
 	lt::session_proxy zombie;
 
 	lt::session_params sp;
@@ -161,12 +157,8 @@
 {
 	sim::default_config cfg;
 	sim::simulation sim{cfg};
-<<<<<<< HEAD
+	auto const start_time = lt::clock_type::now();
 	std::unique_ptr<sim::asio::io_context> ios = make_io_context(sim, 0);
-=======
-	auto const start_time = lt::clock_type::now();
-	std::unique_ptr<sim::asio::io_service> ios = make_io_service(sim, 0);
->>>>>>> db391f47
 	lt::session_proxy zombie;
 
 	sp.settings.set_int(settings_pack::alert_mask, alert_category::all & ~alert_category::stats);
