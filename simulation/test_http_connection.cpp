/*

Copyright (c) 2015-2021, Arvid Norberg
Copyright (c) 2017, Jan Berkel
Copyright (c) 2020, Paul-Louis Ageneau
Copyright (c) 2020-2021, Alden Torres
All rights reserved.

You may use, distribute and modify this code under the terms of the BSD license,
see LICENSE file.
*/

#include "test.hpp"
#include "settings.hpp"
#include "setup_swarm.hpp"
#include "simulator/simulator.hpp"
#include "simulator/http_server.hpp"
#include "simulator/http_proxy.hpp"
#include "simulator/socks_server.hpp"
#include "libtorrent/alert_types.hpp"
#include "libtorrent/aux_/proxy_settings.hpp"
#include "libtorrent/aux_/http_connection.hpp"
#include "libtorrent/aux_/resolver.hpp"
#include "libtorrent/aux_/random.hpp"

#include "make_proxy_settings.hpp"

#include <iostream>
#include "libtorrent/aux_/disable_warnings_push.hpp"
#include <boost/crc.hpp>
#include "libtorrent/aux_/disable_warnings_pop.hpp"

using namespace lt;
using namespace sim;

using chrono::duration_cast;

struct sim_config : sim::default_config
{
	chrono::high_resolution_clock::duration hostname_lookup(
		asio::ip::address const& requestor
		, std::string hostname
		, std::vector<asio::ip::address>& result
		, boost::system::error_code& ec) override
	{
		if (hostname == "try-next.com")
		{
			result.push_back(make_address_v4("10.0.0.10"));
			result.push_back(make_address_v4("10.0.0.9"));
			result.push_back(make_address_v4("10.0.0.8"));
			result.push_back(make_address_v4("10.0.0.7"));
			result.push_back(make_address_v4("10.0.0.6"));
			result.push_back(make_address_v4("10.0.0.5"));
			result.push_back(make_address_v4("10.0.0.4"));
			result.push_back(make_address_v4("10.0.0.3"));

			// this is the IP that works, all other should fail
			result.push_back(make_address_v4("10.0.0.2"));
			return duration_cast<chrono::high_resolution_clock::duration>(chrono::milliseconds(100));
		}

		if (hostname == "test-hostname.com")
		{
			result.push_back(make_address_v4("10.0.0.2"));
			return duration_cast<chrono::high_resolution_clock::duration>(chrono::milliseconds(100));
		}

		if (hostname == "dual-stack.test-hostname.com")
		{
			result.push_back(make_address_v4("10.0.0.2"));
			result.push_back(make_address_v6("ff::dead:beef"));
			return duration_cast<chrono::high_resolution_clock::duration>(chrono::milliseconds(100));
		}

		return default_config::hostname_lookup(requestor, hostname, result, ec);
	}
};

// takes a string of data and chunks it up using HTTP chunked encoding
std::string chunk_string(std::string s)
{
	size_t i = 10;
	std::string ret;
	while (!s.empty())
	{
		i = std::min(i, s.size());
		char header[50];
		std::snprintf(header, sizeof(header), "%x\r\n", int(i));
		ret += header;
		ret += s.substr(0, i);
		s.erase(s.begin(), s.begin() + i);
		i *= 2;
	}
	ret += "0\r\n\r\n";
	return ret;
}

std::shared_ptr<lt::aux::http_connection> test_request(io_context& ios
	, lt::aux::resolver& res
	, std::string const& url
	, char const* expected_data
	, int const expected_size
	, int const expected_status
	, error_condition expected_error
	, lt::aux::proxy_settings const& ps
	, int* connect_handler_called
	, int* handler_called
	, std::string const& auth = std::string())
{
	std::printf(" ===== TESTING: %s =====\n", url.c_str());

#if TORRENT_USE_SSL
	aux::ssl::context ssl_ctx(aux::ssl::context::sslv23_client);
	ssl_ctx.set_verify_mode(aux::ssl::context::verify_none);
#endif

	auto h = std::make_shared<lt::aux::http_connection>(ios
		, res
		, [=](error_code const& ec, lt::aux::http_parser const& parser
			, span<char const> data, lt::aux::http_connection&)
		{
			std::printf("RESPONSE: %s\n", url.c_str());
			++*handler_called;

			// this is pretty gross. Since boost.asio is a header-only library, when this test is
			// build against shared libraries of libtorrent and simulator, there will be multiple
			// (distinct) error categories in boost.asio. The traditional comparison of error_code
			// and error_condition may hence fail.
			const bool error_ok = ec == expected_error
				|| (strcmp(ec.category().name(), expected_error.category().name()) == 0
				&& ec.value() == expected_error.value());

			if (!error_ok)
			{
				std::printf("ERROR: %s (expected: %s)\n"
					, ec.message().c_str()
					, expected_error.message().c_str());
			}

			const int http_status = parser.status_code();
			if (expected_size != -1)
			{
				TEST_EQUAL(int(data.size()), expected_size);
			}
			TEST_CHECK(error_ok);
			if (expected_status != -1)
			{
				TEST_EQUAL(http_status, expected_status);
			}
			if (http_status == 200)
			{
				TEST_CHECK(expected_data
					&& int(data.size()) == expected_size
					&& memcmp(expected_data, data.data(), data.size()) == 0);
			}
		}
		, true, 1024 * 1024
		, [=](lt::aux::http_connection& c)
		{
			++*connect_handler_called;
			TEST_CHECK(c.socket().is_open());
			std::printf("CONNECTED: %s\n", url.c_str());
		}
		, lt::aux::http_filter_handler()
		, lt::aux::hostname_filter_handler()
#if TORRENT_USE_SSL
		, &ssl_ctx
#endif
		);

<<<<<<< HEAD
	h->get(url, seconds(1), 0, &ps, 5, "test/user-agent", std::nullopt
=======
	h->get(url, seconds(1), &ps, 5, "test/user-agent", boost::none
>>>>>>> be8313e3
		, lt::aux::resolver_flags{}, auth);
	return h;
}

void print_http_header(std::map<std::string, std::string> const& headers)
{
	for (std::map<std::string, std::string>::const_iterator i
		= headers.begin(), end(headers.end()); i != end; ++i)
	{
		std::printf("%s: %s\n", i->first.c_str(), i->second.c_str());
	}
}

void run_test(lt::aux::proxy_settings ps, std::string url, int expect_size, int expect_status
	, boost::system::error_condition expect_error, std::vector<int> expect_counters);

enum expect_counters
{
	connect_handler = 0,
	handler = 1,
	test_file_req = 2,
	redirect_req = 3,
	rel_redirect_req = 4,
	inf_redirect_req = 5,
	chunked_req = 6,
	test_file_gz_req = 7,

	num_counters
};

void run_suite(lt::aux::proxy_settings ps)
{
	std::string url_base = "http://10.0.0.2:8080";

	run_test(ps, url_base + "/test_file", 1337, 200, error_condition(), { 1, 1, 1});

	// positive test with a successful hostname
	run_test(ps, "http://test-hostname.com:8080/test_file", 1337, 200, error_condition(), { 1, 1, 1});

	run_test(ps, url_base + "/non-existent", 0, 404, error_condition(), { 1, 1 });
	run_test(ps, url_base + "/redirect", 1337, 200, error_condition(), { 2, 1, 1, 1 });
	run_test(ps, url_base + "/relative/redirect", 1337, 200, error_condition(), {2, 1, 1, 0, 1});

	run_test(ps, url_base + "/infinite/redirect", 0, 301
		, error_condition(asio::error::eof, asio::error::get_misc_category()), {6, 1, 0, 0, 0, 6});

	run_test(ps, url_base + "/chunked_encoding", 1337, 200, error_condition(), { 1, 1, 0, 0, 0, 0, 1});

	// we are on an IPv4 host, we can't connect to IPv6 addresses, make sure that
	// error is correctly propagated
	// with socks5 we would be able to do this, assuming the socks server
	// supported it, but the current socks implementation in libsimulator does
	// not support IPv6
	if (ps.type != settings_pack::socks5
		&& ps.type != settings_pack::http)
	{
		const auto expected_code = ps.type == settings_pack::socks4 ?
			boost::system::errc::address_family_not_supported :
			boost::system::errc::address_not_available;

		run_test(ps, "http://[ff::dead:beef]:8080/test_file", 0, -1
			, error_condition(expected_code, generic_category())
			, {0,1});
	}

	// there is no node at 10.0.0.10, this should fail with connection refused
	if (ps.type != settings_pack::http)
	{
		run_test(ps, "http://10.0.0.10:8080/test_file", 0, -1,
			error_condition(boost::system::errc::connection_refused, generic_category())
			, {0,1});
	}
	else
	{
		run_test(ps, "http://10.0.0.10:8080/test_file", 0, 503,
			error_condition(), {1,1});
	}

	// the try-next test in his case would test the socks proxy itself, whether
	// it has robust retry behavior (which the simple test proxy that comes with
	// libsimulator doesn't).
	if (ps.proxy_hostnames == false)
	{
		// this hostname will resolve to multiple IPs, all but one that we cannot
		// connect to and the second one where we'll get the test file response. Make
		// sure the http_connection correctly tries the second IP if the first one
		// fails.
		run_test(ps, "http://try-next.com:8080/test_file", 1337, 200
			, error_condition(), { 1, 1, 1});
	}

	// the http proxy does not support hostname lookups yet
	if (ps.type != settings_pack::http)
	{
		const error_condition expected_error = ps.proxy_hostnames
			? error_condition(boost::system::errc::host_unreachable, generic_category())
			: error_condition(asio::error::host_not_found, boost::asio::error::get_netdb_category());

		// make sure hostname lookup failures are passed through correctly
		run_test(ps, "http://non-existent.com/test_file", 0, -1
			, expected_error, { 0, 1 });
	}

	// make sure we handle gzipped content correctly
	run_test(ps, url_base + "/test_file.gz", 1337, 200, error_condition(), { 1, 1, 0, 0, 0, 0, 0, 1});

// TODO: 2 test basic-auth
// TODO: 2 test https
}

void run_test(lt::aux::proxy_settings ps, std::string url, int expect_size, int expect_status
	, boost::system::error_condition expect_error, std::vector<int> expect_counters)
{
	using sim::asio::ip::address_v4;
	sim_config network_cfg;
	sim::simulation sim{network_cfg};

	// allow sparse expected counters
	expect_counters.resize(num_counters, 0);

	sim::asio::io_context web_server(sim, make_address_v4("10.0.0.2"));
	sim::asio::io_context ios(sim, make_address_v4("10.0.0.1"));
	sim::asio::io_context proxy_ios(sim, make_address_v4("50.50.50.50"));
	lt::aux::resolver res(ios);

	sim::http_server http(web_server, 8080);
	sim::socks_server socks(proxy_ios, 4444, ps.type == settings_pack::socks4 ? 4 : 5);
	sim::http_proxy http_p(proxy_ios, 4445);

	char data_buffer[4000];
	lt::aux::random_bytes(data_buffer);

	std::vector<int> counters(num_counters, 0);

	http.register_handler("/test_file"
		, [&data_buffer,&counters](std::string method, std::string req
		, std::map<std::string, std::string>& headers)
	{
		++counters[test_file_req];
		print_http_header(headers);
		TEST_EQUAL(method, "GET");
		return sim::send_response(200, "OK", 1337).append(data_buffer, 1337);
	});

	http.register_handler("/chunked_encoding"
		, [&data_buffer,&counters](std::string method, std::string req
		, std::map<std::string, std::string>& headers)
	{
		++counters[chunked_req];
		print_http_header(headers);
		TEST_EQUAL(method, "GET");

		// there's no content length with chunked encoding
		return "HTTP/1.1 200 OK\r\nTransfer-encoding: Chunked\r\n\r\n"
			+ chunk_string(std::string(data_buffer, 1337));
	});

	http.register_handler("/test_file.gz"
	, [&data_buffer,&counters](std::string method, std::string req
		, std::map<std::string, std::string>& headers)
	{
		++counters[test_file_gz_req];
		print_http_header(headers);
		TEST_EQUAL(method, "GET");

		char const* extra_headers[4] = {"Content-Encoding: gzip\r\n", "", "", ""};
		unsigned char const gzheader[] = {
			0x1f , 0x8b , 0x08 , 0x00 // ID, compression=deflate, flags=0
			, 0x00 , 0x00 , 0x00 , 0x00 // mtime=0
			, 0x00, 0x01 // extra headers, OS
			, 0x01 // last block, uncompressed
			, 0x39 , 0x05, 0xc6 , 0xfa // length = 1337 (little endian 16 bit and inverted)
		};
		unsigned char trailer[8] = { 0, 0, 0, 0, 0x39, 0x05, 0x00, 0x00 };
		boost::crc_32_type crc;
		crc.process_bytes(data_buffer, 1337);
		std::uint32_t checksum = crc.checksum();
		trailer[0] = checksum >> 24;
		trailer[1] = (checksum >> 16) & 0xff;
		trailer[2] = (checksum >> 8) & 0xff;
		trailer[3] = (checksum) & 0xff;

		std::string ret = sim::send_response(200, "OK", 1337 + sizeof(gzheader)
			+ sizeof(trailer), extra_headers);
		ret.append(std::string((char const*)gzheader, sizeof(gzheader)));
		ret.append(data_buffer, 1337);
		ret.append(std::string((char const*)trailer, sizeof(trailer)));
		return ret;
	});

	http.register_handler("/redirect"
		, [&counters](std::string method, std::string req
		, std::map<std::string, std::string>&)
	{
		++counters[redirect_req];
		TEST_EQUAL(method, "GET");
		return "HTTP/1.1 301 Moved Temporarily\r\n"
			"Location: /test_file\r\n"
			"\r\n";
	});

	http.register_handler("/relative/redirect"
		, [&counters](std::string method, std::string req
		, std::map<std::string, std::string>&)
	{
		++counters[rel_redirect_req];
		TEST_EQUAL(method, "GET");
		return "HTTP/1.1 301 Moved Temporarily\r\n"
			"Location: ../test_file\r\n"
			"\r\n";
	});

	http.register_handler("/infinite/redirect"
		, [&counters](std::string method, std::string req
		, std::map<std::string, std::string>&)
	{
		++counters[inf_redirect_req];
		TEST_EQUAL(method, "GET");
		return "HTTP/1.1 301 Moved Temporarily\r\n"
			"Location: /infinite/redirect\r\n"
			"\r\n";
	});

	auto c = test_request(ios, res, url, data_buffer, expect_size
		, expect_status, expect_error, ps, &counters[connect_handler]
		, &counters[handler]);

	sim.run();

	TEST_EQUAL(counters.size(), expect_counters.size());
	for (int i = 0; i < int(counters.size()); ++i)
	{
		if (counters[i] != expect_counters[i]) std::printf("i=%d\n", i);
		TEST_EQUAL(counters[i], expect_counters[i]);
	}
}

TORRENT_TEST(http_connection)
{
	lt::aux::proxy_settings ps = make_proxy_settings(settings_pack::none);
	run_suite(ps);
}

TORRENT_TEST(http_connection_http)
{
	lt::aux::proxy_settings ps = make_proxy_settings(settings_pack::http);
	ps.proxy_hostnames = true;
	run_suite(ps);
}

TORRENT_TEST(http_connection_socks4)
{
	lt::aux::proxy_settings ps = make_proxy_settings(settings_pack::socks4);
	run_suite(ps);
}

TORRENT_TEST(http_connection_socks5)
{
	lt::aux::proxy_settings ps = make_proxy_settings(settings_pack::socks5);
	run_suite(ps);
}

TORRENT_TEST(http_connection_socks5_proxy_names)
{
	lt::aux::proxy_settings ps = make_proxy_settings(settings_pack::socks5);
	ps.proxy_hostnames = true;
	run_suite(ps);
}

// tests the error scenario of a http server listening on two sockets (ipv4/ipv6) which
// both accept the incoming connection but never send anything back. we test that
// both ip addresses get tried in turn and that the connection attempts time out as expected.
TORRENT_TEST(http_connection_timeout_server_stalls)
{
	sim_config network_cfg;
	sim::simulation sim{network_cfg};
	// server has two ip addresses (ipv4/ipv6)
	sim::asio::io_context server_ios(sim, make_address_v4("10.0.0.2"));
	sim::asio::io_context server_ios_ipv6(sim, make_address_v6("ff::dead:beef"));
	// same for client
	sim::asio::io_context client_ios(sim, {
		make_address_v4("10.0.0.1"),
		make_address_v6("ff::abad:cafe")
	});
	lt::aux::resolver resolver(client_ios);

	const unsigned short http_port = 8080;
	sim::http_server http(server_ios, http_port);
	sim::http_server http_ipv6(server_ios_ipv6, http_port);

	http.register_stall_handler("/timeout");
	http_ipv6.register_stall_handler("/timeout");

	char data_buffer[4000];
	lt::aux::random_bytes(data_buffer);

	int connect_counter = 0;
	int handler_counter = 0;

	error_condition timed_out(lt::errors::timed_out, lt::libtorrent_category());

	auto c = test_request(client_ios, resolver
		, "http://dual-stack.test-hostname.com:8080/timeout", data_buffer, -1, -1
		, timed_out, lt::aux::proxy_settings()
		, &connect_counter, &handler_counter);

	sim.run();
	TEST_EQUAL(connect_counter, 2); // both endpoints are connected to
	TEST_EQUAL(handler_counter, 1); // the handler only gets called once with error_code == timed_out
}

// tests the error scenario of a http server listening on two sockets (ipv4/ipv6) neither of which
// accept incoming connections. we test that both ip addresses get tried in turn and that the
// connection attempts time out as expected.
TORRENT_TEST(http_connection_timeout_server_does_not_accept)
{
	sim_config network_cfg;
	sim::simulation sim{network_cfg};
	// server has two ip addresses (ipv4/ipv6)
	sim::asio::io_context server_ios(sim, {
		make_address_v4("10.0.0.2"),
		make_address_v6("ff::dead:beef")
	});
	// same for client
	sim::asio::io_context client_ios(sim, {
		make_address_v4("10.0.0.1"),
		make_address_v6("ff::abad:cafe")
	});
	lt::aux::resolver resolver(client_ios);

	const unsigned short http_port = 8080;

	// listen on two sockets, but don't accept connections
	asio::ip::tcp::acceptor server_socket_ipv4(server_ios);
	server_socket_ipv4.open(tcp::v4());
	server_socket_ipv4.bind(tcp::endpoint(address_v4::any(), http_port));
	server_socket_ipv4.listen();

	asio::ip::tcp::acceptor server_socket_ipv6(server_ios);
	server_socket_ipv6.open(tcp::v6());
	server_socket_ipv6.bind(tcp::endpoint(address_v6::any(), http_port));
	server_socket_ipv6.listen();

	int connect_counter = 0;
	int handler_counter = 0;

	error_condition timed_out(lt::errors::timed_out, lt::libtorrent_category());

	char data_buffer[4000];
	lt::aux::random_bytes(data_buffer);

	auto c = test_request(client_ios, resolver
		, "http://dual-stack.test-hostname.com:8080/timeout_server_does_not_accept", data_buffer, -1, -1
		, timed_out, lt::aux::proxy_settings()
		, &connect_counter, &handler_counter);

	sim.run();
	TEST_EQUAL(connect_counter, 0); // no connection takes place
	TEST_EQUAL(handler_counter, 1); // the handler only gets called once with error_code == timed_out
}

void test_proxy_failure(lt::settings_pack::proxy_type_t proxy_type)
{
	using sim::asio::ip::address_v4;
	sim_config network_cfg;
	sim::simulation sim{network_cfg};

	sim::asio::io_context web_server(sim, make_address_v4("10.0.0.2"));
	sim::asio::io_context ios(sim, make_address_v4("10.0.0.1"));
	lt::aux::resolver res(ios);

	sim::http_server http(web_server, 8080);

	lt::aux::proxy_settings ps = make_proxy_settings(proxy_type);

	char data_buffer[4000];
	lt::aux::random_bytes(data_buffer);

	http.register_handler("/test_file"
		, [&data_buffer](std::string method, std::string req
		, std::map<std::string, std::string>& headers)
	{
		print_http_header(headers);
		// we're not supposed to get here
		TEST_CHECK(false);
		return sim::send_response(200, "OK", 1337).append(data_buffer, 1337);
	});

	int connect_counter = 0;
	int handler_counter = 0;
	auto c = test_request(ios, res, "http://10.0.0.2:8080/test_file"
		, data_buffer, -1, -1
		, error_condition(boost::system::errc::connection_refused, boost::system::generic_category())
		, ps, &connect_counter, &handler_counter);

	sim.run();
}

// if we set up to user a proxy that does not exist, expect failure!
// if this doesn't fail, the other tests are invalid because the proxy may not
// be exercised!
TORRENT_TEST(http_connection_socks_error)
{
	test_proxy_failure(settings_pack::socks5);
}

TORRENT_TEST(http_connection_http_error)
{
	test_proxy_failure(settings_pack::http);
}

// Requests a proxied SSL connection. This test just ensures that the correct CONNECT request
// is sent to the proxy server.
TORRENT_TEST(http_connection_ssl_proxy)
{
	using sim::asio::ip::address_v4;
	sim_config network_cfg;
	sim::simulation sim{network_cfg};

	sim::asio::io_context client_ios(sim, make_address_v4("10.0.0.1"));
	sim::asio::io_context proxy_ios(sim, make_address_v4("50.50.50.50"));
	lt::aux::resolver res(client_ios);

	sim::http_server http_proxy(proxy_ios, 4445);

	lt::aux::proxy_settings ps = make_proxy_settings(settings_pack::http);

	int client_counter = 0;
	int proxy_counter = 0;

	http_proxy.register_handler("10.0.0.2:8080"
		, [&proxy_counter](std::string method, std::string req, std::map<std::string, std::string>&)
		{
			proxy_counter++;
			TEST_EQUAL(method, "CONNECT");
			return sim::send_response(403, "Not supported", 1337);
		});

#if TORRENT_USE_SSL
	aux::ssl::context ssl_ctx(aux::ssl::context::sslv23_client);
	ssl_ctx.set_verify_mode(aux::ssl::context::verify_none);
#endif

	auto h = std::make_shared<lt::aux::http_connection>(client_ios
		, res
		, [&client_counter](error_code const& ec, lt::aux::http_parser const&
			, span<char const>, lt::aux::http_connection&)
		{
			client_counter++;
			TEST_EQUAL(ec, boost::asio::error::operation_not_supported);
		}
		, true, 1024 * 1024, lt::aux::http_connect_handler()
		, lt::aux::http_filter_handler()
		, lt::aux::hostname_filter_handler()
#if TORRENT_USE_SSL
		, &ssl_ctx
#endif
		);

	h->start("10.0.0.2", 8080, seconds(1), &ps, true /*ssl*/);

	sim.run();

	TEST_EQUAL(client_counter, 1);
	TEST_EQUAL(proxy_counter, 1);
}

// TODO: test http proxy with password
// TODO: test socks5 with password
// TODO: test SSL
// TODO: test keepalive<|MERGE_RESOLUTION|>--- conflicted
+++ resolved
@@ -168,11 +168,7 @@
 #endif
 		);
 
-<<<<<<< HEAD
-	h->get(url, seconds(1), 0, &ps, 5, "test/user-agent", std::nullopt
-=======
-	h->get(url, seconds(1), &ps, 5, "test/user-agent", boost::none
->>>>>>> be8313e3
+	h->get(url, seconds(1), &ps, 5, "test/user-agent", std::nullopt
 		, lt::aux::resolver_flags{}, auth);
 	return h;
 }
