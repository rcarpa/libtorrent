--- conflicted
+++ resolved
@@ -2,9 +2,8 @@
 
 matrix:
   include:
-<<<<<<< HEAD
     - env: variant=test_release coverage=1 toolset=gcc-coverage
-    - env: variant=test_debug sim=1 ssl=openssl crypto=libcrypto toolset=gcc
+    - env: variant=test_debug sim=1 ssl=openssl crypto=libcrypto toolset=ubsan
     - env: variant=test_barebones toolset=gcc
     - env: autotools=1 toolset=gcc
     - os: osx
@@ -18,22 +17,6 @@
       env: variant=test_barebones toolset=darwin
     - dist: trusty
       env: arch=arm toolset=gcc-arm
-=======
-    - env: variant=test_release lang=cpp11 sim=0 coverage=1 docs=1
-    - env: variant=test_debug lang=ubsan sim=1 coverage=0
-    - env: variant=test_debug lang=cpp98 sim=0 coverage=0
-    - env: variant=test_barebones lang=cpp11 sim=0 coverage=0
-
-    - env: variant=test_debug lang=cpp11 sim=0 coverage=0 target=osx-tests
-      os: osx
-      osx_image: xcode6.4
-    - env: variant=test_release lang=cpp11 sim=0 coverage=0 docs=1 target=osx-tests
-      os: osx
-      osx_image: xcode6.4
-    - env: variant=test_debug lang=cpp98 sim=0 coverage=0 target=osx-tests
-      os: osx
-      osx_image: xcode6.4
->>>>>>> 5f7e2eb9
 
 git:
   submodules: false
@@ -78,31 +61,23 @@
     brew install --quiet Homebrew/python/pillow;
     fi'
 
-<<<<<<< HEAD
   - if [ "$coverage" == "1" ]; then
-=======
-# disable simulations on OSX for now. It hangs on travis
-  - if [ $TRAVIS_OS_NAME == "osx" ]; then export toolset="darwin-${lang}"; fi
-  - if [ $TRAVIS_OS_NAME == "linux" ]; then export toolset="gcc-${lang}"; fi
-  - if [[ $TRAVIS_OS_NAME == "linux" && $coverage == "1" ]]; then
-    export coverage_toolset=gcc-coverage;
->>>>>>> 5f7e2eb9
     pip install --user codecov;
     fi
   - 'if [[ $lang == "ubsan" ]]; then export test_args=testing.arg="--no-stderr-redirect"; fi'
   - 'echo "toolset: " ${toolset}'
-  - 'echo "target: " ${target}'
   - 'echo "coverage_toolset: " ${coverage_toolset}'
-  - 'echo "test_args: " ${test_args}'
   - 'echo "variant: " ${variant}'
 
 install:
-<<<<<<< HEAD
 
   - touch ~/user-config.jam
   - 'if [[ $toolset == "gcc" ]]; then
       g++-5 --version;
       echo "using gcc : : ccache g++-5 : <cxxflags>-std=c++11 ;" >> ~/user-config.jam;
+    fi'
+  - 'if [[ $toolset == "gcc-ubsan" ]]; then
+      echo "using gcc : ubsan : ccache g++-5 : <cxxflags>-std=c++11 <compileflags>-fsanitize=undefined <compileflags>-fno-sanitize-recover=undefined <linkflags>-fsanitize=undefined <linkflags>-fno-sanitize-recover=undefined ;" >> ~/user-config.jam;
     fi'
   - 'if [[ $toolset == "gcc-coverage" ]]; then
       echo "using gcc : coverage : ccache g++-5 --coverage : <cxxflags>-std=c++11 <linkflags>--coverage ;" >> ~/user-config.jam;
@@ -110,21 +85,13 @@
   - 'if [[ $toolset == "gcc-arm" ]]; then
       echo "using gcc : arm : ccache armv8l-linux-gnueabihf-g++ : <cxxflags>\"-std=c++11 -fsigned-char -march=armv8-a+crc -mfpu=crypto-neon-fp-armv8 -DTORRENT_FORCE_ARM_CRC32\" <linkflags>-lm ;" >> ~/user-config.jam;
     fi;'
-  - 'echo "using darwin : : ccache clang++ : <cflags>-std=c11 <cxxflags>-std=c++11 ;" >> ~/user-config.jam'
+  - 'echo "using darwin : : ccache clang++ : <cxxflags>-std=c++11 ;" >> ~/user-config.jam'
   - 'echo "using python : 2.7 ;" >> ~/user-config.jam'
   - if [ "$docs" == "1" ]; then rst2html.py --version; fi
-=======
-  - 'if [[ $toolset == "gcc" ]]; then g++-5 --version; fi'
-  - 'echo "using gcc : cpp11 : ccache g++-5 : <cflags>-std=c11 <cxxflags>-std=c++11 ;" > ~/user-config.jam'
-  - 'echo "using gcc : ubsan : ccache g++-5 : <cflags>-std=c11 <cxxflags>-std=c++11 <compileflags>-fsanitize=undefined <compileflags>-fno-sanitize-recover=undefined <linkflags>-fsanitize=undefined <linkflags>-fno-sanitize-recover=undefined ;" >> ~/user-config.jam'
-  - 'echo "using gcc : coverage : ccache g++-5 : <cflags>-std=c11 <cxxflags>-std=c++11 <compileflags>--coverage <linkflags>--coverage ;" >> ~/user-config.jam'
-  - 'echo "using gcc : cpp98 : ccache g++-5 : <cflags>-std=c99 <cxxflags>-std=c++98 ;" >> ~/user-config.jam'
->>>>>>> 5f7e2eb9
 
 # osx builds need to disable the deprecated warning because of the openssl
 # shipping with the system having marked all functions as deprecated. Since
 # we're building with -Werror, we can't have those warnings
-<<<<<<< HEAD
   - 'if [[ "$variant" != "" ]]; then ccache -V && ccache --show-stats && ccache --zero-stats; fi'
 
   - 'if [ $arch == "arm" ]; then
@@ -143,13 +110,6 @@
       sudo chroot rootfs mount -t proc none /proc;
       cd ..;
     fi'
-=======
-  - 'echo "using darwin : cpp11 : ccache clang++ : <cflags>-std=c11 <cxxflags>-std=c++11 <compileflags>-Wno-deprecated-declarations ;" >> ~/user-config.jam'
-  - 'echo "using darwin : cpp98 : ccache clang++ : <warnings>off <cflags>-std=c99 <cxxflags>-std=c++98 <compileflags>-Wno-deprecated-declarations ;" >> ~/user-config.jam'
-  - 'echo "using python : 2.7 ;" >> ~/user-config.jam'
-  - ccache -V && ccache --show-stats && ccache --zero-stats
-  - if [[ $docs == "1" && $TRAVIS_OS_NAME == "osx" ]]; then rst2html.py --version; fi
->>>>>>> 5f7e2eb9
 
 script:
 
@@ -163,20 +123,12 @@
 # if we are building with code coverage, report it as soon as possible
 # libtorrent is the name of the test suite target
   - cd test
-<<<<<<< HEAD
   - 'if [ "$variant" != "" ]; then
       travis_retry bjam -j3 warnings-as-errors=on ssl=$ssl crypto=$crypto debug-iterators=on picker-debugging=on invariant-checks=full $toolset variant=$variant libtorrent test_natpmp enum_if -l300 &&
       if [ "$coverage" == "1" ]; then
         codecov --root .. --gcov-exec gcov-5;
       fi;
     fi'
-=======
-  - bjam --hash -j3 warnings-as-errors=on invariant-checks=full variant=$variant -l900 $coverage_toolset $target $test_args
-# if we're building with code coverage, report it as soon as possible
-  - if [[ $TRAVIS_OS_NAME == "linux" && $coverage == "1" ]]; then
-    codecov --root .. --gcov-exec gcov-4.8;
-    fi
->>>>>>> 5f7e2eb9
 
   - cd ../examples
   - 'if [ "$variant" != "" ]; then
@@ -198,35 +150,18 @@
       bjam -j3 warnings-as-errors=on ssl=$ssl crypto=$crypto debug-iterators=on picker-debugging=on invariant-checks=full $toolset variant=$variant link=shared install location=./lib;
     fi'
 
-<<<<<<< HEAD
   - cd bindings/python
-  - 'if [ "$variant" != "" ]; then
+  - 'if [[ "$lang" != "ubsan" && "$variant" != "" ]]; then
       bjam -j3 warnings-as-errors=on ssl=$ssl crypto=$crypto debug-iterators=on picker-debugging=on invariant-checks=full $toolset variant=$variant stage_module libtorrent-link=shared install-type=LIB dll-path=../../lib &&
       LD_LIBRARY_PATH=../../lib DYLD_LIBRARY_PATH=../../lib python test.py;
     fi'
   - cd ../..;
-=======
-# here we specify the temporary lib dir as a path to look for the main library
-# a binary built with ubsan does not interact well with python
-  - 'if [[ $lang != "ubsan" ]]; then
-    cd bindings/python;
-    bjam --hash -j3 warnings-as-errors=on debug-iterators=on picker-debugging=on invariant-checks=full variant=$variant $coverage_toolset stage_module libtorrent-link=shared install-type=LIB dll-path=../../lib;
-    LD_LIBRARY_PATH=../../lib DYLD_LIBRARY_PATH=../../lib python test.py;
-    cd ../..;
-    fi'
->>>>>>> 5f7e2eb9
 
 # simulation
   - cd simulation
-<<<<<<< HEAD
   - 'if [[ "$variant" != "" && "$sim" == "1" ]]; then
       bjam -j2 crypto=built-in ssl=off warnings-as-errors=on debug-iterators=on picker-debugging=on invariant-checks=full $toolset;
     fi'
-=======
-  - if [ $sim = "1" ]; then
-    bjam --hash -j2 crypto=built-in warnings-as-errors=on $coverage_toolset $test_args;
-    fi
->>>>>>> 5f7e2eb9
   - cd ..
 
 # run through autotools and ./configure to make sure it works
