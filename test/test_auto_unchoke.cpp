/*

Copyright (c) 2011, Arvid Norberg
All rights reserved.

Redistribution and use in source and binary forms, with or without
modification, are permitted provided that the following conditions
are met:

    * Redistributions of source code must retain the above copyright
      notice, this list of conditions and the following disclaimer.
    * Redistributions in binary form must reproduce the above copyright
      notice, this list of conditions and the following disclaimer in
      the documentation and/or other materials provided with the distribution.
    * Neither the name of the author nor the names of its
      contributors may be used to endorse or promote products derived
      from this software without specific prior written permission.

THIS SOFTWARE IS PROVIDED BY THE COPYRIGHT HOLDERS AND CONTRIBUTORS "AS IS"
AND ANY EXPRESS OR IMPLIED WARRANTIES, INCLUDING, BUT NOT LIMITED TO, THE
IMPLIED WARRANTIES OF MERCHANTABILITY AND FITNESS FOR A PARTICULAR PURPOSE
ARE DISCLAIMED. IN NO EVENT SHALL THE COPYRIGHT OWNER OR CONTRIBUTORS BE
LIABLE FOR ANY DIRECT, INDIRECT, INCIDENTAL, SPECIAL, EXEMPLARY, OR
CONSEQUENTIAL DAMAGES (INCLUDING, BUT NOT LIMITED TO, PROCUREMENT OF
SUBSTITUTE GOODS OR SERVICES; LOSS OF USE, DATA, OR PROFITS; OR BUSINESS
INTERRUPTION) HOWEVER CAUSED AND ON ANY THEORY OF LIABILITY, WHETHER IN
CONTRACT, STRICT LIABILITY, OR TORT (INCLUDING NEGLIGENCE OR OTHERWISE)
ARISING IN ANY WAY OUT OF THE USE OF THIS SOFTWARE, EVEN IF ADVISED OF THE
POSSIBILITY OF SUCH DAMAGE.

*/

#include "libtorrent/session.hpp"
#include "libtorrent/session_settings.hpp"
#include "libtorrent/hasher.hpp"
#include "libtorrent/alert_types.hpp"
#include "libtorrent/ip_filter.hpp"
#include "libtorrent/aux_/path.hpp"
#include <tuple>
#include <iostream>

#include "test.hpp"
#include "setup_transfer.hpp"

namespace {

void test_swarm()
{
	using namespace lt;

	// these are declared before the session objects
	// so that they are destructed last. This enables
	// the sessions to destruct in parallel
	session_proxy p1;
	session_proxy p2;
	session_proxy p3;

	// this is to avoid everything finish from a single peer
	// immediately. To make the swarm actually connect all
	// three peers before finishing.
	float rate_limit = 50000;

	settings_pack pack;
	// run the choker once per second, to make it more likely to actually trigger
	// during the test.
	pack.set_int(settings_pack::unchoke_interval, 1);

	pack.set_int(settings_pack::alert_mask, alert::all_categories);
	pack.set_bool(settings_pack::allow_multiple_connections_per_ip, true);
	pack.set_int(settings_pack::choking_algorithm, settings_pack::rate_based_choker);
	pack.set_int(settings_pack::upload_rate_limit, int(rate_limit));
	pack.set_int(settings_pack::unchoke_slots_limit, 1);
	pack.set_int(settings_pack::max_retry_port_bind, 900);
	pack.set_str(settings_pack::listen_interfaces, "0.0.0.0:48010");
	pack.set_bool(settings_pack::enable_natpmp, false);
	pack.set_bool(settings_pack::enable_upnp, false);
	pack.set_bool(settings_pack::enable_dht, false);
#if TORRENT_ABI_VERSION == 1
	pack.set_bool(settings_pack::rate_limit_utp, true);
#endif

	pack.set_int(settings_pack::out_enc_policy, settings_pack::pe_forced);
	pack.set_int(settings_pack::in_enc_policy, settings_pack::pe_forced);

	lt::session ses1(pack);

	pack.set_int(settings_pack::upload_rate_limit, int(rate_limit / 10));
	pack.set_int(settings_pack::download_rate_limit, int(rate_limit / 5));
	pack.set_int(settings_pack::unchoke_slots_limit, 0);
	pack.set_int(settings_pack::choking_algorithm, settings_pack::fixed_slots_choker);
	pack.set_str(settings_pack::listen_interfaces, "0.0.0.0:49010");

	lt::session ses2(pack);

	pack.set_str(settings_pack::listen_interfaces, "0.0.0.0:49010");

	lt::session ses3(pack);

	torrent_handle tor1;
	torrent_handle tor2;
	torrent_handle tor3;

<<<<<<< HEAD
	std::tie(tor1, tor2, tor3) = setup_transfer(&ses1, &ses2, &ses3, true, false, true, "_unchoke");
=======
	boost::tie(tor1, tor2, tor3) = setup_transfer(&ses1, &ses2, &ses3, true, false, true, "_unchoke");
>>>>>>> 2e6f3743

	std::map<std::string, std::int64_t> cnt = get_counters(ses1);

	std::printf("allowed_upload_slots: %d\n", int(cnt["ses.num_unchoke_slots"]));
	TEST_EQUAL(cnt["ses.num_unchoke_slots"], 1);
	for (int i = 0; i < 200; ++i)
	{
		print_alerts(ses1, "ses1");
		print_alerts(ses2, "ses2");
		print_alerts(ses3, "ses3");

		cnt = get_counters(ses1);
		std::printf("allowed unchoked: %d\n", int(cnt["ses.num_unchoke_slots"]));
		if (cnt["ses.num_unchoke_slots"] >= 2) break;

		torrent_status st1 = tor1.status();
		torrent_status st2 = tor2.status();
		torrent_status st3 = tor3.status();

		print_ses_rate(i / 10.f, &st1, &st2, &st3);

		std::this_thread::sleep_for(lt::milliseconds(100));
	}

	TEST_CHECK(cnt["ses.num_unchoke_slots"] >= 2);

	// make sure the files are deleted
	ses1.remove_torrent(tor1, lt::session::delete_files);
	ses2.remove_torrent(tor2, lt::session::delete_files);
	ses3.remove_torrent(tor3, lt::session::delete_files);

	// this allows shutting down the sessions in parallel
	p1 = ses1.abort();
	p2 = ses2.abort();
	p3 = ses3.abort();
}

} // anonymous namespace

TORRENT_TEST(auto_unchoke)
{
	using namespace lt;

	// in case the previous run was terminated
	error_code ec;
	remove_all("./tmp1_unchoke", ec);
	remove_all("./tmp2_unchoke", ec);
	remove_all("./tmp3_unchoke", ec);

	test_swarm();

	TEST_CHECK(!exists("./tmp1_unchoke/temporary"));
	TEST_CHECK(!exists("./tmp2_unchoke/temporary"));
	TEST_CHECK(!exists("./tmp3_unchoke/temporary"));

	remove_all("./tmp1_unchoke", ec);
	remove_all("./tmp2_unchoke", ec);
	remove_all("./tmp3_unchoke", ec);
}<|MERGE_RESOLUTION|>--- conflicted
+++ resolved
@@ -100,11 +100,7 @@
 	torrent_handle tor2;
 	torrent_handle tor3;
 
-<<<<<<< HEAD
 	std::tie(tor1, tor2, tor3) = setup_transfer(&ses1, &ses2, &ses3, true, false, true, "_unchoke");
-=======
-	boost::tie(tor1, tor2, tor3) = setup_transfer(&ses1, &ses2, &ses3, true, false, true, "_unchoke");
->>>>>>> 2e6f3743
 
 	std::map<std::string, std::int64_t> cnt = get_counters(ses1);
 
