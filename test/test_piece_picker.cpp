/*

Copyright (c) 2005, 2007-2010, 2012-2021, Arvid Norberg
<<<<<<< HEAD
Copyright (c) 2016, Andrei Kurushin
Copyright (c) 2016, 2018, 2020-2021, Alden Torres
=======
Copyright (c) 2016, 2018, 2020, Alden Torres
Copyright (c) 2016, Andrei Kurushin
>>>>>>> 550d3c7d
Copyright (c) 2019, Steven Siloti
Copyright (c) 2021, Mark Scott
All rights reserved.

You may use, distribute and modify this code under the terms of the BSD license,
see LICENSE file.
*/

#include "libtorrent/aux_/piece_picker.hpp"
#include "libtorrent/aux_/torrent_peer.hpp"
#include "libtorrent/bitfield.hpp"
#include "libtorrent/performance_counters.hpp"
#include "libtorrent/aux_/random.hpp"
#include "libtorrent/units.hpp"

#include <memory>
#include <functional>
#include <algorithm>
#include <vector>
#include <set>
#include <map>
#include <iostream>

#include "test.hpp"
#include "test_utils.hpp"

using namespace lt;
using namespace lt::aux;
using namespace std::placeholders;

namespace {

const int blocks_per_piece = 4;
const int default_piece_size = blocks_per_piece * default_block_size;

typed_bitfield<piece_index_t> string2vec(char const* have_str)
{
	const int num_pieces = int(strlen(have_str));
	typed_bitfield<piece_index_t> have(num_pieces, false);
	for (auto i = 0_piece; i < have.end_index(); ++i)
		if (have_str[static_cast<int>(i)] != ' ') have.set_bit(i);
	return have;
}

tcp::endpoint endp;
ipv4_peer tmp0(endp, false, {});
ipv4_peer tmp1(endp, false, {});
ipv4_peer tmp2(endp, false, {});
ipv4_peer tmp3(endp, false, {});
ipv4_peer tmp4(endp, false, {});
ipv4_peer tmp5(endp, false, {});
ipv4_peer tmp6(endp, false, {});
ipv4_peer tmp7(endp, false, {});
ipv4_peer tmp8(endp, false, {});
ipv4_peer tmp9(endp, false, {});
ipv4_peer peer_struct(endp, true, {});
ipv4_peer* tmp_peer = &tmp1;

static std::vector<piece_index_t> const empty_vector;

#if TORRENT_USE_ASSERTS
namespace { // TODO: remove the nested namespace
	static struct initializer
	{
		initializer()
		{
			tmp0.in_use = true;
			tmp1.in_use = true;
			tmp2.in_use = true;
			tmp3.in_use = true;
			tmp4.in_use = true;
			tmp5.in_use = true;
			tmp6.in_use = true;
			tmp7.in_use = true;
			tmp8.in_use = true;
			tmp9.in_use = true;
			peer_struct.in_use = true;
		}

	} initializer_dummy;
}
#endif

// availability is a string where each character is the
// availability of that piece, '1', '2' etc.
// have_str is a string where each character represents a
// piece, ' ' means we don't have the piece and any other
// character means we have it
std::shared_ptr<piece_picker> setup_picker(
	char const* availability
	, char const* have_str
	, char const* priority
	, char const* partial
	, int const piece_size = default_piece_size)
{
	const int num_pieces = int(strlen(availability));
	TORRENT_ASSERT(int(strlen(have_str)) == num_pieces);

	auto p = std::make_shared<piece_picker>(
		std::int64_t(num_pieces) * piece_size, piece_size);

	for (auto i = 0_piece; i < piece_index_t(num_pieces); ++i)
	{
		const int avail = availability[static_cast<int>(i)] - '0';
		assert(avail >= 0);

		static const torrent_peer* peers[10] = { &tmp0, &tmp1, &tmp2
			, &tmp3, &tmp4, &tmp5, &tmp6, &tmp7, &tmp8, &tmp9 };
		TORRENT_ASSERT(avail < 10);
		for (int j = 0; j < avail; ++j) p->inc_refcount(i, peers[j]);
	}

	auto have = string2vec(have_str);

	for (auto i = 0_piece; i < have.end_index(); ++i)
	{
		int const idx = static_cast<int>(i);
		if (partial[idx] == 0) break;

		if (partial[idx] == ' ') continue;

		int blocks = 0;
		if (partial[idx] >= '0' && partial[idx] <= '9')
			blocks = partial[idx] - '0';
		else
			blocks = partial[idx] - 'a' + 10;

		int counter = 0;
		for (int j = 0; j < 4; ++j)
		{
			TEST_CHECK(!p->is_finished(piece_block(i, j)));
			if ((blocks & (1 << j)) == 0) continue;
			++counter;
			bool ret = p->mark_as_downloading(piece_block(i, j), tmp_peer);
			TEST_CHECK(ret == true);
			TEST_CHECK(p->is_requested(piece_block(i, j)) == ((blocks & (1 << j)) != 0));
			p->mark_as_writing(piece_block(i, j), tmp_peer);
			TEST_CHECK(!p->is_finished(piece_block(i, j)));
			// trying to mark a block as requested after it has been completed
			// should fail (return false)
			ret = p->mark_as_downloading(piece_block(i, j), tmp_peer);
			TEST_CHECK(ret == false);
			p->mark_as_finished(piece_block(i, j), tmp_peer);

			TEST_CHECK(p->is_downloaded(piece_block(i, j)) == ((blocks & (1 << j)) != 0));
			TEST_CHECK(p->is_finished(piece_block(i, j)) == ((blocks & (1 << j)) != 0));
		}

		piece_picker::downloading_piece st;
		p->piece_info(i, st);
		TEST_EQUAL(int(st.writing), 0);
		TEST_EQUAL(int(st.requested), 0);
		TEST_EQUAL(int(st.index), idx);

		TEST_EQUAL(st.finished, counter);
		TEST_EQUAL(st.finished + st.requested + st.writing, counter);

		TEST_CHECK(p->is_piece_finished(i) == (counter == 4));
	}

	for (auto i = 0_piece; i < piece_index_t(num_pieces); ++i)
	{
		int const idx = static_cast<int>(i);
		if (priority[idx] == 0) break;
		download_priority_t const prio((priority[idx] - '0') & 0xff);
		p->set_piece_priority(i, prio);

		TEST_CHECK(p->piece_priority(i) == prio);
	}

	for (auto i = 0_piece; i < piece_index_t(num_pieces); ++i)
	{
		if (!have[i]) continue;
		p->we_have(i);
		for (int j = 0; j < blocks_per_piece; ++j)
			TEST_CHECK(p->is_finished(piece_block(i, j)));
	}

	aux::vector<int, piece_index_t> availability_vec;
	p->get_availability(availability_vec);
	for (auto i = 0_piece; i < piece_index_t(num_pieces); ++i)
	{
		const int avail = availability[static_cast<int>(i)] - '0';
		assert(avail >= 0);
		TEST_CHECK(avail == availability_vec[i]);
	}

#if TORRENT_USE_INVARIANT_CHECKS
	p->check_invariant();
#endif
	return p;
}

bool verify_pick(std::shared_ptr<piece_picker> p
	, std::vector<piece_block> const& picked, bool allow_multi_blocks = false)
{
#if TORRENT_USE_INVARIANT_CHECKS
	p->check_invariant();
#endif
	if (!allow_multi_blocks)
	{
		for (std::vector<piece_block>::const_iterator i = picked.begin()
			, end(picked.end()); i != end; ++i)
		{
			if (p->num_peers(*i) > 0) return false;
		}
	}

	// make sure there are no duplicated
	std::set<piece_block> blocks;
	std::copy(picked.begin(), picked.end()
		, std::insert_iterator<std::set<piece_block>>(blocks, blocks.end()));
	std::cout << " verify: " << picked.size() << " " << blocks.size() << std::endl;
	return picked.size() == blocks.size();
}

void print_availability(std::shared_ptr<piece_picker> const& p)
{
	aux::vector<int, piece_index_t> avail;
	p->get_availability(avail);
	std::printf("[ ");
	for (auto i : avail)
		std::printf("%d ", i);
	std::printf("]\n");
}

bool verify_availability(std::shared_ptr<piece_picker> const& p, char const* a)
{
	aux::vector<int, piece_index_t> avail;
	p->get_availability(avail);
	for (auto i = avail.begin(), end(avail.end()); i != end; ++i, ++a)
	{
		if (*a - '0' != *i) return false;
	}
	return true;
}

void print_pick(std::vector<piece_block> const& picked)
{
	for (auto const& p : picked)
	{
		std::cout << "(" << p.piece_index << ", " << p.block_index << ") ";
	}
	std::cout << std::endl;
}

std::vector<piece_block> pick_pieces(std::shared_ptr<piece_picker> const& p
	, char const* availability
	, int num_blocks
	, int prefer_contiguous_blocks
	, torrent_peer* peer_struct_arg
	, picker_options_t const options = piece_picker::rarest_first
	, std::vector<piece_index_t> const& suggested_pieces = empty_vector)
{
	std::vector<piece_block> picked;
	counters pc;
	p->pick_pieces(string2vec(availability), picked
		, num_blocks, prefer_contiguous_blocks, peer_struct_arg
		, options, suggested_pieces, 20, pc);
	print_pick(picked);
	TEST_CHECK(verify_pick(p, picked));
	return picked;
}

piece_index_t test_pick(std::shared_ptr<piece_picker> const& p
	, picker_options_t const options = piece_picker::rarest_first)
{
	std::vector<piece_block> picked = pick_pieces(p, "*******", 1, 0, nullptr
		, options, empty_vector);
	if (picked.size() != 1) return piece_index_t(-1);
	return picked[0].piece_index;
}

picker_options_t const options = piece_picker::rarest_first;
counters pc;

} // anonymous namespace

TORRENT_TEST(piece_block)
{
	piece_index_t const zero(0);
	piece_index_t const one(1);

	TEST_CHECK(piece_block(zero, 0) != piece_block(zero, 1));
	TEST_CHECK(piece_block(zero, 0) != piece_block(one, 0));
	TEST_CHECK(!(piece_block(zero, 0) != piece_block(zero, 0)));

	TEST_CHECK(!(piece_block(zero, 0) == piece_block(zero, 1)));
	TEST_CHECK(!(piece_block(zero, 0) == piece_block(one, 0)));
	TEST_CHECK(piece_block(zero, 0) == piece_block(zero, 0));

	TEST_CHECK(!(piece_block(zero, 1) < piece_block(zero, 0)));
	TEST_CHECK(!(piece_block(one, 0) < piece_block(zero, 0)));
	TEST_CHECK(piece_block(zero, 0) < piece_block(zero, 1));
	TEST_CHECK(piece_block(zero, 0) < piece_block(one, 0));
	TEST_CHECK(!(piece_block(zero, 0) < piece_block(zero, 0)));
	TEST_CHECK(!(piece_block(one, 0) < piece_block(one, 0)));
	TEST_CHECK(!(piece_block(zero, 1) < piece_block(zero, 1)));
}

TORRENT_TEST(abort_download)
{
	// test abort_download
	auto p = setup_picker("1111111", "       ", "7110000", "");
	auto picked = pick_pieces(p, "*******", blocks_per_piece, 0, tmp_peer
		, options, empty_vector);
	TEST_CHECK(p->is_requested({0_piece, 0}) == false);
	TEST_CHECK(std::find(picked.begin(), picked.end(), piece_block(0_piece, 0)) != picked.end());

	p->abort_download({0_piece, 0}, tmp_peer);
	picked = pick_pieces(p, "*******", blocks_per_piece, 0, tmp_peer
		, options, empty_vector);
	TEST_CHECK(p->is_requested({0_piece, 0}) == false);
	TEST_CHECK(std::find(picked.begin(), picked.end(), piece_block(0_piece, 0)) != picked.end());

	p->mark_as_downloading({0_piece, 0}, &tmp1);
	picked = pick_pieces(p, "*******", blocks_per_piece, 0, tmp_peer
		, options, empty_vector);
	TEST_CHECK(p->is_requested({0_piece, 0}) == true);
	TEST_CHECK(std::find(picked.begin(), picked.end(), piece_block(0_piece, 0)) == picked.end());

	p->abort_download({0_piece, 0}, tmp_peer);
	picked = pick_pieces(p, "*******", blocks_per_piece, 0, tmp_peer
		, options, empty_vector);
	TEST_CHECK(p->is_requested({0_piece, 0}) == false);
	TEST_CHECK(std::find(picked.begin(), picked.end(), piece_block(0_piece, 0)) != picked.end());

	p->mark_as_downloading({0_piece, 0}, &tmp1);
	p->mark_as_downloading({0_piece, 1}, &tmp1);
	p->abort_download({0_piece, 0}, tmp_peer);
	picked = pick_pieces(p, "*******", blocks_per_piece, 0, tmp_peer
		, options, empty_vector);
	TEST_CHECK(p->is_requested({0_piece, 0}) == false);
	TEST_CHECK(std::find(picked.begin(), picked.end(), piece_block(0_piece, 0)) != picked.end());

	p->mark_as_downloading({0_piece, 0}, &tmp1);
	p->mark_as_writing({0_piece, 0}, &tmp1);
	p->write_failed({0_piece, 0});
	picked = pick_pieces(p, "*******", blocks_per_piece, 0, tmp_peer
		, options, empty_vector);
	TEST_CHECK(std::find(picked.begin(), picked.end(), piece_block(1_piece, 0)) != picked.end()
		|| std::find(picked.begin(), picked.end(), piece_block(2_piece, 0)) != picked.end());
	TEST_CHECK(std::find(picked.begin(), picked.end(), piece_block(0_piece, 0)) == picked.end());
	p->restore_piece(0_piece);
	picked = pick_pieces(p, "*******", blocks_per_piece, 0, tmp_peer
		, options, empty_vector);
	TEST_CHECK(p->is_requested({0_piece, 0}) == false);
	TEST_CHECK(std::find(picked.begin(), picked.end(), piece_block(0_piece, 0)) != picked.end());

	p->mark_as_downloading({0_piece, 0}, &tmp1);
	p->mark_as_writing({0_piece, 0}, &tmp1);
	p->mark_as_finished({0_piece, 0}, &tmp1);
	p->abort_download({0_piece, 0}, tmp_peer);
	picked = pick_pieces(p, "*******", blocks_per_piece, 0, tmp_peer
		, options, empty_vector);
	TEST_CHECK(p->is_requested({0_piece, 0}) == false);
	TEST_CHECK(std::find(picked.begin(), picked.end(), piece_block(0_piece, 0)) == picked.end());
}

TORRENT_TEST(abort_download2)
{
	auto p = setup_picker("1111111", "       ", "7110000", "");
	piece_picker::downloading_piece st;
	p->mark_as_downloading({0_piece, 0}, &tmp1);
	p->mark_as_finished({0_piece, 1}, nullptr);
	p->piece_info(0_piece, st);
	TEST_EQUAL(st.requested, 1);
	TEST_EQUAL(st.finished, 1);
	p->abort_download({0_piece, 0}, tmp_peer);
	p->piece_info(0_piece, st);
	TEST_EQUAL(st.requested, 0);
	TEST_EQUAL(st.finished, 1);
	auto picked = pick_pieces(p, "*******", blocks_per_piece, 0, nullptr
		, options, empty_vector);
	TEST_CHECK(p->is_requested({0_piece, 0}) == false);
	TEST_CHECK(std::find(picked.begin(), picked.end(), piece_block(0_piece, 0)) != picked.end());
}

TORRENT_TEST(get_downloaders)
{
	auto p = setup_picker("1111111", "       ", "7110000", "");

	p->mark_as_downloading({0_piece, 2}, &tmp1);
	p->mark_as_writing({0_piece, 2}, &tmp1);
	p->abort_download({0_piece, 2}, &tmp1);
	p->mark_as_downloading({0_piece, 2}, &tmp2);
	p->mark_as_writing({0_piece, 2}, &tmp2);

	{
		std::vector<torrent_peer*> d = p->get_downloaders(0_piece);
		TEST_EQUAL(d.size(), 4);
		TEST_CHECK(d[0] == nullptr);
		TEST_CHECK(d[1] == nullptr);
		TEST_CHECK(d[2] == &tmp2);
		TEST_CHECK(d[3] == nullptr);
	}

	p->mark_as_downloading({0_piece, 3}, &tmp1);
	p->abort_download({0_piece, 3}, &tmp1);
	p->mark_as_downloading({0_piece, 3}, &tmp2);
	p->mark_as_writing({0_piece, 3}, &tmp2);

	{
		std::vector<torrent_peer*> d = p->get_downloaders(0_piece);

		TEST_EQUAL(d.size(), 4);
		TEST_CHECK(d[0] == nullptr);
		TEST_CHECK(d[1] == nullptr);
		TEST_CHECK(d[2] == &tmp2);
		TEST_CHECK(d[3] == &tmp2);
	}

	// if we ask for downloaders for a piece that's not
	// curently being downloaded, we get zeroes back
	{
		std::vector<torrent_peer*> d = p->get_downloaders(1_piece);

		TEST_EQUAL(d.size(), 4);
		TEST_CHECK(d[0] == nullptr);
		TEST_CHECK(d[1] == nullptr);
		TEST_CHECK(d[2] == nullptr);
		TEST_CHECK(d[3] == nullptr);
	}

// ========================================================

	p = setup_picker("2222", "    ", "", "");

	for (auto i = 0_piece; i < 4_piece; ++i)
		for (int k = 0; k < blocks_per_piece; ++k)
			p->mark_as_downloading(piece_block(i, k), &tmp1);

	p->mark_as_downloading({0_piece, 0}, &tmp2);

	std::printf("num_peers: %d\n", p->num_peers({0_piece, 0}));
	TEST_EQUAL(p->num_peers({0_piece, 0}), 2);

	p->abort_download({0_piece, 0}, &tmp1);

	std::printf("num_peers: %d\n", p->num_peers({0_piece, 0}));
	TEST_EQUAL(p->num_peers({0_piece, 0}), 1);
}

TORRENT_TEST(pick_lowest_availability)
{
	// make sure the block that is picked is from piece 1, since it
	// it is the piece with the lowest availability
	auto p = setup_picker("2223333", "* * *  ", "", "");
	TEST_CHECK(test_pick(p) == 1_piece);
}

TORRENT_TEST(random_pick_at_same_priority)
{
	// make sure pieces with equal priority and availability
	// are picked at random
	std::map<piece_index_t, int> random_prio_pieces;
	for (int i = 0; i < 100; ++i)
	{
		auto p = setup_picker("1111112", "       ", "", "");
		++random_prio_pieces[test_pick(p)];
	}
	TEST_CHECK(random_prio_pieces.size() == 6);
	for (auto i = random_prio_pieces.begin()
		, end(random_prio_pieces.end()); i != end; ++i)
		std::cout << static_cast<int>(i->first) << ": " << i->second << " ";
	std::cout << std::endl;
}

TORRENT_TEST(pick_highest_priority)
{
	// make sure the block that is picked is from piece 5, since it
	// has the highest priority among the available pieces
	auto p = setup_picker("1111111", "       ", "1111121", "");
	TEST_CHECK(test_pick(p) == 5_piece);

	p = setup_picker("1111111", "       ", "1171121", "");
	TEST_CHECK(test_pick(p) == 2_piece);

	p = setup_picker("1111111", "       ", "1131521", "");
	TEST_CHECK(test_pick(p) == 4_piece);
}

TORRENT_TEST(reverse_rarest_first)
{
	auto p = setup_picker("4179253", "       ", "", "");
	auto picked = pick_pieces(p, "*******", 7 * blocks_per_piece, 0, &peer_struct
		, piece_picker::rarest_first | piece_picker::reverse, empty_vector);
	int expected_common_pieces[] = {3, 2, 5, 0, 6, 4, 1};
	for (int i = 0; i < int(picked.size()); ++i)
	{
		TEST_CHECK(picked[std::size_t(i)] == piece_block(piece_index_t(
			expected_common_pieces[i / blocks_per_piece])
			, i % blocks_per_piece));
	}

	// piece 3 should NOT be prioritized since it's a partial, and not
	// reversed. Reversed partials are considered reversed
	p = setup_picker("1122111", "       ", "3333333", "   1   ");
	TEST_CHECK(test_pick(p, piece_picker::rarest_first | piece_picker::reverse)
		== 2_piece);
}

TORRENT_TEST(pick_whole_pieces)
{
	// make sure the 4 blocks are picked from the same piece if
	// whole pieces are preferred. Priority and availability is more
	// important. Piece 1 has the lowest availability even though
	// it is not a whole piece
	auto p = setup_picker("2212222", "       ", "1111111", "1023460");
	auto picked = pick_pieces(p, "****** ", 1, blocks_per_piece
		, &peer_struct, options, empty_vector);
	TEST_EQUAL(int(picked.size()), 3);
	for (int i = 0; i < blocks_per_piece && i < int(picked.size()); ++i)
		TEST_EQUAL(picked[std::size_t(i)].piece_index, 2_piece);

	p = setup_picker("1111111", "       ", "1111111", "");
	picked = pick_pieces(p, "****** ", 1, blocks_per_piece
		, &peer_struct, options, empty_vector);
	TEST_EQUAL(int(picked.size()), blocks_per_piece);
	for (int i = 0; i < blocks_per_piece && i < int(picked.size()); ++i)
		TEST_EQUAL(picked[std::size_t(i)].block_index, i);

	p = setup_picker("2221222", "       ", "", "");
	picked = pick_pieces(p, "*******", 1, 7 * blocks_per_piece
		, &peer_struct, options, empty_vector);
	TEST_EQUAL(int(picked.size()), 7 * blocks_per_piece);
	for (int i = 0; i < int(picked.size()); ++i)
		TEST_CHECK(picked[std::size_t(i)] == piece_block(piece_index_t(i / blocks_per_piece)
			, i % blocks_per_piece));
}

TORRENT_TEST(distributed_copies)
{
	// test the distributed copies function. It should include ourself
	// in the availability. i.e. piece 0 has availability 2.
	// there are 2 pieces with availability 2 and 5 with availability 3
	auto p = setup_picker("1233333", "*      ", "", "");
	auto dc = p->distributed_copies();
	TEST_CHECK(dc == std::make_pair(2, 5000 / 7));
}

TORRENT_TEST(filtered_pieces)
{
	// make sure filtered pieces are ignored
	auto p = setup_picker("1111111", "       ", "0010000", "");
	TEST_CHECK(test_pick(p, piece_picker::rarest_first) == 2_piece);
	TEST_CHECK(test_pick(p, piece_picker::rarest_first | piece_picker::reverse) == 2_piece);
	TEST_CHECK(test_pick(p, piece_picker::sequential) == 2_piece);
	TEST_CHECK(test_pick(p, piece_picker::sequential | piece_picker::reverse) == 2_piece);
}

TORRENT_TEST(we_dont_have)
{
	// make sure we_dont_have works
	auto p = setup_picker("1111111", "*******", "0100000", "");
	TEST_CHECK(p->have_piece(1_piece));
	TEST_CHECK(p->have_piece(2_piece));
	p->we_dont_have(1_piece);
	p->we_dont_have(2_piece);
	TEST_CHECK(!p->have_piece(1_piece));
	TEST_CHECK(!p->have_piece(2_piece));
	auto picked = pick_pieces(p, "*** ** ", 1, 0, nullptr, options, empty_vector);
	TEST_CHECK(int(picked.size()) > 0);
	TEST_CHECK(picked.front().piece_index == 1_piece);
}

TORRENT_TEST(dec_refcount_split_seed)
{
	// make sure we can split m_seed when removing a refcount
	auto p = setup_picker("0000000", "       ", "0000000", "");
	p->inc_refcount_all(nullptr);

	aux::vector<int, piece_index_t> avail;
	p->get_availability(avail);
	TEST_EQUAL(avail.size(), 7);
	TEST_CHECK(avail[0_piece] != 0);
	TEST_CHECK(avail[1_piece] != 0);
	TEST_CHECK(avail[2_piece] != 0);
	TEST_CHECK(avail[3_piece] != 0);
	TEST_CHECK(avail[4_piece] != 0);

	p->dec_refcount(3_piece, nullptr);

	p->get_availability(avail);
	TEST_EQUAL(avail.size(), 7);

	TEST_CHECK(avail[0_piece] != 0);
	TEST_CHECK(avail[1_piece] != 0);
	TEST_CHECK(avail[2_piece] != 0);
	TEST_CHECK(avail[3_piece] == 0);
	TEST_CHECK(avail[4_piece] != 0);
}

TORRENT_TEST(resize)
{
	// make sure init preserves priorities
	auto p = setup_picker("1111111", "       ", "1111111", "");

	TEST_EQUAL(p->want().num_pieces, 7);
	TEST_EQUAL(p->have_want().num_pieces, 0);
	TEST_EQUAL(p->have().num_pieces, 0);

	p->set_piece_priority(0_piece, dont_download);
	TEST_EQUAL(p->want().num_pieces, 6);
	TEST_EQUAL(p->have_want().num_pieces, 0);
	TEST_EQUAL(p->have().num_pieces, 0);

	p->we_have(0_piece);

	TEST_EQUAL(p->want().num_pieces, 6);
	TEST_EQUAL(p->have_want().num_pieces, 0);
	TEST_EQUAL(p->have().num_pieces, 1);

	p->resize(28 * default_piece_size, default_piece_size);
	TEST_EQUAL(p->piece_priority(0_piece), dont_download);
	TEST_EQUAL(p->want().num_pieces, 28 - 1);
	TEST_EQUAL(p->have_want().num_pieces, 0);
	TEST_EQUAL(p->have().num_pieces, 0);
}

TORRENT_TEST(we_have_all)
{
	auto p = setup_picker("0123111", "  ** * ", "1234567", " 1234");

	p->we_have_all();

	TEST_EQUAL(p->want().num_pieces, 7);
	TEST_EQUAL(p->want().pad_bytes, 0);
	TEST_EQUAL(p->want().last_piece, true);

	TEST_EQUAL(p->have_want().num_pieces, 7);
	TEST_EQUAL(p->have_want().pad_bytes, 0);
	TEST_EQUAL(p->have_want().last_piece, true);

	TEST_EQUAL(p->have().num_pieces, 7);
	TEST_EQUAL(p->have().pad_bytes, 0);
	TEST_EQUAL(p->have().last_piece, true);
}

TORRENT_TEST(dont_pick_requested_blocks)
{
	// make sure requested blocks aren't picked
	auto p = setup_picker("1111111", "       ", "", "");
	auto picked = pick_pieces(p, "*******", 1, 0, nullptr, options, empty_vector);
	TEST_CHECK(int(picked.size()) > 0);
	piece_block first = picked.front();
	p->mark_as_downloading(picked.front(), &peer_struct);
	TEST_CHECK(p->num_peers(picked.front()) == 1);
	picked = pick_pieces(p, "*******", 1, 0, nullptr, options, empty_vector);
	TEST_CHECK(int(picked.size()) > 0);
	TEST_CHECK(picked.front() != first);
}

TORRENT_TEST(downloading_piece_priority)
{
	// make sure downloading pieces have higher priority
	auto p = setup_picker("1111111", "       ", "", "");
	auto picked = pick_pieces(p, "*******", 1, 0, nullptr, options, empty_vector);
	TEST_CHECK(int(picked.size()) > 0);
	auto first = picked.front();
	p->mark_as_downloading(picked.front(), &peer_struct);
	TEST_CHECK(p->num_peers(picked.front()) == 1);
	picked = pick_pieces(p, "*******", 1, 0, nullptr, options, empty_vector);
	TEST_CHECK(int(picked.size()) > 0);
	TEST_CHECK(picked.front() != first);
	TEST_CHECK(picked.front().piece_index == first.piece_index);
}

TORRENT_TEST(partial_piece_order_rarest_first)
{
	// when we're prioritizing partial pieces, make sure to first pick the
	// rarest of them. The blocks in this test are:
	// 0: [    ] avail: 1
	// 1: [x   ] avail: 1
	// 2: [xx  ] avail: 1
	// 3: [xxx ] avail: 2
	// 4: [    ] avail: 1
	// 5: [    ] avail: 1
	// 6: [xxxx] avail: 1
	// piece 6 does not have any blocks left to pick, even though piece 3 only
	// has a single block left before it completes, it is less rare than piece
	// 2. Piece 2 is the best pick in this case.
	auto p = setup_picker("1112111", "       ", "", "013700f");
	auto picked = pick_pieces(p, "*******", 1, 0, nullptr
		, options | piece_picker::prioritize_partials, empty_vector);
	TEST_CHECK(int(picked.size()) > 0);
	TEST_CHECK(picked.front() == piece_block(2_piece, 2)
		|| picked.front() == piece_block(2_piece, 3));
}

TORRENT_TEST(partial_piece_order_most_complete)
{
	// as a tie breaker, make sure downloading pieces closer to completion have
	// higher priority. piece 3 is only 1 block from being completed, and should
	// be picked
	auto p = setup_picker("1111111", "       ", "", "013700f");
	auto picked = pick_pieces(p, "*******", 1, 0, nullptr
		, options | piece_picker::prioritize_partials, empty_vector);
	TEST_CHECK(int(picked.size()) > 0);
	TEST_CHECK(picked.front() == piece_block(3_piece, 3));
}

TORRENT_TEST(partial_piece_order_sequential)
{
	// if we don't use rarest first when we prioritize partials, but instead use
	// sequential order, make sure we pick the right one
	auto p = setup_picker("1111111", "       ", "", "013700f");
	auto picked = pick_pieces(p, "*******", 1, 0, nullptr
		, piece_picker::sequential | piece_picker::prioritize_partials, empty_vector);
	TEST_CHECK(int(picked.size()) > 0);
	TEST_CHECK(picked.front() == piece_block(1_piece, 1)
		|| picked.front() == piece_block(1_piece, 2)
		|| picked.front() == piece_block(1_piece, 3));
}

TORRENT_TEST(random_picking_downloading_piece)
{
	// make sure the random piece picker can still pick partial pieces
	auto p = setup_picker("1111111", "       ", "", "013700f");
	auto picked = pick_pieces(p, " ***  *", 1, 0, nullptr
		, {}, empty_vector);
	TEST_CHECK(int(picked.size()) > 0);
	TEST_CHECK(picked.front() == piece_block(1_piece, 1)
		|| picked.front() == piece_block(2_piece, 2)
		|| picked.front() == piece_block(3_piece, 3));
}

TORRENT_TEST(random_picking_downloading_piece_prefer_contiguous)
{
	// make sure the random piece picker can still pick partial pieces
	// even when prefer_contiguous_blocks is set
	auto p = setup_picker("1111111", "       ", "", "013700f");
	auto picked = pick_pieces(p, " ***  *", 1, 4, nullptr
		, {}, empty_vector);
	TEST_CHECK(int(picked.size()) > 0);
	TEST_CHECK(picked.front() == piece_block(1_piece, 1)
		|| picked.front() == piece_block(2_piece, 2)
		|| picked.front() == piece_block(3_piece, 3));
}

TORRENT_TEST(prefer_contiguous_no_duplicates)
{
	// this exercises the case where we expand a piece that we selected (since
	// prefer contiguous is 8), but still want to pick more pieces afterwards.
	// We make sure we don't pick any of the pieces we expanded into
	auto p = setup_picker("1111111", "       ", "", "");
	auto picked = pick_pieces(p, " ***   ", 32, 8, nullptr
		, piece_picker::rarest_first, empty_vector);
	TEST_EQUAL(int(picked.size()), 3 * blocks_per_piece);
	print_pick(picked);
	TEST_CHECK(verify_pick(p, picked, true));
}

TORRENT_TEST(prefer_contiguous_suggested)
{
	// this exercises the case where we expand a piece that we selected (since
	// prefer contiguous > 0) but need to ignore the suggested piece, since it
	// was picked first
	auto p = setup_picker("1111111", "       ", "", "");
	std::vector<piece_index_t> const suggested_pieces = { 3_piece };
	auto picked = pick_pieces(p, " ***   ", 32, 32, nullptr
		, piece_picker::rarest_first, suggested_pieces);

	TEST_EQUAL(int(picked.size()), 3 * blocks_per_piece);
	print_pick(picked);
	TEST_CHECK(verify_pick(p, picked, true));
}

TORRENT_TEST(sequential_download)
{
	// test sequential download
	auto p = setup_picker("7654321", "       ", "", "");
	auto picked = pick_pieces(p, "*******", 7 * blocks_per_piece, 0, nullptr
		, piece_picker::sequential, empty_vector);
	TEST_CHECK(int(picked.size()) == 7 * blocks_per_piece);
	for (int i = 0; i < int(picked.size()); ++i)
		TEST_CHECK(picked[std::size_t(i)] == piece_block(piece_index_t(i / blocks_per_piece)
			, i % blocks_per_piece));
}

TORRENT_TEST(sequential_range_download)
{
	// test sequential range download
	auto p = setup_picker("7654321", "       ", "", "");
	p->set_sequential_range(piece_index_t(1), piece_index_t(5));
	auto picked = pick_pieces(p, "*******", 7 * blocks_per_piece, 0, nullptr
		, piece_picker::sequential, empty_vector);
	TEST_CHECK(int(picked.size()) == 7 * blocks_per_piece);
	for (int i = 0; i < 5 * blocks_per_piece; ++i)
		TEST_CHECK(picked[std::size_t(i)] == piece_block(piece_index_t((i + (1 * blocks_per_piece)) / blocks_per_piece)
			, i % blocks_per_piece));
	for (int i = 5 * blocks_per_piece; i < 6 * blocks_per_piece; ++i)
		TEST_CHECK(picked[std::size_t(i)] == piece_block(piece_index_t(6), i % blocks_per_piece));
	for (int i = 6 * blocks_per_piece; i < 7 * blocks_per_piece; ++i)
		TEST_CHECK(picked[std::size_t(i)] == piece_block(piece_index_t(0), i % blocks_per_piece));
	for (piece_index_t i(1); i < piece_index_t(6); ++i)
		p->we_have(i);
	TEST_EQUAL(p->cursor(), piece_index_t(7));
	TEST_EQUAL(p->reverse_cursor(), piece_index_t(0));
	p->we_have(piece_index_t(0));
	p->we_have(piece_index_t(6));
	TEST_CHECK(p->is_finished());
	TEST_CHECK(p->is_seeding());
}

TORRENT_TEST(reverse_sequential_download)
{
	// test reverse sequential download
	auto p = setup_picker("7654321", "       ", "", "");
	auto picked = pick_pieces(p, "*******", 7 * blocks_per_piece, 0, nullptr
		, piece_picker::sequential | piece_picker::reverse, empty_vector);
	TEST_CHECK(int(picked.size()) == 7 * blocks_per_piece);
	for (int i = 0; i < int(picked.size()); ++i)
		TEST_CHECK(picked[std::size_t(i)] == piece_block(piece_index_t(6 - (i / blocks_per_piece))
			, i % blocks_per_piece));
}

TORRENT_TEST(reverse_sequential_range_download)
{
	// test reverse sequential range download
	auto p = setup_picker("7654321", "       ", "", "");
	p->set_sequential_range(piece_index_t(1), piece_index_t(5));
	auto picked = pick_pieces(p, "*******", 7 * blocks_per_piece, 0, nullptr
		, piece_picker::sequential | piece_picker::reverse, empty_vector);
	TEST_CHECK(int(picked.size()) == 7 * blocks_per_piece);
	for (int i = 0; i < 5 * blocks_per_piece; ++i)
		TEST_CHECK(picked[std::size_t(i)] == piece_block(piece_index_t(6 - ((i + (1 * blocks_per_piece)) / blocks_per_piece))
			, i % blocks_per_piece));
	for (int i = 5 * blocks_per_piece; i < 6 * blocks_per_piece; ++i)
		TEST_CHECK(picked[std::size_t(i)] == piece_block(piece_index_t(0), i % blocks_per_piece));
	for (int i = 6 * blocks_per_piece; i < 7 * blocks_per_piece; ++i)
		TEST_CHECK(picked[std::size_t(i)] == piece_block(piece_index_t(6), i % blocks_per_piece));
	for (piece_index_t i(1); i < piece_index_t(6); ++i)
		p->we_have(i);
	TEST_EQUAL(p->cursor(), piece_index_t(7));
	TEST_EQUAL(p->reverse_cursor(), piece_index_t(0));
	p->we_have(piece_index_t(0));
	p->we_have(piece_index_t(6));
	TEST_CHECK(p->is_finished());
	TEST_CHECK(p->is_seeding());
}

TORRENT_TEST(priority_sequential_download)
{
	// test priority sequential download
	auto p = setup_picker("7654321", "       ", "1117071", "");
	auto picked = pick_pieces(p, "*******", 7 * blocks_per_piece, 0, nullptr
		, piece_picker::sequential, empty_vector);

	// the piece with priority 0 was not picked, everything else should
	// be picked
	TEST_EQUAL(int(picked.size()), 6 * blocks_per_piece);

	// the first two pieces picked should be 3 and 5 since those have priority 7
	for (int i = 0; i < 2 * blocks_per_piece; ++i)
		TEST_CHECK(picked[std::size_t(i)].piece_index == 3_piece || picked[std::size_t(i)].piece_index == 5_piece);

	int expected[] = {-1, -1, 0, 1, 2, 6};
	for (int i = 2 * blocks_per_piece; i < int(picked.size()); ++i)
		TEST_CHECK(picked[std::size_t(i)] == piece_block(piece_index_t(expected[i / blocks_per_piece]), i % blocks_per_piece));
}

TORRENT_TEST(priority_sequential_range_download)
{
	// test priority sequential range download
	auto p = setup_picker("7654321", "       ", "1117071", "");
	p->set_sequential_range(piece_index_t(1), piece_index_t(5));
	auto picked = pick_pieces(p, "*******", 7 * blocks_per_piece, 0, nullptr
		, piece_picker::sequential, empty_vector);

	// the piece with priority 0 was not picked, everything else should
	// be picked
	TEST_EQUAL(int(picked.size()), 6 * blocks_per_piece);

	// the first two pieces picked should be 3 and 5 since those have priority 7
	for (int i = 0; i < 2 * blocks_per_piece; ++i)
		TEST_CHECK(picked[std::size_t(i)].piece_index == piece_index_t(3) || picked[std::size_t(i)].piece_index == piece_index_t(5));

	int expected[] = { -1, -1, 1, 2};
	for (int i = 2 * blocks_per_piece; i < 4 * blocks_per_piece; ++i)
		TEST_CHECK(picked[std::size_t(i)] == piece_block(piece_index_t(expected[i / blocks_per_piece]), i % blocks_per_piece));
	for (int i = 4 * blocks_per_piece; i < 5 * blocks_per_piece; ++i)
		TEST_CHECK(picked[std::size_t(i)] == piece_block(piece_index_t(6), i % blocks_per_piece));
	for (int i = 5 * blocks_per_piece; i < 6 * blocks_per_piece; ++i)
		TEST_CHECK(picked[std::size_t(i)] == piece_block(piece_index_t(0), i % blocks_per_piece));
	for (piece_index_t i(1); i < piece_index_t(6); ++i)
		p->we_have(i);
	TEST_EQUAL(p->cursor(), piece_index_t(7));
	TEST_EQUAL(p->reverse_cursor(), piece_index_t(0));
	p->we_have(piece_index_t(0));
	p->we_have(piece_index_t(6));
	TEST_CHECK(p->is_finished());
	TEST_CHECK(p->is_seeding());
}

TORRENT_TEST(cursors_sweep_up_we_have)
{
	// sweep up, we_have()
	auto p = setup_picker("7654321", "       ", "", "");
	for (auto i = 0_piece; i < 7_piece; ++i)
	{
		TEST_EQUAL(p->cursor(), i);
		TEST_EQUAL(p->reverse_cursor(), 7_piece);
		p->we_have(i);
	}
	TEST_CHECK(p->is_finished());
	TEST_CHECK(p->is_seeding());
	TEST_EQUAL(p->cursor(), 7_piece);
	TEST_EQUAL(p->reverse_cursor(), 0_piece);
}

TORRENT_TEST(cursors_sweep_up_set_piece_priority)
{
	// sweep up, set_piece_priority()
	auto p = setup_picker("7654321", "       ", "", "");
	for (auto i = 0_piece; i < 7_piece; ++i)
	{
		TEST_EQUAL(p->cursor(), i);
		TEST_EQUAL(p->reverse_cursor(), 7_piece);
		p->set_piece_priority(i, dont_download);
	}
	TEST_CHECK(p->is_finished());
	TEST_CHECK(!p->is_seeding());
	TEST_EQUAL(p->cursor(), 7_piece);
	TEST_EQUAL(p->reverse_cursor(), 0_piece);
}

TORRENT_TEST(cursors_sweep_down_we_have)
{
	// sweep down, we_have()
	auto p = setup_picker("7654321", "       ", "", "");
	for (auto i = 6_piece; i >= 0_piece; --i)
	{
		TEST_EQUAL(p->cursor(), 0_piece);
		TEST_EQUAL(p->reverse_cursor(), next(i));
		p->we_have(i);
	}
	TEST_CHECK(p->is_finished());
	TEST_CHECK(p->is_seeding());
	TEST_EQUAL(p->cursor(), 7_piece);
	TEST_EQUAL(p->reverse_cursor(), 0_piece);
}

TORRENT_TEST(cursors_sweep_down_set_piece_priority)
{
	// sweep down, set_piece_priority()
	auto p = setup_picker("7654321", "       ", "", "");
	for (auto i = 6_piece; i >= 0_piece; --i)
	{
		TEST_EQUAL(p->cursor(), 0_piece);
		TEST_EQUAL(p->reverse_cursor(), next(i));
		p->set_piece_priority(i, dont_download);
	}
	TEST_CHECK(p->is_finished());
	TEST_CHECK(!p->is_seeding());
	TEST_EQUAL(p->cursor(), 7_piece);
	TEST_EQUAL(p->reverse_cursor(), 0_piece);
}

TORRENT_TEST(cursors_sweep_in_set_priority)
{
	// sweep in, set_piece_priority()
	auto p = setup_picker("7654321", "       ", "", "");
	for (piece_index_t left(0), right(6); left <= 3_piece
		&& right >= 3_piece; ++left, --right)
	{
		TEST_EQUAL(p->cursor(), left);
		TEST_EQUAL(p->reverse_cursor(), next(right));
		p->set_piece_priority(left, dont_download);
		p->set_piece_priority(right, dont_download);
	}
	TEST_CHECK(p->is_finished());
	TEST_CHECK(!p->is_seeding());
	TEST_EQUAL(p->cursor(), 7_piece);
	TEST_EQUAL(p->reverse_cursor(), 0_piece);
}

TORRENT_TEST(cursors_sweep_in_we_have)
{
	// sweep in, we_have()
	auto p = setup_picker("7654321", "       ", "", "");
	for (piece_index_t left(0), right(6); left <= 3_piece
		&& right >= 3_piece; ++left, --right)
	{
		TEST_EQUAL(p->cursor(), left);
		TEST_EQUAL(p->reverse_cursor(), next(right));
		p->we_have(left);
		p->we_have(right);
	}
	TEST_CHECK(p->is_finished());
	TEST_CHECK(p->is_seeding());
	TEST_EQUAL(p->cursor(), 7_piece);
	TEST_EQUAL(p->reverse_cursor(), 0_piece);
}

TORRENT_TEST(cursors_sweep_up_seq_range_we_have)
{
	auto p = setup_picker("7654321", "       ", "", "");
	TEST_CHECK(!p->is_finished());
	TEST_CHECK(!p->is_seeding());
	TEST_EQUAL(p->cursor(), piece_index_t(0));
	TEST_EQUAL(p->reverse_cursor(), piece_index_t(7));
	p->set_sequential_range(piece_index_t(1), piece_index_t(5));
	for (piece_index_t i(1); i < piece_index_t(6); ++i)
	{
		TEST_EQUAL(p->cursor(), piece_index_t(i));
		TEST_EQUAL(p->reverse_cursor(), piece_index_t(6));
		p->we_have(i);
	}
	TEST_EQUAL(p->cursor(), piece_index_t(7));
	TEST_EQUAL(p->reverse_cursor(), piece_index_t(0));
	p->we_have(piece_index_t(0));
	p->we_have(piece_index_t(6));
	TEST_CHECK(p->is_finished());
	TEST_CHECK(p->is_seeding());
}

TORRENT_TEST(cursors_sweep_down_seq_range_we_have)
{
	auto p = setup_picker("7654321", "       ", "", "");
	TEST_CHECK(!p->is_finished());
	TEST_CHECK(!p->is_seeding());
	TEST_EQUAL(p->cursor(), piece_index_t(0));
	TEST_EQUAL(p->reverse_cursor(), piece_index_t(7));
	p->set_sequential_range(piece_index_t(1), piece_index_t(5));
	for (piece_index_t i(5); i >= piece_index_t(1); --i)
	{
		TEST_EQUAL(p->cursor(), piece_index_t(1));
		TEST_EQUAL(p->reverse_cursor(), next(i));
		p->we_have(i);
	}
	TEST_EQUAL(p->cursor(), piece_index_t(7));
	TEST_EQUAL(p->reverse_cursor(), piece_index_t(0));
	p->we_have(piece_index_t(0));
	p->we_have(piece_index_t(6));
	TEST_CHECK(p->is_finished());
	TEST_CHECK(p->is_seeding());
}

TORRENT_TEST(cursors_sweep_in_seq_range_we_have)
{
	auto p = setup_picker("7654321", "       ", "", "");
	TEST_CHECK(!p->is_finished());
	TEST_CHECK(!p->is_seeding());
	TEST_EQUAL(p->cursor(), piece_index_t(0));
	TEST_EQUAL(p->reverse_cursor(), piece_index_t(7));
	p->set_sequential_range(piece_index_t(1), piece_index_t(5));
	for (piece_index_t left(1), right(5); left <= right; ++left, --right)
	{
		TEST_EQUAL(p->cursor(), left);
		TEST_EQUAL(p->reverse_cursor(), next(right));
		p->we_have(left);
		p->we_have(right);
	}
	TEST_EQUAL(p->cursor(), piece_index_t(7));
	TEST_EQUAL(p->reverse_cursor(), piece_index_t(0));
	p->we_have(piece_index_t(0));
	p->we_have(piece_index_t(6));
	TEST_CHECK(p->is_finished());
	TEST_CHECK(p->is_seeding());
}

TORRENT_TEST(cursors_we_have_test_end_state_seq_range)
{
	auto p = setup_picker("7654321", "*******", "", "");
	TEST_CHECK(p->is_finished());
	TEST_CHECK(p->is_seeding());
	TEST_EQUAL(p->cursor(), piece_index_t(7));
	TEST_EQUAL(p->reverse_cursor(), piece_index_t(0));
	p->set_sequential_range(piece_index_t(1), piece_index_t(5));
	TEST_EQUAL(p->cursor(), piece_index_t(7));
	TEST_EQUAL(p->reverse_cursor(), piece_index_t(0));
}

TORRENT_TEST(cursors)
{
	// test cursors
	auto p = setup_picker("7654321", "       ", "", "");
	TEST_EQUAL(p->cursor(), 0_piece);
	TEST_EQUAL(p->reverse_cursor(), 7_piece);
	p->we_have(1_piece);
	TEST_EQUAL(p->cursor(), 0_piece);
	TEST_EQUAL(p->reverse_cursor(), 7_piece);
	p->we_have(0_piece);
	TEST_EQUAL(p->cursor(), 2_piece);
	TEST_EQUAL(p->reverse_cursor(), 7_piece);
	p->we_have(5_piece);
	TEST_EQUAL(p->cursor(), 2_piece);
	TEST_EQUAL(p->reverse_cursor(), 7_piece);
	p->we_have(6_piece);
	TEST_EQUAL(p->cursor(), 2_piece);
	TEST_EQUAL(p->reverse_cursor(), 5_piece);
	p->we_have(4_piece);
	p->we_have(3_piece);
	p->we_have(2_piece);
	TEST_EQUAL(p->cursor(), 7_piece);
	TEST_EQUAL(p->reverse_cursor(), 0_piece);

	p = setup_picker("7654321", "       ", "", "");
	TEST_EQUAL(p->cursor(), piece_index_t(0));
	TEST_EQUAL(p->reverse_cursor(), piece_index_t(7));
	p->set_piece_priority(piece_index_t(1), dont_download);
	TEST_EQUAL(p->cursor(), piece_index_t(0));
	TEST_EQUAL(p->reverse_cursor(), piece_index_t(7));
	p->set_piece_priority(piece_index_t(0), dont_download);
	TEST_EQUAL(p->cursor(), piece_index_t(2));
	TEST_EQUAL(p->reverse_cursor(), piece_index_t(7));
	p->set_piece_priority(piece_index_t(5), dont_download);
	TEST_EQUAL(p->cursor(), piece_index_t(2));
	TEST_EQUAL(p->reverse_cursor(), piece_index_t(7));
	p->set_piece_priority(piece_index_t(6), dont_download);
	TEST_EQUAL(p->cursor(), piece_index_t(2));
	TEST_EQUAL(p->reverse_cursor(), piece_index_t(5));
	p->set_piece_priority(piece_index_t(4), dont_download);
	p->set_piece_priority(piece_index_t(3), dont_download);
	p->set_piece_priority(piece_index_t(2), dont_download);
	TEST_EQUAL(p->cursor(), piece_index_t(7));
	TEST_EQUAL(p->reverse_cursor(), piece_index_t(0));
}

TORRENT_TEST(piece_priorities)
{
	// test piece priorities
	auto p = setup_picker("5555555", "       ", "7654321", "");
	TEST_EQUAL(p->want().num_pieces, 7);
	TEST_EQUAL(p->have_want().num_pieces, 0);
	p->set_piece_priority(0_piece, dont_download);
	TEST_EQUAL(p->want().num_pieces, 6);
	TEST_EQUAL(p->have_want().num_pieces, 0);
	p->mark_as_finished({0_piece, 0}, nullptr);
	p->we_have(0_piece);
	TEST_EQUAL(p->want().num_pieces, 6);
	TEST_EQUAL(p->have_want().num_pieces, 0);
	TEST_EQUAL(p->have().num_pieces, 1);

	p->we_dont_have(0_piece);
	p->set_piece_priority(0_piece, top_priority);

	auto picked = pick_pieces(p, "*******", 7 * blocks_per_piece, 0, nullptr
		, options, empty_vector);
	TEST_CHECK(int(picked.size()) == 7 * blocks_per_piece);

	for (int i = 0; i < int(picked.size()); ++i)
		TEST_CHECK(picked[std::size_t(i)] == piece_block(piece_index_t(i / blocks_per_piece), i % blocks_per_piece));

	// test changing priority on a piece we have
	p->we_have(0_piece);
	p->set_piece_priority(0_piece, dont_download);
	p->set_piece_priority(0_piece, low_priority);
	p->set_piece_priority(0_piece, dont_download);

	std::vector<download_priority_t> prios;
	p->piece_priorities(prios);
	TEST_CHECK(prios.size() == 7);
	std::vector<download_priority_t> const prio_comp{0_pri, 6_pri, 5_pri, 4_pri, 3_pri, 2_pri, 1_pri};
	TEST_CHECK(prios == prio_comp);
}

TORRENT_TEST(restore_piece)
{
	// test restore_piece
	auto p = setup_picker("1234567", "       ", "", "");
	p->mark_as_finished({0_piece, 0}, nullptr);
	p->mark_as_finished({0_piece, 1}, nullptr);
	p->mark_as_finished({0_piece, 2}, nullptr);
	p->mark_as_finished({0_piece, 3}, nullptr);

	auto picked = pick_pieces(p, "*******", 1, 0, nullptr, options, empty_vector);
	TEST_CHECK(int(picked.size()) >= 1);
	TEST_CHECK(picked.front().piece_index == 1_piece);

	p->restore_piece(0_piece);
	picked = pick_pieces(p, "*******", 1, 0, nullptr, options, empty_vector);
	TEST_CHECK(int(picked.size()) >= 1);
	TEST_CHECK(picked.front().piece_index == 0_piece);

	p->mark_as_finished({0_piece, 0}, nullptr);
	p->mark_as_finished({0_piece, 1}, nullptr);
	p->mark_as_finished({0_piece, 2}, nullptr);
	p->mark_as_finished({0_piece, 3}, nullptr);
	p->set_piece_priority(0_piece, dont_download);

	picked = pick_pieces(p, "*******", 1, 0, nullptr, options, empty_vector);
	TEST_CHECK(int(picked.size()) >= 1);
	TEST_CHECK(picked.front().piece_index == 1_piece);

	p->restore_piece(0_piece);
	picked = pick_pieces(p, "*******", 1, 0, nullptr, options, empty_vector);
	TEST_CHECK(int(picked.size()) >= 1);
	TEST_CHECK(picked.front().piece_index == 1_piece);

	p->set_piece_priority(0_piece, top_priority);
	picked = pick_pieces(p, "*******", 1, 0, nullptr, options, empty_vector);
	TEST_CHECK(int(picked.size()) >= 1);
	TEST_CHECK(picked.front().piece_index == 0_piece);
}

TORRENT_TEST(restore_piece_finished_blocks)
{
	// test restore_piece with a list of blocks to reset, not the whole piece
	auto p = setup_picker("1234567", "       ", "", "");
	p->mark_as_finished({0_piece, 0}, nullptr);
	p->mark_as_finished({0_piece, 1}, nullptr);
	p->mark_as_finished({0_piece, 2}, nullptr);
	p->mark_as_finished({0_piece, 3}, nullptr);

	TEST_CHECK(p->is_finished(piece_block(0_piece, 0)));
	TEST_CHECK(p->is_finished(piece_block(0_piece, 1)));
	TEST_CHECK(p->is_finished(piece_block(0_piece, 2)));
	TEST_CHECK(p->is_finished(piece_block(0_piece, 3)));

	{
		auto const dl = p->get_download_queue();
		TEST_EQUAL(dl.size(), 1);
		auto const blocks = p->blocks_for_piece(dl[0]);
		TEST_EQUAL(blocks[0].state, piece_picker::block_info::state_finished);
		TEST_EQUAL(blocks[1].state, piece_picker::block_info::state_finished);
		TEST_EQUAL(blocks[2].state, piece_picker::block_info::state_finished);
		TEST_EQUAL(blocks[3].state, piece_picker::block_info::state_finished);
	}

	// this should only restore block 1 and 2
	p->restore_piece(0_piece, std::vector<int>{1, 2});

	TEST_CHECK(p->is_finished(piece_block(0_piece, 0)));
	TEST_CHECK(!p->is_finished(piece_block(0_piece, 1)));
	TEST_CHECK(!p->is_finished(piece_block(0_piece, 2)));
	TEST_CHECK(p->is_finished(piece_block(0_piece, 3)));

	{
		auto const dl = p->get_download_queue();
		TEST_EQUAL(dl.size(), 1);
		auto const blocks = p->blocks_for_piece(dl[0]);
		TEST_EQUAL(blocks[0].state, piece_picker::block_info::state_finished);
		TEST_EQUAL(blocks[1].state, piece_picker::block_info::state_none);
		TEST_EQUAL(blocks[2].state, piece_picker::block_info::state_none);
		TEST_EQUAL(blocks[3].state, piece_picker::block_info::state_finished);
	}
}

TORRENT_TEST(restore_piece_downloading_blocks)
{
	// test restore_piece with a list of blocks to reset, not the whole piece
	auto p = setup_picker("1234567", "       ", "", "");
	p->mark_as_writing({0_piece, 0}, nullptr);
	p->mark_as_writing({0_piece, 1}, nullptr);
	p->mark_as_writing({0_piece, 2}, nullptr);
	p->mark_as_writing({0_piece, 3}, nullptr);

	TEST_CHECK(p->is_downloaded(piece_block(0_piece, 0)));
	TEST_CHECK(p->is_downloaded(piece_block(0_piece, 1)));
	TEST_CHECK(p->is_downloaded(piece_block(0_piece, 2)));
	TEST_CHECK(p->is_downloaded(piece_block(0_piece, 3)));

	{
		auto const dl = p->get_download_queue();
		TEST_EQUAL(dl.size(), 1);
		auto const blocks = p->blocks_for_piece(dl[0]);
		TEST_EQUAL(blocks[0].state, piece_picker::block_info::state_writing);
		TEST_EQUAL(blocks[1].state, piece_picker::block_info::state_writing);
		TEST_EQUAL(blocks[2].state, piece_picker::block_info::state_writing);
		TEST_EQUAL(blocks[3].state, piece_picker::block_info::state_writing);
	}

	// this should only restore block 1 and 2
	p->restore_piece(0_piece, std::vector<int>{1, 2});

	TEST_CHECK(p->is_downloaded(piece_block(0_piece, 0)));
	TEST_CHECK(!p->is_downloaded(piece_block(0_piece, 1)));
	TEST_CHECK(!p->is_downloaded(piece_block(0_piece, 2)));
	TEST_CHECK(p->is_downloaded(piece_block(0_piece, 3)));

	{
		auto const dl = p->get_download_queue();
		TEST_EQUAL(dl.size(), 1);
		auto const blocks = p->blocks_for_piece(dl[0]);
		TEST_EQUAL(blocks[0].state, piece_picker::block_info::state_writing);
		TEST_EQUAL(blocks[1].state, piece_picker::block_info::state_none);
		TEST_EQUAL(blocks[2].state, piece_picker::block_info::state_none);
		TEST_EQUAL(blocks[3].state, piece_picker::block_info::state_writing);
	}
}

TORRENT_TEST(random_pick)
{
	// test random mode
	auto p = setup_picker("1234567", "       ", "1111122", "");
	std::set<piece_index_t> random_pieces;
	for (int i = 0; i < 100; ++i)
		random_pieces.insert(test_pick(p, {}));
	TEST_CHECK(random_pieces.size() == 7);

	random_pieces.clear();
	for (int i = 0; i < 7; ++i)
	{
		piece_index_t const piece = test_pick(p, {});
		p->we_have(piece);
		random_pieces.insert(piece);
	}
	TEST_CHECK(random_pieces.size() == 7);
}

TORRENT_TEST(picking_downloading_blocks)
{
	// make sure the piece picker will pick pieces that
	// are already requested from other peers if it has to
	auto p = setup_picker("1111111", "       ", "", "");
	p->mark_as_downloading({2_piece, 2}, &tmp1);
	p->mark_as_downloading({1_piece, 2}, &tmp1);

	std::vector<piece_block> picked;
	picked.clear();
	p->pick_pieces(string2vec("*******"), picked, 7 * blocks_per_piece, 0, nullptr
		, piece_picker::prioritize_partials, empty_vector, 20
		, pc);
	TEST_CHECK(verify_pick(p, picked, true));
	print_pick(picked);
	// don't pick both busy pieces, if there are already other blocks picked
	TEST_EQUAL(picked.size(), 7 * blocks_per_piece - 2);

	picked.clear();
	p->pick_pieces(string2vec("*******"), picked, 7 * blocks_per_piece, 0, nullptr
		, piece_picker::prioritize_partials
		| piece_picker::rarest_first, empty_vector, 20
		, pc);
	TEST_CHECK(verify_pick(p, picked, true));
	print_pick(picked);
	// don't pick both busy pieces, if there are already other blocks picked
	TEST_EQUAL(picked.size(), 7 * blocks_per_piece - 2);

	picked.clear();
	p->pick_pieces(string2vec("*******"), picked, 7 * blocks_per_piece, 0, nullptr
		, piece_picker::rarest_first, empty_vector, 20
		, pc);
	TEST_CHECK(verify_pick(p, picked, true));
	print_pick(picked);
	// don't pick both busy pieces, if there are already other blocks picked
	TEST_EQUAL(picked.size(), 7 * blocks_per_piece - 2);

	// make sure we still pick from a partial piece even when prefering whole pieces
	picked.clear();
	p->pick_pieces(string2vec(" *     "), picked, 1, blocks_per_piece, nullptr
		, piece_picker::rarest_first
			| piece_picker::align_expanded_pieces, empty_vector, 20
		, pc);
	TEST_CHECK(verify_pick(p, picked, true));
	print_pick(picked);
	// always only pick one busy piece
	TEST_EQUAL(picked.size(), 1);
	TEST_CHECK(picked.size() >= 1 && picked[0].piece_index == 1_piece);

	// don't pick locked pieces
	picked.clear();
	p->lock_piece(1_piece);
	p->pick_pieces(string2vec(" **    "), picked, 7, 0, nullptr
		, piece_picker::rarest_first, empty_vector, 20
		, pc);
	TEST_CHECK(verify_pick(p, picked, true));
	print_pick(picked);
	// always only pick one busy piece
	TEST_EQUAL(picked.size(), 3);
	TEST_CHECK(picked.size() >= 1 && picked[0].piece_index == 2_piece);

	p->restore_piece(1_piece);
	p->mark_as_downloading({2_piece, 0}, &tmp1);
	p->mark_as_downloading({2_piece, 1}, &tmp1);
	p->mark_as_downloading({2_piece, 3}, &tmp1);
	p->mark_as_downloading({1_piece, 0}, &tmp1);
	p->mark_as_downloading({1_piece, 1}, &tmp1);
	p->mark_as_downloading({1_piece, 2}, &tmp1);
	p->mark_as_downloading({1_piece, 3}, &tmp1);

	picked.clear();
	p->pick_pieces(string2vec(" **    "), picked, 2, 0, nullptr
		, piece_picker::rarest_first, empty_vector, 20
		, pc);
	TEST_CHECK(verify_pick(p, picked, true));
	print_pick(picked);
	// always only pick one busy piece
	TEST_EQUAL(picked.size(), 1);

	picked.clear();
	p->pick_pieces(string2vec(" **    "), picked, 2 * blocks_per_piece, 0, nullptr
		, piece_picker::prioritize_partials, empty_vector, 0
		, pc);
	TEST_CHECK(verify_pick(p, picked, true));
	print_pick(picked);
	// always only pick one busy piece
	TEST_EQUAL(picked.size(), 1);

	picked.clear();
	p->pick_pieces(string2vec(" **    "), picked, 2 * blocks_per_piece, 0, nullptr
		, piece_picker::prioritize_partials, empty_vector, 20
		, pc);
	TEST_CHECK(verify_pick(p, picked, true));
	print_pick(picked);
	// always only pick one busy piece
	TEST_EQUAL(picked.size(), 1);
}

TORRENT_TEST(clear_peer)
{
	// test clear_peer
	auto p = setup_picker("1123333", "       ", "", "");
	p->mark_as_downloading({0_piece, 0}, &tmp1);
	p->mark_as_downloading({0_piece, 1}, &tmp2);
	p->mark_as_downloading({0_piece, 2}, &tmp3);
	p->mark_as_downloading({1_piece, 1}, &tmp1);
	p->mark_as_downloading({2_piece, 1}, &tmp2);
	p->mark_as_downloading({3_piece, 1}, &tmp3);

	std::vector<torrent_peer*> const expected_dls1{&tmp1, &tmp2, &tmp3, nullptr};
	std::vector<torrent_peer*> const expected_dls2{nullptr, &tmp1, nullptr, nullptr};
	std::vector<torrent_peer*> const expected_dls3{nullptr, &tmp2, nullptr, nullptr};
	std::vector<torrent_peer*> const expected_dls4{nullptr, &tmp3, nullptr, nullptr};
	std::vector<torrent_peer*> const expected_dls5{&tmp1, nullptr, &tmp3, nullptr};
	std::vector<torrent_peer*> dls = p->get_downloaders(0_piece);
	TEST_CHECK(dls == expected_dls1);
	dls = p->get_downloaders(1_piece);
	TEST_CHECK(dls == expected_dls2);
	dls = p->get_downloaders(2_piece);
	TEST_CHECK(dls == expected_dls3);
	dls = p->get_downloaders(3_piece);
	TEST_CHECK(dls == expected_dls4);

	p->clear_peer(&tmp2);
	dls = p->get_downloaders(0_piece);
	TEST_CHECK(dls == expected_dls5);
}

TORRENT_TEST(have_all_have_none)
{
	// test have_all and have_none
	auto p = setup_picker("0123333", "*      ", "", "");
	auto dc = p->distributed_copies();
	std::printf("distributed copies: %d.%03d\n", dc.first, dc.second);
	TEST_CHECK(dc == std::make_pair(1, 5000 / 7));
	p->inc_refcount_all(&tmp8);
	dc = p->distributed_copies();
	TEST_CHECK(dc == std::make_pair(2, 5000 / 7));
	p->dec_refcount_all(&tmp8);
	dc = p->distributed_copies();
	std::printf("distributed copies: %d.%03d\n", dc.first, dc.second);
	TEST_CHECK(dc == std::make_pair(1, 5000 / 7));
	p->inc_refcount(0_piece, &tmp0);
	p->dec_refcount_all(&tmp0);
	dc = p->distributed_copies();
	std::printf("distributed copies: %d.%03d\n", dc.first, dc.second);
	TEST_CHECK(dc == std::make_pair(0, 6000 / 7));
	TEST_CHECK(test_pick(p) == 2_piece);
}

TORRENT_TEST(have_all_have_none_seq_download)
{
	// test have_all and have_none
	auto p = setup_picker("0123333", "*      ", "", "");
	auto dc = p->distributed_copies();
	std::printf("distributed copies: %d.%03d\n", dc.first, dc.second);
	TEST_CHECK(dc == std::make_pair(1, 5000 / 7));
	p->inc_refcount_all(&tmp8);
	dc = p->distributed_copies();
	std::printf("distributed copies: %d.%03d\n", dc.first, dc.second);
	TEST_CHECK(dc == std::make_pair(2, 5000 / 7));
	TEST_CHECK(test_pick(p) == 1_piece);
}

TORRENT_TEST(inc_ref_dec_ref)
{
	// test inc_ref and dec_ref
	auto p = setup_picker("1233333", "     * ", "", "");
	TEST_CHECK(test_pick(p) == 0_piece);

	p->dec_refcount(0_piece, &tmp0);
	TEST_CHECK(test_pick(p) == 1_piece);

	p->dec_refcount(4_piece, &tmp0);
	p->dec_refcount(4_piece, &tmp1);
	TEST_CHECK(test_pick(p) == 4_piece);

	// decrease refcount on something that's not in the piece list
	p->dec_refcount(5_piece, &tmp0);
	p->inc_refcount(5_piece, &tmp0);

	typed_bitfield<piece_index_t> bits = string2vec("*      ");
	TEST_EQUAL(bits.get_bit(0_piece), true);
	TEST_EQUAL(bits.get_bit(1_piece), false);
	TEST_EQUAL(bits.get_bit(2_piece), false);
	TEST_EQUAL(bits.get_bit(3_piece), false);
	TEST_EQUAL(bits.get_bit(4_piece), false);
	TEST_EQUAL(bits.get_bit(5_piece), false);
	TEST_EQUAL(bits.get_bit(6_piece), false);
	p->inc_refcount(bits, &tmp0);
	bits = string2vec("    *  ");

	TEST_EQUAL(bits.get_bit(0_piece), false);
	TEST_EQUAL(bits.get_bit(1_piece), false);
	TEST_EQUAL(bits.get_bit(2_piece), false);
	TEST_EQUAL(bits.get_bit(3_piece), false);
	TEST_EQUAL(bits.get_bit(4_piece), true);
	TEST_EQUAL(bits.get_bit(5_piece), false);
	TEST_EQUAL(bits.get_bit(6_piece), false);
	p->dec_refcount(bits, &tmp2);
	TEST_EQUAL(test_pick(p), 0_piece);
}

TORRENT_TEST(prefer_cnotiguous_blocks)
{
	// test prefer_contiguous_blocks
	auto p = setup_picker("1111111", "       ", "", "");
	auto picked = pick_pieces(p, "*******", 1, 3 * blocks_per_piece
		, nullptr, options, empty_vector);
	TEST_CHECK(int(picked.size()) >= 3 * blocks_per_piece);
	piece_block b = picked.front();
	for (std::size_t i = 1; i < picked.size(); ++i)
	{
		TEST_CHECK(static_cast<int>(picked[i].piece_index) * blocks_per_piece + picked[i].block_index
			== static_cast<int>(b.piece_index) * blocks_per_piece + b.block_index + 1);
		b = picked[i];
	}

	picked = pick_pieces(p, "*******", 1, 3 * blocks_per_piece
		, nullptr, options, empty_vector);
	TEST_CHECK(int(picked.size()) >= 3 * blocks_per_piece);
	b = picked.front();
	for (std::size_t i = 1; i < picked.size(); ++i)
	{
		TEST_CHECK(static_cast<int>(picked[i].piece_index) * blocks_per_piece + picked[i].block_index
			== static_cast<int>(b.piece_index) * blocks_per_piece + b.block_index + 1);
		b = picked[i];
	}

	// make sure pieces that don't match the 'whole pieces' requirement
	// are picked if there's no other choice
	p = setup_picker("1111111", "       ", "", "");
	p->mark_as_downloading({2_piece, 2}, &tmp1);
	picked = pick_pieces(p, "*******", 7 * blocks_per_piece - 1, blocks_per_piece
		, nullptr, options, empty_vector);
	TEST_CHECK(picked.size() == 7 * blocks_per_piece - 1);
	TEST_CHECK(std::find(picked.begin(), picked.end(), piece_block(2_piece, 2)) == picked.end());
}

TORRENT_TEST(prefer_aligned_whole_pieces)
{
	auto p = setup_picker("2222221222222222", "                ", "", "");
	auto picked = pick_pieces(p, "****************", 1, 4 * blocks_per_piece, nullptr
		, options | piece_picker::align_expanded_pieces, empty_vector);

	// the piece picker should pick piece 5, and then align it to even 4 pieces
	// i.e. it should have picked pieces: 4,5,6,7
	print_pick(picked);
	TEST_EQUAL(picked.size(), 4 * blocks_per_piece);

	std::set<piece_index_t> picked_pieces;
	for (auto idx : picked) picked_pieces.insert(idx.piece_index);

	TEST_CHECK(picked_pieces.size() == 4);
	std::set<piece_index_t> const expected_pieces{4_piece,5_piece,6_piece,7_piece};
	TEST_CHECK(picked_pieces == expected_pieces);
}

TORRENT_TEST(parole_mode)
{
	// test parole mode
	auto p = setup_picker("3333133", "       ", "", "");
	p->mark_as_finished({0_piece, 0}, nullptr);
	auto picked = pick_pieces(p, "*******", 1, blocks_per_piece, nullptr

		, options | piece_picker::on_parole | piece_picker::prioritize_partials, empty_vector);
	TEST_EQUAL(int(picked.size()), blocks_per_piece - 1);
	for (int i = 1; i < int(picked.size()); ++i)
		TEST_CHECK(picked[std::size_t(i)] == piece_block(0_piece, i + 1));

	// make sure that the partial piece is not picked by a
	// peer that is has not downloaded/requested the other blocks
	picked = pick_pieces(p, "*******", 1, blocks_per_piece
		, &peer_struct
		, options | piece_picker::on_parole | piece_picker::prioritize_partials, empty_vector);
	TEST_EQUAL(int(picked.size()), blocks_per_piece);
	for (int i = 1; i < int(picked.size()); ++i)
		TEST_CHECK(picked[std::size_t(i)] == piece_block(4_piece, i));
}

TORRENT_TEST(suggested_pieces)
{
	// test suggested pieces
	auto p = setup_picker("1111222233334444", "                ", "", "");
	int v[] = {1, 5};
	const std::vector<piece_index_t> suggested_pieces(v, v + 2);

	auto picked = pick_pieces(p, "****************", 1, blocks_per_piece
		, nullptr, options, suggested_pieces);
	TEST_CHECK(int(picked.size()) >= blocks_per_piece);
	for (int i = 1; i < int(picked.size()); ++i)
		TEST_CHECK(picked[std::size_t(i)] == piece_block(1_piece, i));
	p->set_piece_priority(0_piece, dont_download);
	p->set_piece_priority(1_piece, dont_download);
	p->set_piece_priority(2_piece, dont_download);
	p->set_piece_priority(3_piece, dont_download);

	picked = pick_pieces(p, "****************", 1, blocks_per_piece
		, nullptr, options, suggested_pieces);
	TEST_CHECK(int(picked.size()) >= blocks_per_piece);
	for (int i = 1; i < int(picked.size()); ++i)
		TEST_CHECK(picked[std::size_t(i)] == piece_block(5_piece, i));

	p = setup_picker("1111222233334444", "****            ", "", "");
	picked = pick_pieces(p, "****************", 1, blocks_per_piece
		, nullptr, options, suggested_pieces);
	TEST_CHECK(int(picked.size()) >= blocks_per_piece);
	for (int i = 1; i < int(picked.size()); ++i)
		TEST_CHECK(picked[std::size_t(i)] == piece_block(5_piece, i));
}

TORRENT_TEST(bitfield_optimization)
{
	// test bitfield optimization
	// we have less than half of the pieces
	auto p = setup_picker("2122222211221222", "                ", "", "");
	// make sure it's not dirty
	pick_pieces(p, "****************", 1, blocks_per_piece, nullptr);
	print_availability(p);
	p->dec_refcount(string2vec("**  **  **  *   "), &tmp0);
	print_availability(p);
	TEST_CHECK(verify_availability(p, "1022112200220222"));
	// make sure it's not dirty
	pick_pieces(p, "****************", 1, blocks_per_piece, nullptr);
	p->inc_refcount(string2vec(" **  **  *   *  "), &tmp8);
	print_availability(p);
	TEST_CHECK(verify_availability(p, "1132123201220322"));
}

TORRENT_TEST(seed_optimization)
{
	// test seed optimizaton
	auto p = setup_picker("0000000000000000", "                ", "", "");

	// make sure it's not dirty
	pick_pieces(p, "****************", 1, blocks_per_piece, nullptr);

	p->inc_refcount_all(&tmp0);
	print_availability(p);
	TEST_CHECK(verify_availability(p, "1111111111111111"));

	pick_pieces(p, "****************", 1, blocks_per_piece, nullptr);
	p->dec_refcount(string2vec("  ****  **      "), &tmp0);
	print_availability(p);
	TEST_CHECK(verify_availability(p, "1100001100111111"));

	pick_pieces(p, "****************", 1, blocks_per_piece, nullptr);
	p->inc_refcount(string2vec("  ****  **      "), &tmp0);
	TEST_CHECK(verify_availability(p, "1111111111111111"));

	pick_pieces(p, "****************", 1, blocks_per_piece, nullptr);
	p->dec_refcount_all(&tmp0);
	TEST_CHECK(verify_availability(p, "0000000000000000"));

	p->inc_refcount_all(&tmp1);
	print_availability(p);
	TEST_CHECK(verify_availability(p, "1111111111111111"));

	pick_pieces(p, "****************", 1, blocks_per_piece, nullptr);
	p->dec_refcount(3_piece, &tmp1);
	print_availability(p);
	TEST_CHECK(verify_availability(p, "1110111111111111"));

	p->inc_refcount(string2vec("****************"), &tmp2);
	print_availability(p);
	TEST_CHECK(verify_availability(p, "2221222222222222"));

	p->inc_refcount(string2vec("* * * * * * * * "), &tmp3);
	print_availability(p);
	TEST_CHECK(verify_availability(p, "3231323232323232"));

	p->dec_refcount(string2vec("****************"), &tmp2);
	print_availability(p);
	TEST_CHECK(verify_availability(p, "2120212121212121"));

	p->dec_refcount(string2vec("* * * * * * * * "), &tmp3);
	print_availability(p);
	TEST_CHECK(verify_availability(p, "1110111111111111"));
}

TORRENT_TEST(reversed_peers)
{
	// test reversed peers
	auto p = setup_picker("3333333", "  *****", "", "");

	// a reversed peer picked a block from piece 0
	// This should make the piece reversed
	p->mark_as_downloading({0_piece, 0}, &tmp1
		, piece_picker::reverse);

	TEST_EQUAL(test_pick(p, piece_picker::rarest_first), 1_piece);

	// make sure another reversed peer pick the same piece
	TEST_EQUAL(test_pick(p, piece_picker::rarest_first | piece_picker::reverse), 0_piece);
}

TORRENT_TEST(reversed_piece_upgrade)
{
	// test reversed pieces upgrading to normal pieces
	auto p = setup_picker("3333333", "  *****", "", "");

	// make piece 0 partial and reversed
	p->mark_as_downloading({0_piece, 1}, &tmp1
		, piece_picker::reverse);
	TEST_EQUAL(test_pick(p), 1_piece);

	// now have a regular peer pick the reversed block. It should now
	// have turned into a regular one and be prioritized
	p->mark_as_downloading({0_piece, 2}, &tmp1);
	TEST_EQUAL(test_pick(p), 0_piece);
}

TORRENT_TEST(reversed_piece_downgrade)
{
// test pieces downgrading to reversed pieces
// now make sure a piece can be demoted to reversed if there are no
// other outstanding requests

	auto p = setup_picker("3333333", "       ", "", "");

	// make piece 0 partial and not reversed
	p->mark_as_finished({0_piece, 1}, &tmp1);

	// a reversed peer picked a block from piece 0
	// This should make the piece reversed
	p->mark_as_downloading({0_piece, 0}, &tmp1
		, piece_picker::reverse);

	TEST_EQUAL(test_pick(p, piece_picker::rarest_first | piece_picker::reverse), 0_piece);
}

TORRENT_TEST(piece_stats)
{
	auto p = setup_picker("3456789", "*      ", "", "0300000");

	piece_picker::piece_stats_t stat = p->piece_stats(0_piece);
	TEST_EQUAL(stat.peer_count, 3);
	TEST_EQUAL(stat.have, 1);
	TEST_EQUAL(stat.downloading, 0);

	stat = p->piece_stats(1_piece);
	TEST_EQUAL(stat.peer_count, 4);
	TEST_EQUAL(stat.have, 0);
	TEST_EQUAL(stat.downloading, 1);
}

TORRENT_TEST(piece_passed)
{
	auto p = setup_picker("1111111", "*      ", "", "0300000");

	TEST_EQUAL(p->has_piece_passed(0_piece), true);
	TEST_EQUAL(p->has_piece_passed(1_piece), false);
	TEST_EQUAL(p->num_passed(), 1);
	TEST_EQUAL(p->have().num_pieces, 1);

	p->piece_passed(1_piece);
	TEST_EQUAL(p->num_passed(), 2);
	TEST_EQUAL(p->have().num_pieces, 1);

	p->we_have(1_piece);
	TEST_EQUAL(p->have().num_pieces, 2);

	p->mark_as_finished({2_piece, 0}, &tmp1);
	p->piece_passed(2_piece);
	TEST_EQUAL(p->num_passed(), 3);
	// just because the hash check passed doesn't mean
	// we "have" the piece. We need to write it to disk first
	TEST_EQUAL(p->have().num_pieces, 2);

	// piece 2 already passed the hash check, as soon as we've
	// written all the blocks to disk, we should have that piece too
	p->mark_as_finished({2_piece, 1}, &tmp1);
	p->mark_as_finished({2_piece, 2}, &tmp1);
	p->mark_as_finished({2_piece, 3}, &tmp1);
	TEST_EQUAL(p->have().num_pieces, 3);
	TEST_EQUAL(p->have_piece(2_piece), true);
}

TORRENT_TEST(piece_passed_causing_we_have)
{
	auto p = setup_picker("1111111", "*      ", "", "0700000");

	TEST_EQUAL(p->has_piece_passed(0_piece), true);
	TEST_EQUAL(p->has_piece_passed(1_piece), false);
	TEST_EQUAL(p->num_passed(), 1);
	TEST_EQUAL(p->have().num_pieces, 1);

	p->mark_as_finished({1_piece, 3}, &tmp1);
	TEST_EQUAL(p->num_passed(), 1);
	TEST_EQUAL(p->have().num_pieces, 1);

	p->piece_passed(1_piece);
	TEST_EQUAL(p->num_passed(), 2);
	TEST_EQUAL(p->have().num_pieces, 2);
}

TORRENT_TEST(break_one_seed)
{
	auto p = setup_picker("0000000", "*      ", "", "0700000");
	p->inc_refcount_all(&tmp1);
	p->inc_refcount_all(&tmp2);
	p->inc_refcount_all(&tmp3);

	TEST_EQUAL(p->piece_stats(0_piece).peer_count, 3);

	p->dec_refcount(0_piece, &tmp1);

	TEST_EQUAL(p->piece_stats(0_piece).peer_count, 2);
	TEST_EQUAL(p->piece_stats(1_piece).peer_count, 3);
	TEST_EQUAL(p->piece_stats(2_piece).peer_count, 3);
	TEST_EQUAL(p->piece_stats(3_piece).peer_count, 3);
}

TORRENT_TEST(we_dont_have2)
{
	auto p = setup_picker("1111111", "* *    ", "1101111", "");
	TEST_EQUAL(p->has_piece_passed(0_piece), true);
	TEST_EQUAL(p->has_piece_passed(1_piece), false);
	TEST_EQUAL(p->has_piece_passed(2_piece), true);
	TEST_EQUAL(p->num_passed(), 2);
	TEST_EQUAL(p->have().num_pieces, 2);
	TEST_EQUAL(p->have_want().num_pieces, 1);
	TEST_EQUAL(p->want().num_pieces, 6);

	p->we_dont_have(0_piece);

	TEST_EQUAL(p->has_piece_passed(0_piece), false);
	TEST_EQUAL(p->has_piece_passed(1_piece), false);
	TEST_EQUAL(p->has_piece_passed(2_piece), true);
	TEST_EQUAL(p->num_passed(), 1);
	TEST_EQUAL(p->have().num_pieces, 1);
	TEST_EQUAL(p->have_want().num_pieces, 0);

	p = setup_picker("1111111", "* *    ", "1101111", "");
	TEST_EQUAL(p->has_piece_passed(0_piece), true);
	TEST_EQUAL(p->has_piece_passed(1_piece), false);
	TEST_EQUAL(p->has_piece_passed(2_piece), true);
	TEST_EQUAL(p->num_passed(), 2);
	TEST_EQUAL(p->have().num_pieces, 2);
	TEST_EQUAL(p->have_want().num_pieces, 1);
	TEST_EQUAL(p->want().num_pieces, 6);

	p->we_dont_have(2_piece);

	TEST_EQUAL(p->has_piece_passed(0_piece), true);
	TEST_EQUAL(p->has_piece_passed(1_piece), false);
	TEST_EQUAL(p->has_piece_passed(2_piece), false);
	TEST_EQUAL(p->num_passed(), 1);
	TEST_EQUAL(p->have().num_pieces, 1);
	TEST_EQUAL(p->have_want().num_pieces, 1);
	TEST_EQUAL(p->want().num_pieces, 6);
}

TORRENT_TEST(dont_have_but_passed_hash_check)
{
	auto p = setup_picker("1111111", "* *    ", "1101111", "0200000");

	TEST_EQUAL(p->has_piece_passed(0_piece), true);
	TEST_EQUAL(p->has_piece_passed(1_piece), false);
	TEST_EQUAL(p->have_piece(0_piece), true);
	TEST_EQUAL(p->have_piece(1_piece), false);

	p->piece_passed(1_piece);

	TEST_EQUAL(p->has_piece_passed(0_piece), true);
	TEST_EQUAL(p->has_piece_passed(1_piece), true);
	TEST_EQUAL(p->have_piece(1_piece), false);

	p->we_dont_have(1_piece);

	TEST_EQUAL(p->has_piece_passed(0_piece), true);
	TEST_EQUAL(p->has_piece_passed(1_piece), false);
	TEST_EQUAL(p->have_piece(1_piece), false);
}

TORRENT_TEST(write_failed)
{
	auto p = setup_picker("1111111", "* *    ", "1101111", "0200000");

	TEST_EQUAL(p->has_piece_passed(0_piece), true);
	TEST_EQUAL(p->has_piece_passed(1_piece), false);
	TEST_EQUAL(p->have_piece(1_piece), false);

	p->piece_passed(1_piece);

	TEST_EQUAL(p->has_piece_passed(0_piece), true);
	TEST_EQUAL(p->has_piece_passed(1_piece), true);
	TEST_EQUAL(p->have_piece(1_piece), false);

	p->mark_as_writing({1_piece, 0}, &tmp1);
	p->write_failed({1_piece, 0});

	TEST_EQUAL(p->has_piece_passed(0_piece), true);
	TEST_EQUAL(p->has_piece_passed(1_piece), false);
	TEST_EQUAL(p->have_piece(1_piece), false);

	// make sure write_failed() and lock_piece() actually
	// locks the piece, and that it won't be picked.
	// also make sure restore_piece() unlocks it and makes
	// it available for picking again.

	auto picked = pick_pieces(p, " *     ", 1, blocks_per_piece, nullptr);
	TEST_EQUAL(picked.size(), 0);

	p->restore_piece(1_piece);

	picked = pick_pieces(p, " *     ", 1, blocks_per_piece, nullptr);
	TEST_EQUAL(picked.size(), blocks_per_piece);

	// locking pieces only works on partial pieces
	p->mark_as_writing({1_piece, 0}, &tmp1);
	p->lock_piece(1_piece);

	picked = pick_pieces(p, " *     ", 1, blocks_per_piece, nullptr);
	TEST_EQUAL(picked.size(), 0);
}

TORRENT_TEST(write_failed_clear_piece)
{
	auto p = setup_picker("1111111", "* *    ", "1101111", "");

	auto stat = p->piece_stats(1_piece);
	TEST_EQUAL(stat.downloading, 0);

	p->mark_as_writing({1_piece, 0}, &tmp1);

	stat = p->piece_stats(1_piece);
	TEST_EQUAL(stat.downloading, 1);

	p->write_failed({1_piece, 0});

	stat = p->piece_stats(1_piece);
	TEST_EQUAL(stat.downloading, 0);
}

TORRENT_TEST(mark_as_canceled)
{
	auto p = setup_picker("1111111", "* *    ", "1101111", "");

	auto stat = p->piece_stats(1_piece);
	TEST_EQUAL(stat.downloading, 0);

	p->mark_as_writing({1_piece, 0}, &tmp1);

	stat = p->piece_stats(1_piece);
	TEST_EQUAL(stat.downloading, 1);

	p->mark_as_canceled({1_piece, 0}, &tmp1);
	stat = p->piece_stats(1_piece);
	TEST_EQUAL(stat.downloading, 0);
}

TORRENT_TEST(get_download_queue)
{
	auto picker = setup_picker("1111111", "       ", "1101111", "0327000");

	auto const downloads = picker->get_download_queue();

	// the download queue should have piece 1, 2 and 3 in it
	TEST_EQUAL(downloads.size(), 3);

	TEST_EQUAL(std::count_if(downloads.begin(), downloads.end()
		, [](piece_picker::downloading_piece const& p) { return p.index == 1_piece; }), 1);
	TEST_EQUAL(std::count_if(downloads.begin(), downloads.end()
		, [](piece_picker::downloading_piece const& p) { return p.index == 2_piece; }), 1);
	TEST_EQUAL(std::count_if(downloads.begin(), downloads.end()
		, [](piece_picker::downloading_piece const& p) { return p.index == 3_piece; }), 1);
}

TORRENT_TEST(get_download_queue_size)
{
	auto p = setup_picker("1111111", "       ", "1111111", "0327ff0");

	TEST_EQUAL(p->get_download_queue_size(), 5);

	p->set_piece_priority(1_piece, dont_download);

	int partial;
	int full;
	int finished;
	int zero_prio;
	p->get_download_queue_sizes(&partial, &full, &finished, &zero_prio);

	TEST_EQUAL(partial, 2);
	TEST_EQUAL(full, 0);
	TEST_EQUAL(finished, 2);
	TEST_EQUAL(zero_prio, 1);
}

TORRENT_TEST(reprioritize_downloading)
{
	auto p = setup_picker("1111111", "       ", "", "");
	bool ret;

	ret = p->mark_as_downloading({0_piece, 0}, tmp_peer);
	TEST_EQUAL(ret, true);
	p->mark_as_finished({0_piece, 1}, tmp_peer);
	ret = p->mark_as_writing({0_piece, 2}, tmp_peer);
	TEST_EQUAL(ret, true);

	// make sure we pick the partial piece (i.e. piece 0)
	TEST_EQUAL(test_pick(p, piece_picker::rarest_first | piece_picker::prioritize_partials), 0_piece);

	// set the priority of the piece to 0 (while downloading it)
	ret = p->set_piece_priority(0_piece, dont_download);
	TEST_EQUAL(ret, true);

	// make sure we _DON'T_ pick the partial piece, since it has priority zero
	piece_index_t const picked_piece = test_pick(p, piece_picker::rarest_first
		| piece_picker::prioritize_partials);
	TEST_NE(picked_piece, piece_index_t(-1));
	TEST_NE(picked_piece, 0_piece);

	// set the priority of the piece back to 1. It should now be the best pick
	// again (since it's partial)
	ret = p->set_piece_priority(0_piece, low_priority);
	TEST_EQUAL(ret, true);

	// make sure we pick the partial piece
	TEST_EQUAL(test_pick(p, piece_picker::rarest_first
		| piece_picker::prioritize_partials), 0_piece);
}

TORRENT_TEST(reprioritize_fully_downloading)
{
	auto p = setup_picker("1111111", "       ", "", "");
	bool ret;

	for (int i = 0; i < blocks_per_piece; ++i)
	{
		ret = p->mark_as_downloading(piece_block(0_piece, i), tmp_peer);
		TEST_EQUAL(ret, true);
	}

	// make sure we _DON'T_ pick the downloading piece
	{
		piece_index_t const picked_piece = test_pick(p, piece_picker::rarest_first
			| piece_picker::prioritize_partials);
		TEST_NE(picked_piece, piece_index_t(-1));
		TEST_NE(picked_piece, 0_piece);
	}

	// set the priority of the piece to 0 (while downloading it)
	ret = p->set_piece_priority(0_piece, dont_download);
	TEST_EQUAL(ret, true);

	// make sure we still _DON'T_ pick the downloading piece
	{
		piece_index_t const picked_piece = test_pick(p, piece_picker::rarest_first
			| piece_picker::prioritize_partials);
		TEST_NE(picked_piece, piece_index_t(-1));
		TEST_NE(picked_piece, 0_piece);
	}

	// set the priority of the piece back to 1. It should now be the best pick
	// again (since it's partial)
	ret = p->set_piece_priority(0_piece, low_priority);
	TEST_EQUAL(ret, true);

	// make sure we still _DON'T_ pick the downloading piece
	{
		piece_index_t const picked_piece = test_pick(p, piece_picker::rarest_first
			| piece_picker::prioritize_partials);
		TEST_NE(picked_piece, piece_index_t(-1));
		TEST_NE(picked_piece, 0_piece);
	}
}

TORRENT_TEST(download_filtered_piece)
{
	auto p = setup_picker("1111111", "       ", "", "");
	bool ret;

	// set the priority of the piece to 0
	ret = p->set_piece_priority(0_piece, dont_download);
	TEST_EQUAL(ret, true);

	// make sure we _DON'T_ pick piece 0
	{
		piece_index_t const picked_piece = test_pick(p, piece_picker::rarest_first
			| piece_picker::prioritize_partials);
		TEST_NE(picked_piece, piece_index_t(-1));
		TEST_NE(picked_piece, 0_piece);
	}

	// then mark it for downloading
	ret = p->mark_as_downloading({0_piece, 0}, tmp_peer);
	TEST_EQUAL(ret, true);
	p->mark_as_finished({0_piece, 1}, tmp_peer);
	ret = p->mark_as_writing({0_piece, 2}, tmp_peer);
	TEST_EQUAL(ret, true);

	{
		// we still should not pick it
		piece_index_t const picked_piece = test_pick(p, piece_picker::rarest_first
			| piece_picker::prioritize_partials);
		TEST_NE(picked_piece, piece_index_t(-1));
		TEST_NE(picked_piece, 0_piece);
	}

	// set the priority of the piece back to 1. It should now be the best pick
	// again (since it's partial)
	ret = p->set_piece_priority(0_piece, low_priority);
	TEST_EQUAL(ret, true);

	// make sure we pick piece 0
	TEST_EQUAL(test_pick(p, piece_picker::rarest_first | piece_picker::prioritize_partials), 0_piece);
}

TORRENT_TEST(set_pad_bytes)
{
	auto p = setup_picker("1111111", "       ", "4444444", "");
	p->set_pad_bytes(2_piece, 0x4000);

	bool const ret = p->mark_as_downloading({2_piece, 1}, tmp_peer);
	TEST_EQUAL(ret, true);

	auto const dl = p->get_download_queue();

	TEST_EQUAL(dl.size(), 1);
	TEST_EQUAL(dl[0].finished, 1);
	TEST_EQUAL(dl[0].writing, 0);
	TEST_EQUAL(dl[0].requested, 1);
	TEST_EQUAL(dl[0].index, 2_piece);

	auto const blocks = p->blocks_for_piece(dl[0]);
	TEST_EQUAL(blocks[0].state, piece_picker::block_info::state_none);
	TEST_EQUAL(blocks[1].state, piece_picker::block_info::state_requested);
	TEST_EQUAL(blocks[2].state, piece_picker::block_info::state_none);
	TEST_EQUAL(blocks[3].state, piece_picker::block_info::state_finished);
}

TORRENT_TEST(pad_bytes_in_piece_bytes)
{
	for (int i = 1; i < 10; ++i)
	{
		auto p = setup_picker("1111111", "       ", "4444444", "");
		p->set_pad_bytes(2_piece, i);
		TEST_EQUAL(p->pad_bytes_in_piece(0_piece), 0);
		TEST_EQUAL(p->pad_bytes_in_piece(1_piece), 0);
		TEST_EQUAL(p->pad_bytes_in_piece(2_piece), i);
	}
}

namespace libtorrent {
namespace {

bool operator==(piece_count const& lhs, piece_count const& rhs)
{
	return std::tie(lhs.num_pieces, lhs.pad_bytes, lhs.last_piece)
		== std::tie(rhs.num_pieces, rhs.pad_bytes, rhs.last_piece);
}

}
} // libtorrent namespace

TORRENT_TEST(num_pad_bytes_want)
{
	auto p = setup_picker("111", "   ", "444", "");
	TEST_CHECK((p->want() == piece_count{3, 0, true}));
	TEST_CHECK((p->have_want() == piece_count{0, 0, false}));
	TEST_CHECK((p->have() == piece_count{0, 0, false}));
	TEST_CHECK((p->all_pieces() == piece_count{3, 0, true}));
	p->set_pad_bytes(2_piece, 1);
	TEST_CHECK((p->want() == piece_count{3, 1, true}));
	TEST_CHECK((p->have_want() == piece_count{0, 0, false}));
	TEST_CHECK((p->have() == piece_count{0, 0, false}));
	TEST_CHECK((p->all_pieces() == piece_count{3, 1, true}));
	p->set_pad_bytes(1_piece, 2);
	TEST_CHECK((p->want() == piece_count{3, 3, true}));
	TEST_CHECK((p->have_want() == piece_count{0, 0, false}));
	TEST_CHECK((p->have() == piece_count{0, 0, false}));
	TEST_CHECK((p->all_pieces() == piece_count{3, 3, true}));
	p->set_pad_bytes(0_piece, 0x4000);
	TEST_CHECK((p->want() == piece_count{3, 0x4003, true}));
	TEST_CHECK((p->have_want() == piece_count{0, 0, false}));
	TEST_CHECK((p->have() == piece_count{0, 0, false}));
	TEST_CHECK((p->all_pieces() == piece_count{3, 0x4003, true}));
}

TORRENT_TEST(num_pad_bytes_want_filter)
{
	auto p = setup_picker("111", "   ", "444", "");
	p->set_piece_priority(1_piece, dont_download);
	TEST_CHECK((p->want() == piece_count{2, 0, true}));
	TEST_CHECK((p->have_want() == piece_count{0, 0, false}));
	TEST_CHECK((p->have() == piece_count{0, 0, false}));
	TEST_CHECK((p->all_pieces() == piece_count{3, 0, true}));
	p->set_pad_bytes(2_piece, 1);
	TEST_CHECK((p->want() == piece_count{2, 1, true}));
	TEST_CHECK((p->have_want() == piece_count{0, 0, false}));
	TEST_CHECK((p->have() == piece_count{0, 0, false}));
	TEST_CHECK((p->all_pieces() == piece_count{3, 1, true}));
	p->set_pad_bytes(1_piece, 2);
	TEST_CHECK((p->want() == piece_count{2, 1, true}));
	TEST_CHECK((p->have_want() == piece_count{0, 0, false}));
	TEST_CHECK((p->have() == piece_count{0, 0, false}));
	TEST_CHECK((p->all_pieces() == piece_count{3, 3, true}));
	p->set_pad_bytes(0_piece, 0x4000);
	TEST_CHECK((p->want() == piece_count{2, 0x4001, true}));
	TEST_CHECK((p->have_want() == piece_count{0, 0, false}));
	TEST_CHECK((p->have() == piece_count{0, 0, false}));
	TEST_CHECK((p->all_pieces() == piece_count{3, 0x4003, true}));
}

TORRENT_TEST(num_pad_bytes_want_have)
{
	auto p = setup_picker("111", "   ", "444", "");
	p->we_have(1_piece);
	TEST_CHECK((p->want() == piece_count{3, 0, true}));
	TEST_CHECK((p->have_want() == piece_count{1, 0, false}));
	TEST_CHECK((p->have() == piece_count{1, 0, false}));
	TEST_CHECK((p->all_pieces() == piece_count{3, 0, true}));
	p->set_pad_bytes(2_piece, 1);
	TEST_CHECK((p->want() == piece_count{3, 1, true}));
	TEST_CHECK((p->have_want() == piece_count{1, 0, false}));
	TEST_CHECK((p->have() == piece_count{1, 0, false}));
	TEST_CHECK((p->all_pieces() == piece_count{3, 1, true}));
	p->set_pad_bytes(1_piece, 2);
	TEST_CHECK((p->want() == piece_count{3, 3, true}));
	TEST_CHECK((p->have_want() == piece_count{1, 2, false}));
	TEST_CHECK((p->have() == piece_count{1, 2, false}));
	TEST_CHECK((p->all_pieces() == piece_count{3, 3, true}));
	p->set_pad_bytes(0_piece, 0x4000);
	TEST_CHECK((p->want() == piece_count{3, 0x4003, true}));
	TEST_CHECK((p->have_want() == piece_count{1, 2, false}));
	TEST_CHECK((p->have() == piece_count{1, 2, false}));
	TEST_CHECK((p->all_pieces() == piece_count{3, 0x4003, true}));
}

TORRENT_TEST(num_pad_bytes_we_have)
{
	auto p = setup_picker("111", "   ", "444", "");
	p->set_pad_bytes(2_piece, 1);
	p->set_pad_bytes(1_piece, 2);
	p->set_pad_bytes(0_piece, 0x4000);

	p->we_have(1_piece);
	TEST_CHECK((p->want() == piece_count{3, 0x4003, true}));
	TEST_CHECK((p->have_want() == piece_count{1, 2, false}));
	TEST_CHECK((p->have() == piece_count{1, 2, false}));
	TEST_CHECK((p->all_pieces() == piece_count{3, 0x4003, true}));
}

TORRENT_TEST(num_pad_bytes_dont_want_have)
{
	auto p = setup_picker("111", "   ", "444", "");
	p->set_pad_bytes(2_piece, 1);
	p->set_pad_bytes(1_piece, 2);
	p->set_pad_bytes(0_piece, 0x4000);

	p->set_piece_priority(1_piece, dont_download);
	p->we_have(1_piece);
	TEST_CHECK((p->want() == piece_count{2, 0x4001, true}));
	TEST_CHECK((p->have_want() == piece_count{0, 0, false}));
	TEST_CHECK((p->have() == piece_count{1, 2, false}));
	TEST_CHECK((p->all_pieces() == piece_count{3, 0x4003, true}));
}

TORRENT_TEST(num_pad_bytes_have_dont_want)
{
	auto p = setup_picker("111", "   ", "444", "");
	p->set_pad_bytes(2_piece, 1);
	p->set_pad_bytes(1_piece, 2);
	p->set_pad_bytes(0_piece, 0x4000);

	p->we_have(1_piece);
	p->set_piece_priority(1_piece, dont_download);
	TEST_CHECK((p->want() == piece_count{2, 0x4001, true}));
	TEST_CHECK((p->have_want() == piece_count{0, 0, false}));
	TEST_CHECK((p->have() == piece_count{1, 2, false}));
	TEST_CHECK((p->all_pieces() == piece_count{3, 0x4003, true}));
}

TORRENT_TEST(have_dont_want_pad_bytes)
{
	auto p = setup_picker("111", "   ", "444", "");
	p->we_have(1_piece);
	p->set_piece_priority(1_piece, dont_download);
	p->set_pad_bytes(2_piece, 1);
	p->set_pad_bytes(1_piece, 2);
	p->set_pad_bytes(0_piece, 0x4000);

	TEST_CHECK((p->want() == piece_count{2, 0x4001, true}));
	TEST_CHECK((p->have_want() == piece_count{0, 0, false}));
	TEST_CHECK((p->have() == piece_count{1, 2, false}));
	TEST_CHECK((p->all_pieces() == piece_count{3, 0x4003, true}));
}

TORRENT_TEST(pad_bytes_have)
{
	{
		auto p = setup_picker("1111111", "       ", "4444444", "");
		p->set_pad_bytes(2_piece, 10);
		TEST_CHECK(!p->have_piece(0_piece));
		TEST_CHECK(!p->have_piece(1_piece));
		TEST_CHECK(!p->have_piece(2_piece));
		TEST_CHECK(!p->have_piece(3_piece));
	}

	{
		auto p = setup_picker("1111111", "       ", "4444444", "");
		p->set_pad_bytes(2_piece, default_block_size);
		TEST_CHECK(!p->have_piece(0_piece));
		TEST_CHECK(!p->have_piece(1_piece));
		TEST_CHECK(!p->have_piece(2_piece));
		TEST_CHECK(!p->have_piece(3_piece));
	}

	{
		auto p = setup_picker("1111111", "       ", "4444444", "");
		p->set_pad_bytes(2_piece, blocks_per_piece * default_block_size);
		TEST_CHECK(!p->have_piece(0_piece));
		TEST_CHECK(!p->have_piece(1_piece));
		TEST_CHECK(p->have_piece(2_piece));
		TEST_CHECK(!p->have_piece(3_piece));
	}

	{
		auto p = setup_picker("1111111", "       ", "4444444", "");
		p->set_pad_bytes(2_piece, blocks_per_piece * default_block_size);
		p->set_pad_bytes(1_piece, default_block_size);
		TEST_CHECK(!p->have_piece(0_piece));
		TEST_CHECK(!p->have_piece(1_piece));
		TEST_CHECK(p->have_piece(2_piece));
		TEST_CHECK(!p->have_piece(3_piece));
	}
}

TORRENT_TEST(invalid_piece_size)
{
	int const num_pieces = 100;
	// one byte is enough to require one more block
	{
		int const piece_size =default_block_size * piece_picker::max_blocks_per_piece + 1;
		TEST_THROW(piece_picker(std::int64_t(num_pieces) * piece_size, piece_size));
	}

	// a full block will (obviously) also exceed the limit
	{
		int const piece_size =default_block_size * (piece_picker::max_blocks_per_piece + 1);
		TEST_THROW(piece_picker(std::int64_t(num_pieces) * piece_size, piece_size));
	}

	// exactly the limit should be no problem
	{
		int const piece_size =default_block_size * piece_picker::max_blocks_per_piece;
		piece_picker p(std::int64_t(num_pieces) * piece_size, piece_size);
	}
}

TORRENT_TEST(mark_as_pad_pick_more_than_one_block)
{
	auto p = setup_picker("111", "   ", "444", "");
	p->set_pad_bytes(2_piece, 0x4100);

	std::vector<piece_block> picked = pick_pieces(p, "  *", 4, 0, nullptr
		, options, empty_vector);

	TEST_CHECK(verify_pick(p, picked));
	TEST_EQUAL(picked.size(), 3);
	TEST_CHECK((picked[0] == piece_block{2_piece, 0}));
	TEST_CHECK((picked[1] == piece_block{2_piece, 1}));
	TEST_CHECK((picked[2] == piece_block{2_piece, 2}));
	// notably, block (2,2) should not be picked
}

TORRENT_TEST(mark_as_pad_pick_full_piece)
{
	auto p = setup_picker("111", "   ", "444", "");
	p->set_pad_bytes(2_piece, default_piece_size);

	std::vector<piece_block> picked = pick_pieces(p, " **", 8, 0, nullptr
		, options, empty_vector);

	TEST_CHECK(verify_pick(p, picked));
	TEST_EQUAL(picked.size(), 4);
	TEST_CHECK((picked[0] == piece_block{1_piece, 0}));
	TEST_CHECK((picked[1] == piece_block{1_piece, 1}));
	TEST_CHECK((picked[2] == piece_block{1_piece, 2}));
	TEST_CHECK((picked[3] == piece_block{1_piece, 3}));
	// notably, nothing is picked from piece 2
}

TORRENT_TEST(mark_as_pad_pick_less_than_one_block)
{
	auto p = setup_picker("111", "   ", "444", "");
	p->set_pad_bytes(2_piece, 0x100);

	std::vector<piece_block> picked = pick_pieces(p, "  *", 4, 0, nullptr
		, options, empty_vector);

	TEST_CHECK(verify_pick(p, picked));
	TEST_EQUAL(picked.size(), 4);
	TEST_CHECK((picked[0] == piece_block{2_piece, 0}));
	TEST_CHECK((picked[1] == piece_block{2_piece, 1}));
	TEST_CHECK((picked[2] == piece_block{2_piece, 2}));
	TEST_CHECK((picked[3] == piece_block{2_piece, 3}));
	// notably, block (2,2) *is* picked
}

TORRENT_TEST(mark_as_pad_pick_exactly_one_block)
{
	auto p = setup_picker("111", "   ", "444", "");
	p->set_pad_bytes(2_piece, 0x4000);

	std::vector<piece_block> picked = pick_pieces(p, "  *", 4, 0, nullptr
		, options, empty_vector);

	TEST_CHECK(verify_pick(p, picked));
	TEST_EQUAL(picked.size(), 3);
	TEST_CHECK((picked[0] == piece_block{2_piece, 0}));
	TEST_CHECK((picked[1] == piece_block{2_piece, 1}));
	TEST_CHECK((picked[2] == piece_block{2_piece, 2}));
	// notably, block (2,2) should not be picked
}

TORRENT_TEST(mark_as_pad_pick_short_last_piece)
{
	auto p = std::make_shared<piece_picker>(
		3 * default_piece_size - default_block_size, default_piece_size);
	p->inc_refcount(0_piece, &tmp0);
	p->inc_refcount(1_piece, &tmp0);
	p->inc_refcount(2_piece, &tmp0);

	p->set_pad_bytes(2_piece, 0x400);

	std::vector<piece_block> picked = pick_pieces(p, "  *", 4, 0, nullptr
		, options, empty_vector);

	TEST_CHECK(verify_pick(p, picked));
	TEST_EQUAL(picked.size(), 3);
	TEST_CHECK((picked[0] == piece_block{2_piece, 0}));
	TEST_CHECK((picked[1] == piece_block{2_piece, 1}));
	TEST_CHECK((picked[2] == piece_block{2_piece, 2}));
	// there is no block 3 in this piece
}

TORRENT_TEST(mark_as_pad_pick_short_last_piece_prefer_contiguos)
{
	auto p = std::make_shared<piece_picker>(
		3 * default_piece_size - default_block_size, default_piece_size);
	p->inc_refcount(0_piece, &tmp0);
	p->inc_refcount(1_piece, &tmp0);
	p->inc_refcount(2_piece, &tmp0);

	p->set_pad_bytes(2_piece, 0x400);

	std::vector<piece_block> picked = pick_pieces(p, "***", 12, 12, nullptr
		, options, empty_vector);

	TEST_CHECK(verify_pick(p, picked));
	TEST_EQUAL(picked.size(), 11);
	std::sort(picked.begin(), picked.end());
	TEST_CHECK((picked[0] == piece_block{0_piece, 0}));
	TEST_CHECK((picked[1] == piece_block{0_piece, 1}));
	TEST_CHECK((picked[2] == piece_block{0_piece, 2}));
	TEST_CHECK((picked[3] == piece_block{0_piece, 3}));
	TEST_CHECK((picked[4] == piece_block{1_piece, 0}));
	TEST_CHECK((picked[5] == piece_block{1_piece, 1}));
	TEST_CHECK((picked[6] == piece_block{1_piece, 2}));
	TEST_CHECK((picked[7] == piece_block{1_piece, 3}));
	TEST_CHECK((picked[8] == piece_block{2_piece, 0}));
	TEST_CHECK((picked[9] == piece_block{2_piece, 1}));
	TEST_CHECK((picked[10] == piece_block{2_piece, 2}));
	// there is no block 3 in this piece
}

//#error test with odd block sizes
TORRENT_TEST(pad_blocks_some_wanted_odd_blocks)
{
	int const piece_size = default_block_size / 3;
	auto p = std::make_shared<piece_picker>(
		3 * piece_size, piece_size);

	p->we_have(1_piece);
	p->set_piece_priority(1_piece, dont_download);
	p->set_pad_bytes(2_piece, 1);
	p->set_pad_bytes(1_piece, 2);
	p->set_pad_bytes(0_piece, 0x1400);

	TEST_CHECK((p->want() == piece_count{2, 0x1401, true}));
	TEST_CHECK((p->have_want() == piece_count{0, 0, false}));
	TEST_CHECK((p->have() == piece_count{1, 2, false}));
	TEST_CHECK((p->all_pieces() == piece_count{3, 0x1403, true}));
}

TORRENT_TEST(mark_as_pad_downloading)
{
	auto p = setup_picker("1111111", "       ", "4444444", "");
	p->set_pad_bytes(2_piece, 0x4000);

	bool const ret = p->mark_as_downloading({2_piece, 3}, tmp_peer);
	TEST_EQUAL(ret, false);

	auto const dl = p->get_download_queue();

	TEST_EQUAL(dl.size(), 1);
	TEST_EQUAL(dl[0].finished, 1);
	TEST_EQUAL(dl[0].writing, 0);
	TEST_EQUAL(dl[0].requested, 0);
	TEST_EQUAL(dl[0].index, 2_piece);

	auto const blocks = p->blocks_for_piece(dl[0]);
	TEST_EQUAL(blocks[0].state, piece_picker::block_info::state_none);
	TEST_EQUAL(blocks[1].state, piece_picker::block_info::state_none);
	TEST_EQUAL(blocks[2].state, piece_picker::block_info::state_none);
	TEST_EQUAL(blocks[3].state, piece_picker::block_info::state_finished);
}

TORRENT_TEST(mark_as_pad_seeding)
{
	auto p = setup_picker("1", " ", "4", "");
	p->set_pad_bytes(0_piece, 0x4000 * 3);

	TEST_CHECK(!p->is_seeding());

	p->mark_as_finished({0_piece, 0}, tmp_peer);

	TEST_CHECK(!p->is_seeding());
	p->piece_passed(0_piece);
	TEST_CHECK(p->is_seeding());
}

TORRENT_TEST(mark_as_pad_whole_piece_seeding)
{
	auto p = setup_picker("11", "  ", "44", "");
	p->set_pad_bytes(0_piece, 0x4000 * 4);
	TEST_CHECK(p->have_piece(0_piece));

	TEST_CHECK(!p->is_seeding());

	p->mark_as_finished({1_piece, 0}, nullptr);
	p->mark_as_finished({1_piece, 1}, nullptr);
	p->mark_as_finished({1_piece, 2}, nullptr);
	p->mark_as_finished({1_piece, 3}, nullptr);

	TEST_CHECK(!p->is_seeding());
	p->piece_passed(1_piece);
	TEST_CHECK(p->is_seeding());
}

TORRENT_TEST(pad_bytes_in_piece)
{
	auto p = setup_picker("11", "  ", "44", "");
	p->set_pad_bytes(0_piece, 0x4000 * 3);

	TEST_EQUAL(p->pad_bytes_in_piece(0_piece), 0x4000 * 3);
	TEST_EQUAL(p->pad_bytes_in_piece(1_piece), 0);
}

TORRENT_TEST(pad_bytes_in_last_piece)
{
	auto p = setup_picker("11", "  ", "44", "");
	p->set_pad_bytes(1_piece, 0x4000 * 3);

	TEST_EQUAL(p->pad_bytes_in_piece(1_piece), 0x4000 * 3);
	TEST_EQUAL(p->pad_bytes_in_piece(0_piece), 0);
}

namespace {
void validate_piece_count(piece_count const& c)
{
	// it's an impossible combination to have 0 pieces, but still have one of them be the last piece
	TEST_CHECK(!(c.num_pieces == 0 && c.last_piece == true));

	// if we have 0 pieces, we can't have any pad blocks either
	TEST_CHECK(!(c.num_pieces == 0 && c.pad_bytes > 0));

	// if we have all pieces, we must also have the last one
	TEST_CHECK(!(c.num_pieces == 4 && c.last_piece == false));
}

void validate_all_pieces(piece_count const& c)
{
	TEST_EQUAL(c.last_piece, true);
	TEST_EQUAL(c.num_pieces, 4);
	TEST_EQUAL(c.pad_bytes, 3 * 0x4000);
}

void validate_no_pieces(piece_count const& c)
{
	TEST_EQUAL(c.last_piece, false);
	TEST_EQUAL(c.num_pieces, 0);
	TEST_EQUAL(c.pad_bytes, 0);
}
}

TORRENT_TEST(pad_blocks_all_filtered)
{
	auto p = setup_picker("1111", "    ", "0000", "");
	p->set_pad_bytes(1_piece, 0x4000 * 2);
	p->set_pad_bytes(2_piece, 0x4000);

	validate_piece_count(p->all_pieces());
	validate_piece_count(p->have());
	validate_piece_count(p->have_want());
	validate_piece_count(p->want());

	validate_all_pieces(p->all_pieces());
	validate_no_pieces(p->have());
	validate_no_pieces(p->have_want());
	validate_no_pieces(p->want());
}

TORRENT_TEST(pad_blocks_all_wanted)
{
	auto p = setup_picker("1111", "    ", "4444", "");
	p->set_pad_bytes(1_piece, 0x4000 * 2);
	p->set_pad_bytes(2_piece, 0x4000);

	validate_piece_count(p->all_pieces());
	validate_piece_count(p->have());
	validate_piece_count(p->have_want());
	validate_piece_count(p->want());

	validate_all_pieces(p->all_pieces());
	validate_all_pieces(p->want());
	validate_no_pieces(p->have());
	validate_no_pieces(p->have_want());
}

TORRENT_TEST(pad_blocks_some_wanted)
{
	auto p = setup_picker("1111", "    ", "0404", "");
	p->set_pad_bytes(1_piece, 0x8000);
	p->set_pad_bytes(2_piece, 0x4000);

	validate_piece_count(p->all_pieces());
	validate_piece_count(p->have());
	validate_piece_count(p->have_want());
	validate_piece_count(p->want());

	validate_all_pieces(p->all_pieces());
	validate_no_pieces(p->have());
	validate_no_pieces(p->have_want());

	TEST_EQUAL(p->want().num_pieces, 2);
	TEST_EQUAL(p->want().last_piece, true);
	TEST_EQUAL(p->want().pad_bytes, 2 * 0x4000);
}

TORRENT_TEST(started_hash_job)
{
	auto p = setup_picker("1111", "    ", "0404", "");
	TEST_CHECK(!p->is_hashing(0_piece));
	TEST_CHECK(!p->is_hashing(1_piece));
	TEST_CHECK(!p->is_hashing(2_piece));
	TEST_CHECK(!p->is_hashing(3_piece));

	// we cannot start a hash job unless the block is also marked as downloading,
	// writing or finished
	p->mark_as_downloading(piece_block(0_piece, 0), tmp_peer);

	TEST_CHECK(!p->is_hashing(0_piece));
	TEST_CHECK(!p->is_hashing(1_piece));
	TEST_CHECK(!p->is_hashing(2_piece));
	TEST_CHECK(!p->is_hashing(3_piece));

	p->started_hash_job(0_piece);
	TEST_CHECK(p->is_hashing(0_piece));
	TEST_CHECK(!p->is_hashing(1_piece));
	TEST_CHECK(!p->is_hashing(2_piece));
	TEST_CHECK(!p->is_hashing(3_piece));

	p->completed_hash_job(0_piece);
	TEST_CHECK(!p->is_hashing(0_piece));
	TEST_CHECK(!p->is_hashing(1_piece));
	TEST_CHECK(!p->is_hashing(2_piece));
	TEST_CHECK(!p->is_hashing(3_piece));
}

namespace {

std::vector<piece_block> full_piece(piece_index_t const p, int const blocks)
{
	std::vector<piece_block> ret;
	for (int i = 0;i < blocks; ++i)
		ret.push_back(piece_block(p, i));
	return ret;
}
void mark_downloading(std::shared_ptr<piece_picker> const& p, std::vector<piece_block> const blocks
	, torrent_peer* const peer, picker_options_t const opts)
{
	for (auto const& b : blocks)
		p->mark_as_downloading(b, peer, opts);
}
}

TORRENT_TEST(piece_extent_affinity)
{
	int const blocks = 64;
	// these are 2 extents. the first 4 pieces and the last 4 pieces
	auto const have_none = "        ";
	auto const have_all  = "********";

	auto p = setup_picker("33133233", have_none, "", "", blocks * default_block_size);

	std::vector<piece_block> picked = pick_pieces(p, have_all, blocks, 0, &tmp0
		, options | piece_picker::piece_extent_affinity);
	TEST_CHECK(verify_pick(p, picked));
	TEST_CHECK(picked == full_piece(2_piece, blocks));
	mark_downloading(p, full_piece(2_piece, blocks), &tmp0, options | piece_picker::piece_extent_affinity);

	// without the piece_extent_affinity, we would pick piece 5, because of
	// availability
	picked = pick_pieces(p, have_all, blocks, 0, &tmp1);
	TEST_CHECK(verify_pick(p, picked));
	TEST_CHECK(picked == full_piece(5_piece, blocks));
	mark_downloading(p, full_piece(5_piece, blocks), &tmp0, options | piece_picker::piece_extent_affinity);

	// with piece_extent_affinity, we would pick piece 0, because it's the same
	// extent as the piece we just picked
	picked = pick_pieces(p, have_all, blocks, 0, &tmp2, options | piece_picker::piece_extent_affinity);
	TEST_CHECK(verify_pick(p, picked));
	TEST_CHECK(picked == full_piece(0_piece, blocks));
	mark_downloading(p, full_piece(0_piece, blocks), &tmp0, options | piece_picker::piece_extent_affinity);

	// then we should pick piece 1
	picked = pick_pieces(p, have_all, blocks, 0, &tmp3, options | piece_picker::piece_extent_affinity);
	TEST_CHECK(verify_pick(p, picked));
	TEST_CHECK(picked == full_piece(1_piece, blocks));
	mark_downloading(p, full_piece(1_piece, blocks), &tmp0, options | piece_picker::piece_extent_affinity);

	// then we should pick piece 3. The last piece of the extent
	picked = pick_pieces(p, have_all, blocks, 0, &tmp4, options | piece_picker::piece_extent_affinity);
	TEST_CHECK(verify_pick(p, picked));
	TEST_CHECK(picked == full_piece(3_piece, blocks));
	mark_downloading(p, full_piece(3_piece, blocks), &tmp0, options | piece_picker::piece_extent_affinity);
}

TORRENT_TEST(piece_extent_affinity_priority)
{
	int const blocks = 64;
	auto const have_none = "        ";
	auto const have_all  = "********";

	auto p = setup_picker("33333233", have_none, "43444444", "", blocks * default_block_size);
	// we pick piece 2. Since piece 1 has a different priority this should not
	// create an affinity for the extent
	mark_downloading(p, full_piece(2_piece, blocks), &tmp0, options | piece_picker::piece_extent_affinity);

	// so next piece to be picked will *not* be the extent, but piece 5, which
	// has the lowest availability

	std::vector<piece_block> picked = pick_pieces(p, have_all, blocks, 0, &tmp1
		, options | piece_picker::piece_extent_affinity);
	TEST_CHECK(verify_pick(p, picked));
	TEST_CHECK(picked == full_piece(5_piece, blocks));
}

TORRENT_TEST(piece_extent_affinity_large_pieces)
{
	int const blocks = 256;
	auto const have_none = "        ";
	auto const have_all  = "********";

	auto p = setup_picker("33333233", have_none, "", "", blocks * default_block_size);
	// we pick piece 2. Since the pieces are so large (4 MiB), there is no
	// affinity for piece extents.
	mark_downloading(p, full_piece(2_piece, blocks), &tmp0, options | piece_picker::piece_extent_affinity);

	// so next piece to be picked will *not* be the extent, but piece 5, which
	// has the next lowest availability
	std::vector<piece_block> picked = pick_pieces(p, have_all, blocks, 0, &tmp1
		, options | piece_picker::piece_extent_affinity);
	TEST_CHECK(verify_pick(p, picked));
	TEST_CHECK(picked == full_piece(5_piece, blocks));
}

TORRENT_TEST(piece_extent_affinity_active_limit)
{
	// an extent is two pieces wide, 6 extents total.
	// make ure we limit the number of extents to 5
	int const blocks = 128;
	auto const have_none = "            ";

	auto p = setup_picker("333333333333", have_none, "444444444455", "", blocks * default_block_size);
	// open up the first 5 extents
	mark_downloading(p, full_piece(0_piece, blocks), &tmp0, options | piece_picker::piece_extent_affinity);
	mark_downloading(p, full_piece(2_piece, blocks), &tmp1, options | piece_picker::piece_extent_affinity);
	mark_downloading(p, full_piece(4_piece, blocks), &tmp2, options | piece_picker::piece_extent_affinity);
	mark_downloading(p, full_piece(6_piece, blocks), &tmp3, options | piece_picker::piece_extent_affinity);
	mark_downloading(p, full_piece(8_piece, blocks), &tmp4, options | piece_picker::piece_extent_affinity);

	// this should not open up another extent. We should still have a bias
	// towards pieces 1, 3, 5, 7 and 9.
	mark_downloading(p, full_piece(10_piece, blocks), &tmp5, options | piece_picker::piece_extent_affinity);

	// a peer that only has piece 0, 1, 10, 11, will always pick 1, never 11,
	// even though 10 and 11 have higher priority

	std::vector<piece_block> picked = pick_pieces(p, "**        **", blocks, 0, &tmp1
		, options | piece_picker::piece_extent_affinity);
	TEST_CHECK(verify_pick(p, picked));
	TEST_CHECK(picked == full_piece(1_piece, blocks));
}

TORRENT_TEST(piece_extent_affinity_clear_done)
{
	// an extent is two pieces wide, 7 extents total.
	// make sure we remove an active extent when we have all the pieces, and
	// allow a new extent to be added
	int const blocks = 128;
	auto const have_none = "              ";

	auto p = setup_picker("33333333333333", have_none, "44444444444455", "", blocks * default_block_size);
	// open up the first 5 extents
	mark_downloading(p, full_piece(0_piece, blocks), &tmp0, options | piece_picker::piece_extent_affinity);
	mark_downloading(p, full_piece(2_piece, blocks), &tmp1, options | piece_picker::piece_extent_affinity);
	mark_downloading(p, full_piece(4_piece, blocks), &tmp2, options | piece_picker::piece_extent_affinity);
	mark_downloading(p, full_piece(6_piece, blocks), &tmp3, options | piece_picker::piece_extent_affinity);
	mark_downloading(p, full_piece(8_piece, blocks), &tmp4, options | piece_picker::piece_extent_affinity);

	// now all 5 extents are in use, if we finish a whole extent, it should be
	// removed from the list
	p->we_have(0_piece);
	p->we_have(1_piece);

	// we need to invoke the piece picker once to detect and reap this full
	// extent
	pick_pieces(p, "**************", blocks, 0, &tmp1, options | piece_picker::piece_extent_affinity);

	// this *should* open up another extent. We should still have a bias
	// towards pieces 1, 3, 5, 7 and 9.
	mark_downloading(p, full_piece(10_piece, blocks), &tmp5, options | piece_picker::piece_extent_affinity);

	// a peer that only has piece 10, 11, 12, 13 will always pick 11, since it's
	// part of an extent that was just opened, never 12 or 13 even though they
	// have higher priority
	std::vector<piece_block> picked = pick_pieces(p, "          ****", blocks, 0, &tmp1
		, options | piece_picker::piece_extent_affinity);
	TEST_CHECK(verify_pick(p, picked));
	TEST_CHECK(picked == full_piece(11_piece, blocks));
}

TORRENT_TEST(piece_extent_affinity_no_duplicates)
{
	// an extent is 8 pieces wide, 3 extents total.
	// make sure that downloading pieces from the same extent don't create
	// multiple entries in the recent-extent list, but they all use a single
	// entry
	int const blocks = 32;
	auto const have_none = "                        ";

	auto p = setup_picker("333333333333333333333333", have_none
		, "444444444444444444444455", "", blocks * default_block_size);
	// download 5 pieces from the first extent
	mark_downloading(p, full_piece(0_piece, blocks), &tmp0, options | piece_picker::piece_extent_affinity);
	mark_downloading(p, full_piece(2_piece, blocks), &tmp1, options | piece_picker::piece_extent_affinity);
	mark_downloading(p, full_piece(4_piece, blocks), &tmp2, options | piece_picker::piece_extent_affinity);
	mark_downloading(p, full_piece(6_piece, blocks), &tmp3, options | piece_picker::piece_extent_affinity);
	mark_downloading(p, full_piece(1_piece, blocks), &tmp4, options | piece_picker::piece_extent_affinity);

	// since all these belong to the same extent (0), there should be a single
	// entry in the recent extent list. Make sure that it's possible to open up a
	// second extent, to show that all 5 entries weren't used up by 5 duplicates
	// of 0.
	// opens up extent 1
	mark_downloading(p, full_piece(8_piece, blocks), &tmp5, options | piece_picker::piece_extent_affinity);

	// now, from a peer that doesn't have anything from the first extent, still
	// pick from the second extent even though the last two pieces have higher
	// priority.
	std::vector<piece_block> picked = pick_pieces(p, "        ****************", blocks, 0, &tmp1
		, options | piece_picker::piece_extent_affinity);
	TEST_CHECK(verify_pick(p, picked));
	TEST_CHECK(picked == full_piece(9_piece, blocks));
}

TORRENT_TEST(piece_block_exported)
{
	// piece_block is part of the public API via picker_log_alert::blocks
	// ensure it's exported by using piece_block::invalid
	TEST_EQUAL(piece_block::invalid.piece_index, std::numeric_limits<piece_index_t>::max());
	TEST_EQUAL(piece_block::invalid.block_index, std::numeric_limits<int>::max());
}

//TODO: 2 test picking with partial pieces and other peers present so that both
// backup_pieces and backup_pieces2 are used<|MERGE_RESOLUTION|>--- conflicted
+++ resolved
@@ -1,13 +1,8 @@
 /*
 
-Copyright (c) 2005, 2007-2010, 2012-2021, Arvid Norberg
-<<<<<<< HEAD
+Copyright (c) 2005, 2007-2010, 2012-2022, Arvid Norberg
+Copyright (c) 2016, 2018, 2020-2021, Alden Torres
 Copyright (c) 2016, Andrei Kurushin
-Copyright (c) 2016, 2018, 2020-2021, Alden Torres
-=======
-Copyright (c) 2016, 2018, 2020, Alden Torres
-Copyright (c) 2016, Andrei Kurushin
->>>>>>> 550d3c7d
 Copyright (c) 2019, Steven Siloti
 Copyright (c) 2021, Mark Scott
 All rights reserved.
