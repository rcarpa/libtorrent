/*

Copyright (c) 2008, Arvid Norberg
All rights reserved.

Redistribution and use in source and binary forms, with or without
modification, are permitted provided that the following conditions
are met:

    * Redistributions of source code must retain the above copyright
      notice, this list of conditions and the following disclaimer.
    * Redistributions in binary form must reproduce the above copyright
      notice, this list of conditions and the following disclaimer in
      the documentation and/or other materials provided with the distribution.
    * Neither the name of the author nor the names of its
      contributors may be used to endorse or promote products derived
      from this software without specific prior written permission.

THIS SOFTWARE IS PROVIDED BY THE COPYRIGHT HOLDERS AND CONTRIBUTORS "AS IS"
AND ANY EXPRESS OR IMPLIED WARRANTIES, INCLUDING, BUT NOT LIMITED TO, THE
IMPLIED WARRANTIES OF MERCHANTABILITY AND FITNESS FOR A PARTICULAR PURPOSE
ARE DISCLAIMED. IN NO EVENT SHALL THE COPYRIGHT OWNER OR CONTRIBUTORS BE
LIABLE FOR ANY DIRECT, INDIRECT, INCIDENTAL, SPECIAL, EXEMPLARY, OR
CONSEQUENTIAL DAMAGES (INCLUDING, BUT NOT LIMITED TO, PROCUREMENT OF
SUBSTITUTE GOODS OR SERVICES; LOSS OF USE, DATA, OR PROFITS; OR BUSINESS
INTERRUPTION) HOWEVER CAUSED AND ON ANY THEORY OF LIABILITY, WHETHER IN
CONTRACT, STRICT LIABILITY, OR TORT (INCLUDING NEGLIGENCE OR OTHERWISE)
ARISING IN ANY WAY OUT OF THE USE OF THIS SOFTWARE, EVEN IF ADVISED OF THE
POSSIBILITY OF SUCH DAMAGE.

*/

#include <fstream>
#include <map>
#include <tuple>
#include <functional>
#include <random>

#include "libtorrent/session.hpp"
#include "libtorrent/hasher.hpp"
#include "libtorrent/http_parser.hpp"
#include "libtorrent/assert.hpp"
#include "libtorrent/alert_types.hpp"
#include "libtorrent/create_torrent.hpp"
#include "libtorrent/socket_io.hpp" // print_endpoint
#include "libtorrent/ip_filter.hpp"
#include "libtorrent/session_stats.hpp"
#include "libtorrent/random.hpp"
#include "libtorrent/torrent_info.hpp"
#include "libtorrent/broadcast_socket.hpp" // for supports_ipv6()
#include "libtorrent/hex.hpp" // to_hex
#include "libtorrent/aux_/vector.hpp"
#include "libtorrent/aux_/path.hpp"

#include "test.hpp"
#include "test_utils.hpp"
#include "setup_transfer.hpp"

#ifndef _WIN32
#include <spawn.h>
#include <csignal>
#endif

using namespace lt;

#if defined TORRENT_WINDOWS
#include <conio.h>
#endif

<<<<<<< HEAD
namespace {
	std::uint32_t g_addr = 0x92343023;
}
=======
boost::shared_ptr<lt::torrent_info> generate_torrent()
{
	file_storage fs;
	fs.add_file("test/tmp1", 128 * 1024 * 8);
	fs.add_file("test/tmp2", 128 * 1024);
	fs.add_file("test/tmp3", 128 * 1024);
	lt::create_torrent t(fs, 128 * 1024, 6);

	t.add_tracker("http://torrent_file_tracker.com/announce");
	t.add_url_seed("http://torrent_file_url_seed.com/");

	int num = t.num_pieces();
	TEST_CHECK(num > 0);
	for (int i = 0; i < num; ++i)
	{
		sha1_hash ph;
		for (int k = 0; k < 20; ++k) ph[k] = lt::random();
		t.set_hash(i, ph);
	}

	std::vector<char> buf;
	bencode(std::back_inserter(buf), t.generate());
	return boost::make_shared<torrent_info>(&buf[0], buf.size());
}

boost::uint32_t g_addr = 0x92343023;
>>>>>>> 19df6450

void init_rand_address()
{
	g_addr = 0x92343023;
}

address rand_v4()
{
	address_v4 ret;
	do
	{
		g_addr += 0x3080ca;
		ret = address_v4(g_addr);
	} while (is_any(ret) || is_local(ret) || is_loopback(ret));
	return ret;
}

sha1_hash rand_hash()
{
	sha1_hash ret;
	for (int i = 0; i < 20; ++i)
		ret[static_cast<std::size_t>(i)] = std::uint8_t(lt::random(0xff));
	return ret;
}

sha1_hash to_hash(char const* s)
{
	sha1_hash ret;
	aux::from_hex({s, 40}, ret.data());
	return ret;
}

#if TORRENT_USE_IPV6
address rand_v6()
{
	address_v6::bytes_type bytes;
	for (int i = 0; i < int(bytes.size()); ++i)
		bytes[static_cast<std::size_t>(i)] = std::uint8_t(lt::random(0xff));
	return address_v6(bytes);
}
#endif

static std::uint16_t g_port = 0;

tcp::endpoint rand_tcp_ep(lt::address(&rand_addr)())
{
	// make sure we don't produce the same "random" port twice
	g_port = (g_port + 1) % 14038;
	return tcp::endpoint(rand_addr(), g_port + 1024);
}

udp::endpoint rand_udp_ep(lt::address(&rand_addr)())
{
	g_port = (g_port + 1) % 14037;
	return udp::endpoint(rand_addr(), g_port + 1024);
}

std::map<std::string, std::int64_t> get_counters(lt::session& s)
{
	using namespace lt;
	s.post_session_stats();

	std::map<std::string, std::int64_t> ret;
	alert const* a = wait_for_alert(s, session_stats_alert::alert_type
		, "get_counters()");

	TEST_CHECK(a);
	if (!a) return ret;

	session_stats_alert const* sa = alert_cast<session_stats_alert>(a);
	if (!sa) return ret;

	static std::vector<stats_metric> metrics = session_stats_metrics();
	for (auto const& m : metrics)
		ret[m.name] = sa->counters()[static_cast<std::size_t>(m.value_index)];
	return ret;
}
namespace {
bool should_print(lt::alert* a)
{
#ifndef TORRENT_DISABLE_LOGGING
	if (auto pla = alert_cast<peer_log_alert>(a))
	{
		if (pla->direction != peer_log_alert::incoming_message
			&& pla->direction != peer_log_alert::outgoing_message
			&& pla->direction != peer_log_alert::info)
			return false;
	}
#endif
	if (alert_cast<session_stats_alert>(a)
		|| alert_cast<piece_finished_alert>(a)
		|| alert_cast<block_finished_alert>(a)
		|| alert_cast<block_downloading_alert>(a))
	{
		return false;
	}
	return true;
}
}

alert const* wait_for_alert(lt::session& ses, int type, char const* name
	, pop_alerts const p, lt::time_duration timeout)
{
	// we pop alerts in batches, but we wait for individual messages. This is a
	// cache to keep around alerts that came *after* the one we're waiting for.
	// To let subsequent calls to this function be able to pick those up, despite
	// already being popped off the sessions alert queue.
	static std::map<lt::session*, std::vector<alert*>> cache;
	auto& alerts = cache[&ses];

	time_point const end_time = lt::clock_type::now() + timeout;

	while (true)
	{
		time_point now = clock_type::now();
		if (now > end_time) return nullptr;

		alert const* ret = nullptr;

		if (alerts.empty())
		{
			ses.wait_for_alert(end_time - now);
			ses.pop_alerts(&alerts);
		}
		for (auto i = alerts.begin(); i != alerts.end(); ++i)
		{
			auto a = *i;
			if (should_print(a))
			{
				std::printf("%s: %s: [%s] %s\n", time_now_string(), name
					, a->what(), a->message().c_str());
			}
			if (a->type() == type)
			{
				ret = a;
				if (p == pop_alerts::pop_all) alerts.clear();
				else alerts.erase(alerts.begin(), std::next(i));
				return ret;
			}
		}
		alerts.clear();
	}
}

int load_file(std::string const& filename, std::vector<char>& v
	, lt::error_code& ec, int limit)
{
	ec.clear();
	FILE* f = fopen(filename.c_str(), "rb");
	if (f == nullptr)
	{
		ec.assign(errno, boost::system::system_category());
		return -1;
	}

	int r = fseek(f, 0, SEEK_END);
	if (r != 0)
	{
		ec.assign(errno, boost::system::system_category());
		fclose(f);
		return -1;
	}
	long s = ftell(f);
	if (s < 0)
	{
		ec.assign(errno, boost::system::system_category());
		fclose(f);
		return -1;
	}

	if (s > limit)
	{
		fclose(f);
		return -2;
	}

	r = fseek(f, 0, SEEK_SET);
	if (r != 0)
	{
		ec.assign(errno, boost::system::system_category());
		fclose(f);
		return -1;
	}

	v.resize(static_cast<std::size_t>(s));
	if (s == 0)
	{
		fclose(f);
		return 0;
	}

	r = int(fread(&v[0], 1, v.size(), f));
	if (r < 0)
	{
		ec.assign(errno, boost::system::system_category());
		fclose(f);
		return -1;
	}

	fclose(f);

	if (r != s) return -3;

	return 0;
}

bool print_alerts(lt::session& ses, char const* name
	, bool allow_no_torrents, bool allow_failed_fastresume
	, std::function<bool(lt::alert const*)> predicate, bool no_output)
{
	TEST_CHECK(!ses.get_torrents().empty() || allow_no_torrents);
	std::vector<alert*> alerts;
	ses.pop_alerts(&alerts);
	for (auto a : alerts)
	{
		if (peer_disconnected_alert const* p = alert_cast<peer_disconnected_alert>(a))
		{
			std::printf("%s: %s: [%s] (%s): %s\n", time_now_string(), name, a->what()
				, print_endpoint(p->endpoint).c_str(), p->message().c_str());
		}
		else if (a->type() == invalid_request_alert::alert_type)
		{
			fprintf(stdout, "peer error: %s\n", a->message().c_str());
			TEST_CHECK(false);
		}
		else if (a->type() == fastresume_rejected_alert::alert_type)
		{
			fprintf(stdout, "resume data error: %s\n", a->message().c_str());
			TEST_CHECK(allow_failed_fastresume);
		}
		else if (should_print(a) && !no_output)
		{
			std::printf("%s: %s: [%s] %s\n", time_now_string(), name, a->what(), a->message().c_str());
		}

		TEST_CHECK(alert_cast<fastresume_rejected_alert>(a) == nullptr || allow_failed_fastresume);

		invalid_request_alert const* ira = alert_cast<invalid_request_alert>(a);
		if (ira)
		{
			std::printf("peer error: %s\n", ira->message().c_str());
			TEST_CHECK(false);
		}
	}
	return predicate && std::any_of(alerts.begin(), alerts.end(), predicate);
}

void wait_for_listen(lt::session& ses, char const* name)
{
	bool listen_done = false;
	alert const* a = nullptr;
	do
	{
		listen_done = print_alerts(ses, name, true, true, [](lt::alert const* al)
			{ return alert_cast<listen_failed_alert>(al) || alert_cast<listen_succeeded_alert>(al); }
			, false);
		if (listen_done) break;
		a = ses.wait_for_alert(milliseconds(500));
	} while (a);
	// we din't receive a listen alert!
	TEST_CHECK(listen_done);
}

void wait_for_downloading(lt::session& ses, char const* name)
{
	time_point start = clock_type::now();
	bool downloading_done = false;
	alert const* a = nullptr;
	do
	{
		downloading_done = print_alerts(ses, name, true, true
			, [](lt::alert const* al)
			{
				state_changed_alert const* sc = alert_cast<state_changed_alert>(al);
				return sc && sc->state == torrent_status::downloading;
			}, false);
		if (downloading_done) break;
		if (total_seconds(clock_type::now() - start) > 10) break;
		a = ses.wait_for_alert(seconds(2));
	} while (a);
	if (!downloading_done)
	{
		std::printf("%s: did not receive a state_changed_alert indicating "
			"the torrent is downloading. waited: %d ms\n"
			, name, int(total_milliseconds(clock_type::now() - start)));
	}
}

void print_ses_rate(float const time
	, lt::torrent_status const* st1
	, lt::torrent_status const* st2
	, lt::torrent_status const* st3)
{
	if (st1)
	{
		std::printf("%3.1fs | %dkB/s %dkB/s %d%% %d cc:%d%s", static_cast<double>(time)
			, int(st1->download_payload_rate / 1000)
			, int(st1->upload_payload_rate / 1000)
			, int(st1->progress * 100)
			, st1->num_peers
			, st1->connect_candidates
			, st1->errc ? (" [" + st1->errc.message() + "]").c_str() : "");
	}
	if (st2)
		std::printf(" : %3.1fs | %dkB/s %dkB/s %d%% %d cc:%d%s", static_cast<double>(time)
			, int(st2->download_payload_rate / 1000)
			, int(st2->upload_payload_rate / 1000)
			, int(st2->progress * 100)
			, st2->num_peers
			, st2->connect_candidates
			, st2->errc ? (" [" + st1->errc.message() + "]").c_str() : "");
	if (st3)
		std::printf(" : %3.1fs | %dkB/s %dkB/s %d%% %d cc:%d%s", static_cast<double>(time)
			, int(st3->download_payload_rate / 1000)
			, int(st3->upload_payload_rate / 1000)
			, int(st3->progress * 100)
			, st3->num_peers
			, st3->connect_candidates
			, st3->errc ? (" [" + st1->errc.message() + "]").c_str() : "");

	std::printf("\n");
}

#ifdef _WIN32
using pid_type = DWORD;
#else
using pid_type = pid_t;
#endif

namespace {

// returns 0 on failure, otherwise pid
pid_type async_run(char const* cmdline)
{
#ifdef _WIN32
	char buf[2048];
	std::snprintf(buf, sizeof(buf), "%s", cmdline);

	PROCESS_INFORMATION pi;
	STARTUPINFOA startup;
	memset(&startup, 0, sizeof(startup));
	startup.cb = sizeof(startup);
	startup.hStdInput = GetStdHandle(STD_INPUT_HANDLE);
	startup.hStdOutput = GetStdHandle(STD_OUTPUT_HANDLE);
	startup.hStdError = GetStdHandle(STD_INPUT_HANDLE);
	int ret = CreateProcessA(NULL, buf, NULL, NULL, TRUE
		, CREATE_NEW_PROCESS_GROUP, NULL, NULL, &startup, &pi);

	if (ret == 0)
	{
		int error = GetLastError();
		std::printf("failed (%d) %s\n", error, error_code(error, system_category()).message().c_str());
		return 0;
	}
	return pi.dwProcessId;
#else
	pid_type p;
	char arg_storage[4096];
	char* argp = arg_storage;
	std::vector<char*> argv;
	argv.push_back(argp);
	for (char const* in = cmdline; *in != '\0'; ++in)
	{
		if (*in != ' ')
		{
			*argp++ = *in;
			continue;
		}
		*argp++ = '\0';
		argv.push_back(argp);
	}
	*argp = '\0';
	argv.push_back(nullptr);

	int ret = posix_spawnp(&p, argv[0], nullptr, nullptr, &argv[0], nullptr);
	if (ret != 0)
	{
		std::printf("failed (%d) %s\n", errno, strerror(errno));
		return 0;
	}
	return p;
#endif
}

void stop_process(pid_type p)
{
#ifdef _WIN32
	HANDLE proc = OpenProcess(PROCESS_TERMINATE | SYNCHRONIZE, FALSE, p);
	if (proc == NULL) return;
	TerminateProcess(proc, 138);
	WaitForSingleObject(proc, 5000);
	CloseHandle(proc);
#else
	std::printf("killing pid: %d\n", p);
	kill(p, SIGKILL);
#endif
}

} // anonymous namespace

struct proxy_t
{
	pid_type pid;
	int type;
};

// maps port to proxy type
static std::map<int, proxy_t> running_proxies;

void stop_proxy(int port)
{
	auto const it = running_proxies.find(port);

	if (it == running_proxies.end()) return;

	std::printf("stopping proxy on port %d\n", port);

	stop_process(it->second.pid);
	running_proxies.erase(it);
}

void stop_all_proxies()
{
	std::map<int, proxy_t> proxies = running_proxies;
	running_proxies.clear();
	for (auto const& i : proxies)
	{
		stop_process(i.second.pid);
	}
}

// returns a port on success and -1 on failure
int start_proxy(int proxy_type)
{
	using namespace lt;

	std::map<int, proxy_t> :: iterator i = running_proxies.begin();
	for (; i != running_proxies.end(); ++i)
	{
		if (i->second.type == proxy_type) { return i->first; }
	}

	int port = 2000 + static_cast<int>(lt::random(6000));
	error_code ec;
	io_service ios;

	// make sure the port we pick is free
	do {
		++port;
		tcp::socket s(ios);
		s.open(tcp::v4(), ec);
		if (ec) break;
		s.bind(tcp::endpoint(address::from_string("127.0.0.1")
			, std::uint16_t(port)), ec);
	} while (ec);


	char const* type = "";
	char const* auth = "";
	char const* cmd = "";

	switch (proxy_type)
	{
		case settings_pack::socks4:
			type = "socks4";
			auth = " --allow-v4";
			cmd = "python ../socks.py";
			break;
		case settings_pack::socks5:
			type = "socks5";
			cmd = "python ../socks.py";
			break;
		case settings_pack::socks5_pw:
			type = "socks5";
			auth = " --username testuser --password testpass";
			cmd = "python ../socks.py";
			break;
		case settings_pack::http:
			type = "http";
			cmd = "python ../http.py";
			break;
		case settings_pack::http_pw:
			type = "http";
			auth = " --username testuser --password testpass";
			cmd = "python ../http.py";
			break;
	}
	char buf[512];
	std::snprintf(buf, sizeof(buf), "%s --port %d%s", cmd, port, auth);

	std::printf("%s starting proxy on port %d (%s %s)...\n", time_now_string(), port, type, auth);
	std::printf("%s\n", buf);
	pid_type r = async_run(buf);
	if (r == 0) abort();
	proxy_t t = { r, proxy_type };
	running_proxies.insert(std::make_pair(port, t));
	std::printf("%s launched\n", time_now_string());
	std::this_thread::sleep_for(lt::milliseconds(500));
	return port;
}

using namespace lt;

template <class T>
std::shared_ptr<T> clone_ptr(std::shared_ptr<T> const& ptr)
{
	return std::make_shared<T>(*ptr);
}

std::uint8_t random_byte()
{ return static_cast<std::uint8_t>(lt::random(0xff)); }

std::vector<char> generate_piece(piece_index_t const idx, int const piece_size)
{
	using namespace lt;
	std::vector<char> ret(static_cast<std::size_t>(piece_size));

	std::mt19937 rng(static_cast<std::uint32_t>(static_cast<int>(idx)));
	std::uniform_int_distribution<int> rand(-128, 127);
	for (char& c : ret)
	{
		c = static_cast<char>(rand(rng));
	}
	return ret;
}

lt::file_storage make_file_storage(span<const int> const file_sizes
	, int const piece_size, std::string base_name)
{
	using namespace lt;
	file_storage fs;
	for (std::size_t i = 0; i != file_sizes.size(); ++i)
	{
		char filename[200];
		std::snprintf(filename, sizeof(filename), "test%d", int(i));
		char dirname[200];
		std::snprintf(dirname, sizeof(dirname), "%s%d", base_name.c_str()
			, int(i) / 5);
		std::string full_path = combine_path(dirname, filename);

		fs.add_file(full_path, file_sizes[i]);
	}

	fs.set_piece_length(piece_size);
	fs.set_num_pieces(int((fs.total_size() + piece_size - 1) / piece_size));

	return fs;
}

std::shared_ptr<lt::torrent_info> make_torrent(span<const int> const file_sizes
	, int const piece_size)
{
	using namespace lt;
	file_storage fs = make_file_storage(file_sizes, piece_size);

	lt::create_torrent ct(fs, piece_size, 0x4000
		, lt::create_torrent::optimize_alignment);

	for (auto const i : fs.piece_range())
	{
		std::vector<char> piece = generate_piece(i, fs.piece_size(i));
		ct.set_hash(i, hasher(piece).final());
	}

	std::vector<char> buf;
	bencode(std::back_inserter(buf), ct.generate());
	return std::make_shared<torrent_info>(buf, from_span);
}

void create_random_files(std::string const& path, span<const int> file_sizes
	, file_storage* fs)
{
	error_code ec;
	aux::vector<char> random_data(300000);
	for (std::size_t i = 0; i != file_sizes.size(); ++i)
	{
		std::generate(random_data.begin(), random_data.end(), random_byte);
		char filename[200];
		std::snprintf(filename, sizeof(filename), "test%d", int(i));
		char dirname[200];
		std::snprintf(dirname, sizeof(dirname), "test_dir%d", int(i) / 5);

		std::string full_path = combine_path(path, dirname);
		lt::create_directories(full_path, ec);
		if (ec) std::printf("create_directory(%s) failed: (%d) %s\n"
			, full_path.c_str(), ec.value(), ec.message().c_str());

		full_path = combine_path(full_path, filename);
		std::printf("creating file: %s\n", full_path.c_str());

		int to_write = file_sizes[i];
		if (fs) fs->add_file(full_path, to_write);
		file f(full_path, open_mode::write_only, ec);
		if (ec) std::printf("failed to create file \"%s\": (%d) %s\n"
			, full_path.c_str(), ec.value(), ec.message().c_str());
		std::int64_t offset = 0;
		while (to_write > 0)
		{
			int const s = std::min(to_write, static_cast<int>(random_data.size()));
			iovec_t const b = { random_data.data(), size_t(s)};
			f.writev(offset, b, ec);
			if (ec) std::printf("failed to write file \"%s\": (%d) %s\n"
				, full_path.c_str(), ec.value(), ec.message().c_str());
			offset += s;
			to_write -= s;
		}
	}
}

std::shared_ptr<torrent_info> create_torrent(std::ostream* file
	, char const* name, int piece_size
	, int num_pieces, bool add_tracker, std::string ssl_certificate)
{
	// exercise the path when encountering invalid urls
	char const* invalid_tracker_url = "http:";
	char const* invalid_tracker_protocol = "foo://non/existent-name.com/announce";

	file_storage fs;
	int total_size = piece_size * num_pieces;
	fs.add_file(name, total_size);
	lt::create_torrent t(fs, piece_size);
	if (add_tracker)
	{
		t.add_tracker(invalid_tracker_url);
		t.add_tracker(invalid_tracker_protocol);
	}

	if (!ssl_certificate.empty())
	{
		std::vector<char> file_buf;
		error_code ec;
		int res = load_file(ssl_certificate, file_buf, ec);
		if (ec || res < 0)
		{
			std::printf("failed to load SSL certificate: %s\n", ec.message().c_str());
		}
		else
		{
			std::string pem;
			std::copy(file_buf.begin(), file_buf.end(), std::back_inserter(pem));
			t.set_root_cert(pem);
		}
	}

	aux::vector<char> piece(static_cast<std::size_t>(piece_size));
	for (int i = 0; i < int(piece.size()); ++i)
		piece[i] = (i % 26) + 'A';

	// calculate the hash for all pieces
	sha1_hash ph = hasher(piece).final();
	for (auto const i : fs.piece_range())
		t.set_hash(i, ph);

	if (file)
	{
		while (total_size > 0)
		{
			file->write(&piece[0], std::min(piece.end_index(), total_size));
			total_size -= piece.end_index();
		}
	}

	std::vector<char> tmp;
	std::back_insert_iterator<std::vector<char>> out(tmp);

	entry tor = t.generate();

	bencode(out, tor);
	error_code ec;
	return std::make_shared<torrent_info>(tmp, ec, from_span);
}

std::tuple<torrent_handle, torrent_handle, torrent_handle>
setup_transfer(lt::session* ses1, lt::session* ses2, lt::session* ses3
	, bool clear_files, bool use_metadata_transfer, bool connect_peers
	, std::string suffix, int piece_size
	, std::shared_ptr<torrent_info>* torrent, bool super_seeding
	, add_torrent_params const* p, bool stop_lsd, bool use_ssl_ports
	, std::shared_ptr<torrent_info>* torrent2)
{
	TORRENT_ASSERT(ses1);
	TORRENT_ASSERT(ses2);

	if (stop_lsd)
	{
		settings_pack pack;
		pack.set_bool(settings_pack::enable_lsd, false);
		ses1->apply_settings(pack);
		ses2->apply_settings(pack);
		if (ses3) ses3->apply_settings(pack);
	}

	// This has the effect of applying the global
	// rule to all peers, regardless of if they're local or not
	ip_filter f;
	f.add_rule(address_v4::from_string("0.0.0.0")
		, address_v4::from_string("255.255.255.255")
		, 1 << static_cast<std::uint32_t>(lt::session::global_peer_class_id));
	ses1->set_peer_class_filter(f);
	ses2->set_peer_class_filter(f);
	if (ses3) ses3->set_peer_class_filter(f);

	auto const mask = alert::all_categories
		& ~(
			alert::performance_warning
#if TORRENT_ABI_VERSION == 1
			| alert::progress_notification
#endif
			| alert::stats_notification);

	settings_pack pack;
	pack.set_int(settings_pack::alert_mask, mask);
	if (ses3) pack.set_bool(settings_pack::allow_multiple_connections_per_ip, true);
	pack.set_int(settings_pack::mixed_mode_algorithm, settings_pack::prefer_tcp);
	pack.set_int(settings_pack::max_failcount, 1);
	ses1->apply_settings(pack);
	ses2->apply_settings(pack);
	if (ses3)
	{
		ses3->apply_settings(pack);
	}

	std::shared_ptr<torrent_info> t;
	if (torrent == nullptr)
	{
		error_code ec;
		create_directory("tmp1" + suffix, ec);
		std::ofstream file(combine_path("tmp1" + suffix, "temporary").c_str());
		t = ::create_torrent(&file, "temporary", piece_size, 9, false);
		file.close();
		if (clear_files)
		{
			remove_all(combine_path("tmp2" + suffix, "temporary"), ec);
			remove_all(combine_path("tmp3" + suffix, "temporary"), ec);
		}
		std::printf("generated torrent: %s tmp1%s/temporary\n", aux::to_hex(t->info_hash()).c_str(), suffix.c_str());
	}
	else
	{
		t = *torrent;
	}

	// they should not use the same save dir, because the
	// file pool will complain if two torrents are trying to
	// use the same files
	add_torrent_params param;
	param.flags &= ~torrent_flags::paused;
	param.flags &= ~torrent_flags::auto_managed;
	if (p) param = *p;
	param.ti = clone_ptr(t);
	param.save_path = "tmp1" + suffix;
	param.flags |= torrent_flags::seed_mode;
	error_code ec;
	torrent_handle tor1 = ses1->add_torrent(param, ec);
	if (ec)
	{
		std::printf("ses1.add_torrent: %s\n", ec.message().c_str());
		return std::make_tuple(torrent_handle(), torrent_handle(), torrent_handle());
	}
	if (super_seeding)
	{
		tor1.set_flags(torrent_flags::super_seeding);
	}

	// the downloader cannot use seed_mode
	param.flags &= ~torrent_flags::seed_mode;

	TEST_CHECK(!ses1->get_torrents().empty());

	torrent_handle tor2;
	torrent_handle tor3;

	if (ses3)
	{
		param.ti = clone_ptr(t);
		param.save_path = "tmp3" + suffix;
		tor3 = ses3->add_torrent(param, ec);
		TEST_CHECK(!ses3->get_torrents().empty());
	}

	if (use_metadata_transfer)
	{
		param.ti.reset();
		param.info_hash = t->info_hash();
	}
	else if (torrent2)
	{
		param.ti = clone_ptr(*torrent2);
	}
	else
	{
		param.ti = clone_ptr(t);
	}
	param.save_path = "tmp2" + suffix;

	tor2 = ses2->add_torrent(param, ec);
	TEST_CHECK(!ses2->get_torrents().empty());

	TORRENT_ASSERT(ses1->get_torrents().size() == 1);
	TORRENT_ASSERT(ses2->get_torrents().size() == 1);

//	std::this_thread::sleep_for(lt::milliseconds(100));

	if (connect_peers)
	{
		wait_for_downloading(*ses2, "ses2");

		int port = 0;
		if (use_ssl_ports)
		{
			port = ses2->ssl_listen_port();
			std::printf("%s: ses2->ssl_listen_port(): %d\n", time_now_string(), port);
		}

		if (port == 0)
		{
			port = ses2->listen_port();
			std::printf("%s: ses2->listen_port(): %d\n", time_now_string(), port);
		}

		std::printf("%s: ses1: connecting peer port: %d\n"
			, time_now_string(), port);
		tor1.connect_peer(tcp::endpoint(address::from_string("127.0.0.1", ec)
			, std::uint16_t(port)));

		if (ses3)
		{
			// give the other peers some time to get an initial
			// set of pieces before they start sharing with each-other

			wait_for_downloading(*ses3, "ses3");

			port = 0;
			int port2 = 0;
			if (use_ssl_ports)
			{
				port = ses2->ssl_listen_port();
				port2 = ses1->ssl_listen_port();
			}

			if (port == 0) port = ses2->listen_port();
			if (port2 == 0) port2 = ses1->listen_port();

			std::printf("ses3: connecting peer port: %d\n", port);
			tor3.connect_peer(tcp::endpoint(
					address::from_string("127.0.0.1", ec), std::uint16_t(port)));
			std::printf("ses3: connecting peer port: %d\n", port2);
				tor3.connect_peer(tcp::endpoint(
					address::from_string("127.0.0.1", ec)
					, std::uint16_t(port2)));
		}
	}

	return std::make_tuple(tor1, tor2, tor3);
}

namespace {
pid_type web_server_pid = 0;
}

int start_web_server(bool ssl, bool chunked_encoding, bool keepalive, int min_interval)
{
	int port = 2000 + static_cast<int>(lt::random(6000));
	error_code ec;
	io_service ios;

	// make sure the port we pick is free
	do {
		++port;
		tcp::socket s(ios);
		s.open(tcp::v4(), ec);
		if (ec) break;
		s.bind(tcp::endpoint(address::from_string("127.0.0.1")
			, std::uint16_t(port)), ec);
	} while (ec);

	char buf[200];
	std::snprintf(buf, sizeof(buf), "python ../web_server.py %d %d %d %d %d"
		, port, chunked_encoding, ssl, keepalive, min_interval);

	std::printf("%s starting web_server on port %d...\n", time_now_string(), port);

	std::printf("%s\n", buf);
	pid_type r = async_run(buf);
	if (r == 0) abort();
	web_server_pid = r;
	std::printf("%s launched\n", time_now_string());
	std::this_thread::sleep_for(lt::milliseconds(500));
	return port;
}

void stop_web_server()
{
	if (web_server_pid == 0) return;
	std::printf("stopping web server\n");
	stop_process(web_server_pid);
	web_server_pid = 0;
}

tcp::endpoint ep(char const* ip, int port)
{
	error_code ec;
	tcp::endpoint ret(address::from_string(ip, ec), std::uint16_t(port));
	TEST_CHECK(!ec);
	return ret;
}

udp::endpoint uep(char const* ip, int port)
{
	error_code ec;
	udp::endpoint ret(address::from_string(ip, ec), std::uint16_t(port));
	TEST_CHECK(!ec);
	return ret;
}

lt::address addr(char const* ip)
{
	lt::error_code ec;
	auto ret = lt::address::from_string(ip, ec);
	TEST_CHECK(!ec);
	return ret;
}

lt::address_v4 addr4(char const* ip)
{
	lt::error_code ec;
	auto ret = lt::address_v4::from_string(ip, ec);
	TEST_CHECK(!ec);
	return ret;
}

#if TORRENT_USE_IPV6
lt::address_v6 addr6(char const* ip)
{
	lt::error_code ec;
	auto ret = lt::address_v6::from_string(ip, ec);
	TEST_CHECK(!ec);
	return ret;
}
#endif<|MERGE_RESOLUTION|>--- conflicted
+++ resolved
@@ -67,38 +67,33 @@
 #include <conio.h>
 #endif
 
-<<<<<<< HEAD
+std::shared_ptr<torrent_info> generate_torrent()
+{
+	file_storage fs;
+	fs.add_file("test_resume/tmp1", 128 * 1024 * 8);
+	fs.add_file("test_resume/tmp2", 128 * 1024);
+	fs.add_file("test_resume/tmp3", 128 * 1024);
+	lt::create_torrent t(fs, 128 * 1024, 6);
+
+	t.add_tracker("http://torrent_file_tracker.com/announce");
+	t.add_url_seed("http://torrent_file_url_seed.com/");
+
+	TEST_CHECK(t.num_pieces() > 0);
+	for (auto const i : fs.piece_range())
+	{
+		sha1_hash ph;
+		aux::random_bytes(ph);
+		t.set_hash(i, ph);
+	}
+
+	std::vector<char> buf;
+	bencode(std::back_inserter(buf), t.generate());
+	return std::make_shared<torrent_info>(buf, from_span);
+}
+
 namespace {
 	std::uint32_t g_addr = 0x92343023;
 }
-=======
-boost::shared_ptr<lt::torrent_info> generate_torrent()
-{
-	file_storage fs;
-	fs.add_file("test/tmp1", 128 * 1024 * 8);
-	fs.add_file("test/tmp2", 128 * 1024);
-	fs.add_file("test/tmp3", 128 * 1024);
-	lt::create_torrent t(fs, 128 * 1024, 6);
-
-	t.add_tracker("http://torrent_file_tracker.com/announce");
-	t.add_url_seed("http://torrent_file_url_seed.com/");
-
-	int num = t.num_pieces();
-	TEST_CHECK(num > 0);
-	for (int i = 0; i < num; ++i)
-	{
-		sha1_hash ph;
-		for (int k = 0; k < 20; ++k) ph[k] = lt::random();
-		t.set_hash(i, ph);
-	}
-
-	std::vector<char> buf;
-	bencode(std::back_inserter(buf), t.generate());
-	return boost::make_shared<torrent_info>(&buf[0], buf.size());
-}
-
-boost::uint32_t g_addr = 0x92343023;
->>>>>>> 19df6450
 
 void init_rand_address()
 {
