/*

Copyright (c) 2012, Arvid Norberg
All rights reserved.

Redistribution and use in source and binary forms, with or without
modification, are permitted provided that the following conditions
are met:

    * Redistributions of source code must retain the above copyright
      notice, this list of conditions and the following disclaimer.
    * Redistributions in binary form must reproduce the above copyright
      notice, this list of conditions and the following disclaimer in
      the documentation and/or other materials provided with the distribution.
    * Neither the name of the author nor the names of its
      contributors may be used to endorse or promote products derived
      from this software without specific prior written permission.

THIS SOFTWARE IS PROVIDED BY THE COPYRIGHT HOLDERS AND CONTRIBUTORS "AS IS"
AND ANY EXPRESS OR IMPLIED WARRANTIES, INCLUDING, BUT NOT LIMITED TO, THE
IMPLIED WARRANTIES OF MERCHANTABILITY AND FITNESS FOR A PARTICULAR PURPOSE
ARE DISCLAIMED. IN NO EVENT SHALL THE COPYRIGHT OWNER OR CONTRIBUTORS BE
LIABLE FOR ANY DIRECT, INDIRECT, INCIDENTAL, SPECIAL, EXEMPLARY, OR
CONSEQUENTIAL DAMAGES (INCLUDING, BUT NOT LIMITED TO, PROCUREMENT OF
SUBSTITUTE GOODS OR SERVICES; LOSS OF USE, DATA, OR PROFITS; OR BUSINESS
INTERRUPTION) HOWEVER CAUSED AND ON ANY THEORY OF LIABILITY, WHETHER IN
CONTRACT, STRICT LIABILITY, OR TORT (INCLUDING NEGLIGENCE OR OTHERWISE)
ARISING IN ANY WAY OUT OF THE USE OF THIS SOFTWARE, EVEN IF ADVISED OF THE
POSSIBILITY OF SUCH DAMAGE.

*/

#include "test.hpp"
#include "libtorrent/packet_buffer.hpp"

using libtorrent::packet_buffer;

// test packet_buffer
TORRENT_TEST(insert)
{
	packet_buffer<int> pb;

	int a123 = 123;
	int a125 = 125;
	int a500 = 500;
	int a501 = 501;

	TEST_EQUAL(pb.capacity(), 0);
	TEST_EQUAL(pb.size(), 0);
	TEST_EQUAL(pb.span(), 0);

	pb.insert(123, &a123);
	TEST_EQUAL(pb.at(123 + 16), 0);

	TEST_CHECK(pb.at(123) == &a123);
	TEST_CHECK(pb.capacity() > 0);
	TEST_EQUAL(pb.size(), 1);
	TEST_EQUAL(pb.span(), 1);
	TEST_EQUAL(pb.cursor(), 123);

	pb.insert(125, &a125);

	TEST_CHECK(pb.at(125) == &a125);
	TEST_EQUAL(pb.size(), 2);
	TEST_EQUAL(pb.span(), 3);
	TEST_EQUAL(pb.cursor(), 123);

	pb.insert(500, &a500);
	TEST_EQUAL(pb.size(), 3);
	TEST_EQUAL(pb.span(), 501 - 123);
	TEST_EQUAL(pb.capacity(), 512);

	pb.insert(500, &a501);
	TEST_EQUAL(pb.size(), 3);
	pb.insert(500, &a500);
	TEST_EQUAL(pb.size(), 3);

	TEST_CHECK(pb.remove(123) == &a123);
	TEST_EQUAL(pb.size(), 2);
	TEST_EQUAL(pb.span(), 501 - 125);
	TEST_EQUAL(pb.cursor(), 125);
	TEST_CHECK(pb.remove(125) == &a125);
	TEST_EQUAL(pb.size(), 1);
	TEST_EQUAL(pb.span(), 1);
	TEST_EQUAL(pb.cursor(), 500);

	TEST_CHECK(pb.remove(500) == &a500);
	TEST_EQUAL(pb.size(), 0);
	TEST_EQUAL(pb.span(), 0);

	for (int i = 0; i < 0xff; ++i)
	{
		int index = (i + 0xfff0) & 0xffff;
<<<<<<< HEAD
		pb.insert(index, reinterpret_cast<int*>(size_t(index) + 1));
		std::fprintf(stderr, "insert: %u (mask: %x)\n", index, int(pb.capacity() - 1));
=======
		pb.insert(index, reinterpret_cast<int*>(index + 1));
		fprintf(stdout, "insert: %u (mask: %x)\n", index, int(pb.capacity() - 1));
>>>>>>> 6bb2d7c0
		TEST_EQUAL(pb.capacity(), 512);
		if (i >= 14)
		{
			index = (index - 14) & 0xffff;
<<<<<<< HEAD
			std::fprintf(stderr, "remove: %u\n", index);
			TEST_CHECK(pb.remove(index) == reinterpret_cast<int*>(size_t(index) + 1));
=======
			fprintf(stdout, "remove: %u\n", index);
			TEST_CHECK(pb.remove(index) == reinterpret_cast<int*>(index + 1));
>>>>>>> 6bb2d7c0
			TEST_EQUAL(pb.size(), 14);
		}
	}
}

TORRENT_TEST(wrap)
{
	// test wrapping the indices
	packet_buffer<void> pb;

	TEST_EQUAL(pb.size(), 0);

	pb.insert(0xfffe, (void*)1);
	TEST_CHECK(pb.at(0xfffe) == (void*)1);

	pb.insert(2, (void*)2);
	TEST_CHECK(pb.at(2) == (void*)2);

	pb.remove(0xfffe);
	TEST_CHECK(pb.at(0xfffe) == (void*)nullptr);
	TEST_CHECK(pb.at(2) == (void*)2);
}

TORRENT_TEST(wrap2)
{
	// test wrapping the indices
	packet_buffer<void> pb;

	TEST_EQUAL(pb.size(), 0);

	pb.insert(0xfff3, (void*)1);
	TEST_CHECK(pb.at(0xfff3) == (void*)1);

	int new_index = (0xfff3 + pb.capacity()) & 0xffff;
	pb.insert(new_index, (void*)2);
	TEST_CHECK(pb.at(new_index) == (void*)2);

	void* old = pb.remove(0xfff3);
	TEST_CHECK(old == (void*)1);
	TEST_CHECK(pb.at(0xfff3) == (void*)nullptr);
	TEST_CHECK(pb.at(new_index) == (void*)2);
}

TORRENT_TEST(reverse_wrap)
{
	// test wrapping the indices backwards
	packet_buffer<void> pb;

	TEST_EQUAL(pb.size(), 0);

	pb.insert(0xfff3, (void*)1);
	TEST_CHECK(pb.at(0xfff3) == (void*)1);

	int new_index = (0xfff3 + pb.capacity()) & 0xffff;
	pb.insert(new_index, (void*)2);
	TEST_CHECK(pb.at(new_index) == (void*)2);

	void* old = pb.remove(0xfff3);
	TEST_CHECK(old == (void*)1);
	TEST_CHECK(pb.at(0xfff3) == (void*)nullptr);
	TEST_CHECK(pb.at(new_index) == (void*)2);

	pb.insert(0xffff, (void*)0xffff);
}
<|MERGE_RESOLUTION|>--- conflicted
+++ resolved
@@ -91,24 +91,14 @@
 	for (int i = 0; i < 0xff; ++i)
 	{
 		int index = (i + 0xfff0) & 0xffff;
-<<<<<<< HEAD
 		pb.insert(index, reinterpret_cast<int*>(size_t(index) + 1));
-		std::fprintf(stderr, "insert: %u (mask: %x)\n", index, int(pb.capacity() - 1));
-=======
-		pb.insert(index, reinterpret_cast<int*>(index + 1));
-		fprintf(stdout, "insert: %u (mask: %x)\n", index, int(pb.capacity() - 1));
->>>>>>> 6bb2d7c0
+		std::fprintf(stdout, "insert: %u (mask: %x)\n", index, int(pb.capacity() - 1));
 		TEST_EQUAL(pb.capacity(), 512);
 		if (i >= 14)
 		{
 			index = (index - 14) & 0xffff;
-<<<<<<< HEAD
-			std::fprintf(stderr, "remove: %u\n", index);
+			std::fprintf(stdout, "remove: %u\n", index);
 			TEST_CHECK(pb.remove(index) == reinterpret_cast<int*>(size_t(index) + 1));
-=======
-			fprintf(stdout, "remove: %u\n", index);
-			TEST_CHECK(pb.remove(index) == reinterpret_cast<int*>(index + 1));
->>>>>>> 6bb2d7c0
 			TEST_EQUAL(pb.size(), 14);
 		}
 	}
