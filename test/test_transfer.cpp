/*

<<<<<<< HEAD
Copyright (c) 2008-2010, 2012-2021, Arvid Norberg
=======
Copyright (c) 2008-2010, 2012-2022, Arvid Norberg
>>>>>>> 550d3c7d
Copyright (c) 2016, 2018, Alden Torres
All rights reserved.

You may use, distribute and modify this code under the terms of the BSD license,
see LICENSE file.
*/

#include "libtorrent/session.hpp"
#include "libtorrent/session_settings.hpp"
#include "libtorrent/session_params.hpp"
#include "libtorrent/alert_types.hpp"
#include "libtorrent/bencode.hpp"
#include "libtorrent/time.hpp"
#include "libtorrent/aux_/path.hpp"
#include "libtorrent/torrent_info.hpp"

#include "test.hpp"
#include "setup_transfer.hpp"
#include "settings.hpp"
#include "test_utils.hpp"

#include <tuple>
#include <functional>

#include <fstream>
#include <iostream>

using namespace lt;

using std::ignore;

namespace {

int peer_disconnects = 0;

bool on_alert(alert const* a)
{
	auto const* const pd = alert_cast<peer_disconnected_alert>(a);
	if (pd && pd->error != make_error_code(errors::self_connection))
		++peer_disconnects;
	else if (alert_cast<peer_error_alert>(a))
		++peer_disconnects;

	return false;
}

struct transfer_tag;
using transfer_flags_t = lt::flags::bitfield_flag<std::uint8_t, transfer_tag>;

constexpr transfer_flags_t delete_files = 2_bit;
constexpr transfer_flags_t move_storage = 3_bit;

void test_transfer(int proxy_type, settings_pack const& sett
	, transfer_flags_t flags = {}
	, storage_mode_t storage_mode = storage_mode_sparse)
{
	char const* test_name[] = {"no", "SOCKS4", "SOCKS5", "SOCKS5 password", "HTTP", "HTTP password"};

	std::printf("\n\n  ==== TESTING %s proxy ==== move-storage: %s\n\n\n"
		, test_name[proxy_type]
		, (flags & move_storage) ? "true": "false"
	);

	// in case the previous run was terminated
	error_code ec;
	remove_all("tmp1_transfer", ec);
	remove_all("tmp2_transfer", ec);
	remove_all("tmp1_transfer_moved", ec);
	remove_all("tmp2_transfer_moved", ec);

	// these are declared before the session objects
	// so that they are destructed last. This enables
	// the sessions to destruct in parallel
	session_proxy p1;
	session_proxy p2;

	settings_pack pack = settings();
	pack.set_str(settings_pack::listen_interfaces, test_listen_interface());

	pack.set_bool(settings_pack::enable_upnp, false);
	pack.set_bool(settings_pack::enable_natpmp, false);
	pack.set_bool(settings_pack::enable_lsd, false);
	pack.set_bool(settings_pack::enable_dht, false);
#if TORRENT_ABI_VERSION == 1
	pack.set_bool(settings_pack::rate_limit_utp, true);
#endif

	lt::session ses1(pack);

	pack.set_str(settings_pack::listen_interfaces, test_listen_interface());
	lt::session ses2(pack);

	int proxy_port = 0;
	if (proxy_type)
	{
		proxy_port = start_proxy(proxy_type);

		settings_pack pack_p;
		pack_p.set_str(settings_pack::proxy_username, "testuser");
		pack_p.set_str(settings_pack::proxy_password, "testpass");
		pack_p.set_int(settings_pack::proxy_type, proxy_type);
		pack_p.set_int(settings_pack::proxy_port, proxy_port);

		// test resetting the proxy in quick succession.
		// specifically the udp_socket connecting to a new
		// socks5 proxy while having one connection attempt
		// in progress.
		pack_p.set_str(settings_pack::proxy_hostname, "5.6.7.8");
		ses1.apply_settings(pack_p);
		pack_p.set_str(settings_pack::proxy_hostname, "127.0.0.1");
		ses1.apply_settings(pack_p);
	}

	pack = sett;

	// we need a short reconnect time since we
	// finish the torrent and then restart it
	// immediately to complete the second half.
	// using a reconnect time > 0 will just add
	// to the time it will take to complete the test
	pack.set_int(settings_pack::min_reconnect_time, 0);
	pack.set_int(settings_pack::stop_tracker_timeout, 1);
	pack.set_bool(settings_pack::announce_to_all_trackers, true);
	pack.set_bool(settings_pack::announce_to_all_tiers, true);

	// make sure we announce to both http and udp trackers
	pack.set_bool(settings_pack::prefer_udp_trackers, false);
	pack.set_bool(settings_pack::enable_outgoing_utp, false);
	pack.set_bool(settings_pack::enable_incoming_utp, false);
	pack.set_bool(settings_pack::enable_lsd, false);
	pack.set_bool(settings_pack::enable_natpmp, false);
	pack.set_bool(settings_pack::enable_upnp, false);
	pack.set_bool(settings_pack::enable_dht, false);

	pack.set_int(settings_pack::out_enc_policy, settings_pack::pe_disabled);
	pack.set_int(settings_pack::in_enc_policy, settings_pack::pe_disabled);

	pack.set_bool(settings_pack::allow_multiple_connections_per_ip, false);

	// TODO: these settings_pack tests belong in their own test
	pack.set_int(settings_pack::unchoke_slots_limit, 0);
	ses1.apply_settings(pack);
	TEST_CHECK(ses1.get_settings().get_int(settings_pack::unchoke_slots_limit) == 0);

	pack.set_int(settings_pack::unchoke_slots_limit, -1);
	ses1.apply_settings(pack);
	TEST_CHECK(ses1.get_settings().get_int(settings_pack::unchoke_slots_limit) == -1);

	pack.set_int(settings_pack::unchoke_slots_limit, 8);
	ses1.apply_settings(pack);
	TEST_CHECK(ses1.get_settings().get_int(settings_pack::unchoke_slots_limit) == 8);

	ses2.apply_settings(pack);

	torrent_handle tor1;
	torrent_handle tor2;

	create_directory("tmp1_transfer", ec);
	std::ofstream file("tmp1_transfer/temporary");
	std::shared_ptr<torrent_info> t = ::create_torrent(&file, "temporary", 32 * 1024, 13, false);
	file.close();

	TEST_CHECK(exists(combine_path("tmp1_transfer", "temporary")));

	add_torrent_params params;
	params.storage_mode = storage_mode;
	params.flags &= ~torrent_flags::paused;
	params.flags &= ~torrent_flags::auto_managed;

	wait_for_listen(ses1, "ses1");
	wait_for_listen(ses2, "ses2");

	peer_disconnects = 0;

	// test using piece sizes smaller than 16kB
	std::tie(tor1, tor2, ignore) = setup_transfer(&ses1, &ses2, nullptr
		, true, false, true, "_transfer", 1024 * 1024, &t, false, &params);

	int num_pieces = tor2.torrent_file()->num_pieces();
	std::vector<int> priorities(std::size_t(num_pieces), 1);

	auto const start_time = lt::clock_type::now();

	static char const* state_str[] =
		{"checking (q)", "checking", "dl metadata"
		, "downloading", "finished", "seeding", "allocating", "checking (r)"};

	for (int i = 0; i < 20000; ++i)
	{
		if (lt::clock_type::now() - start_time > seconds(10))
		{
			std::cout << "timeout\n";
			break;
		}
		// sleep a bit
		ses2.wait_for_alert(lt::milliseconds(100));

		torrent_status const st1 = tor1.status();
		torrent_status const st2 = tor2.status();

		print_alerts(ses1, "ses1", true, true, &on_alert);
		print_alerts(ses2, "ses2", true, true, &on_alert);

		if (i % 10 == 0)
		{
			print_ses_rate(start_time, &st1, &st2);
		}

		std::cout << "st1-progress: " << (st1.progress * 100.f) << "% state: " << state_str[st1.state] << "\n";
		std::cout << "st2-progress: " << (st2.progress * 100.f) << "% state: " << state_str[st2.state] << "\n";
		if ((flags & move_storage) && st2.progress > 0.1f)
		{
			flags &= ~move_storage;
			tor1.move_storage("tmp1_transfer_moved");
			tor2.move_storage("tmp2_transfer_moved");
			std::cout << "moving storage" << std::endl;
		}

		if ((flags & delete_files) && st2.progress > 0.1f)
		{
			ses1.remove_torrent(tor1, session::delete_files);
			std::cout << "deleting files" << std::endl;

			std::this_thread::sleep_for(lt::seconds(1));
			break;
		}

		// wait 10 loops before we restart the torrent. This lets
		// us catch all events that failed (and would put the torrent
		// back into upload mode) before we restart it.

		if (st2.is_seeding) break;

		TEST_CHECK(st1.state == torrent_status::seeding
			|| st1.state == torrent_status::checking_files
			|| st1.state == torrent_status::checking_resume_data);
		TEST_CHECK(st2.state == torrent_status::downloading
			|| st2.state == torrent_status::checking_resume_data);

		if (peer_disconnects >= 2) break;

		std::this_thread::sleep_for(lt::milliseconds(100));
	}

	if (!(flags & delete_files))
	{
		TEST_CHECK(tor2.status().is_seeding);
	}

	// this allows shutting down the sessions in parallel
	p1 = ses1.abort();
	p2 = ses2.abort();

	if (proxy_type) stop_proxy(proxy_port);
}

void cleanup()
{
	error_code ec;
	remove_all("tmp1_transfer", ec);
	remove_all("tmp2_transfer", ec);
	remove_all("tmp1_transfer_moved", ec);
	remove_all("tmp2_transfer_moved", ec);
}

} // anonymous namespace

#if TORRENT_ABI_VERSION == 1
TORRENT_TEST(no_contiguous_buffers)
{
	using namespace lt;

	// test no contiguous_recv_buffers
	settings_pack p;
	p.set_bool(settings_pack::contiguous_recv_buffer, false);
	test_transfer(0, p);

	cleanup();
}
#endif

	// test with all kinds of proxies
TORRENT_TEST(socks5_pw)
{
	using namespace lt;
	test_transfer(settings_pack::socks5_pw, settings_pack());
	cleanup();
}

TORRENT_TEST(http)
{
	using namespace lt;
	test_transfer(settings_pack::http, settings_pack());
	cleanup();
}

TORRENT_TEST(http_pw)
{
	using namespace lt;
	test_transfer(settings_pack::http_pw, settings_pack());
	cleanup();
}
/*
TORRENT_TEST(i2p)
{
	using namespace lt;
	test_transfer(settings_pack::i2p_proxy, settings_pack());
	cleanup();
}
*/
TORRENT_TEST(move_storage)
{
	using namespace lt;
	test_transfer(0, settings_pack(), move_storage);
	cleanup();
}

TORRENT_TEST(delete_files)
{
	using namespace lt;
	settings_pack p = settings_pack();
	p.set_int(settings_pack::aio_threads, 10);
	test_transfer(0, p, delete_files);
	cleanup();
}

TORRENT_TEST(allow_fast)
{
	using namespace lt;
	// test allowed fast
	settings_pack p;
	p.set_int(settings_pack::allowed_fast_set_size, 2000);
	test_transfer(0, p);

	cleanup();
}

TORRENT_TEST(allocate)
{
	using namespace lt;
	// test storage_mode_allocate
	std::printf("full allocation mode\n");
	test_transfer(0, settings_pack(), {}, storage_mode_allocate);

	cleanup();
}

TORRENT_TEST(suggest)
{
	using namespace lt;
	settings_pack p;
	p.set_int(settings_pack::suggest_mode, settings_pack::suggest_read_cache);
	test_transfer(0, p);

	cleanup();
}

TORRENT_TEST(disable_os_cache)
{
	using namespace lt;
	settings_pack p;
	p.set_int(settings_pack::disk_io_write_mode, settings_pack::disable_os_cache);
	test_transfer(0, p, {}, storage_mode_allocate);

	cleanup();
}


TORRENT_TEST(write_through)
{
	using namespace lt;
	settings_pack p;
	p.set_int(settings_pack::disk_io_write_mode, settings_pack::write_through);
	test_transfer(0, p, {}, storage_mode_allocate);

	cleanup();
}<|MERGE_RESOLUTION|>--- conflicted
+++ resolved
@@ -1,10 +1,6 @@
 /*
 
-<<<<<<< HEAD
-Copyright (c) 2008-2010, 2012-2021, Arvid Norberg
-=======
 Copyright (c) 2008-2010, 2012-2022, Arvid Norberg
->>>>>>> 550d3c7d
 Copyright (c) 2016, 2018, Alden Torres
 All rights reserved.
 
