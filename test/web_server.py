#!/usr/bin/env python3

import sys
import os
import ssl
import gzip
import base64
import socket
import traceback

from http.server import HTTPServer, BaseHTTPRequestHandler

chunked_encoding = False
keepalive = True

try:
    fin = open('test_file', 'rb')
    f = gzip.open('test_file.gz', 'wb')
    f.writelines(fin)
    f.close()
    fin.close()
except Exception:
    pass


class http_server_with_timeout(HTTPServer):
    allow_reuse_address = True
    timeout = 250

    def handle_timeout(self):
        print('TIMEOUT')
        raise Exception('timeout')


class http_handler(BaseHTTPRequestHandler):

    def do_GET(self):
        try:
            self.inner_do_GET()
        except Exception:
            print('EXCEPTION')
            traceback.print_exc(file=sys.stdout)
            sys.stdout.flush()

    def inner_do_GET(self):

        print('INCOMING-REQUEST [from: {}]: {}'.format(self.request.getsockname(), self.requestline))
        print(self.headers)
        sys.stdout.flush()

        global chunked_encoding
        global keepalive

        # if the request contains the hostname and port. strip it
        if self.path.startswith('http://') or self.path.startswith('https://'):
            self.path = self.path[8:]
            self.path = self.path[self.path.find('/'):]

        file_path = os.path.normpath(self.path)
        sys.stdout.flush()

        if self.path == '/password_protected':
            passed = False
            if 'Authorization' in self.headers:
                auth = self.headers['Authorization']
                passed = auth == 'Basic %s' % base64.b64encode(b'testuser:testpass').decode()

            if not passed:
                self.send_response(401)
                self.send_header("Connection", "close")
                self.end_headers()
                return

            self.path = '/test_file'
            file_path = os.path.normpath('/test_file')

        if self.path == '/redirect':
            self.send_response(301)
            self.send_header("Location", "/test_file")
            self.send_header("Connection", "close")
            self.end_headers()
        elif self.path == '/infinite_redirect':
            self.send_response(301)
            self.send_header("Location", "/infinite_redirect")
            self.send_header("Connection", "close")
            self.end_headers()
        elif self.path == '/relative/redirect':
            self.send_response(301)
            self.send_header("Location", "../test_file")
            self.send_header("Connection", "close")
            self.end_headers()
        elif self.path.startswith('/announce'):
            self.send_response(200)
            response = b'd8:intervali1800e8:completei1e10:incompletei1e' + \
                b'12:min intervali' + min_interval.encode() + b'e' + \
                b'5:peers12:AAAABBCCCCDD' + \
                b'6:peers618:EEEEEEEEEEEEEEEEFF' + \
                b'e'
<<<<<<< HEAD
            s.send_header("Content-Length", "%d" % len(response))
            s.send_header("Connection", "close")
            s.end_headers()
            s.wfile.write(response)
            s.request.close()
=======
            self.send_header("Content-Length", "%d" % len(response))
            self.send_header("Connection", "close")
            self.end_headers()
            self.wfile.write(response)
            self.request.close()
        elif os.path.split(self.path)[1].startswith('seed?'):
            query = self.path[6:]
            args_raw = query.split('&')
            args = {}
            for a in args_raw:
                kvp = a.split('=')
                args[kvp[0]] = kvp[1]
            piece = int(args['piece'])
            ranges = args['ranges'].split('-')

            filename = ''
            try:
                filename = os.path.normpath(self.path[1:self.path.find('seed?') + 4])
                print('filename = %s' % filename)
                sys.stdout.flush()
                f = open(filename, 'rb')
                f.seek(piece * 32 * 1024 + int(ranges[0]))
                data = f.read(int(ranges[1]) - int(ranges[0]) + 1)
                f.close()

                self.send_response(200)
                print('sending %d bytes' % len(data))
                sys.stdout.flush()
                self.send_header("Content-Length", "%d" % len(data))
                self.end_headers()
                self.wfile.write(data)
            except Exception as e:
                print('FILE ERROR: ', filename, e)
                traceback.print_exc(file=sys.stdout)
                sys.stdout.flush()
                self.send_response(404)
                self.send_header("Content-Length", "0")
                try:
                    self.end_headers()
                except Exception:
                    pass
>>>>>>> 0914dcd6
        else:
            filename = ''
            try:
                filename = os.path.normpath(file_path[1:])
                # serve file by invoking default handler
                f = open(filename, 'rb')
                size = int(os.stat(filename).st_size)
                start_range = 0
                end_range = size
                if 'Range' in self.headers:
                    self.send_response(206)
                    st, e = self.headers['range'][6:].split('-', 1)
                    sl = len(st)
                    el = len(e)
                    if sl > 0:
                        start_range = int(st)
                        if el > 0:
                            end_range = int(e) + 1
                    elif el > 0:
                        ei = int(e)
                        if ei < size:
                            start_range = size - ei
                    self.send_header('Content-Range', 'bytes ' + str(start_range)
                                  + '-' + str(end_range - 1) + '/' + str(size))
                else:
                    self.send_response(200)
                self.send_header('Accept-Ranges', 'bytes')
                if chunked_encoding:
                    self.send_header('Transfer-Encoding', 'chunked')
                self.send_header('Content-Length', end_range - start_range)
                if filename.endswith('.gz'):
                    self.send_header('Content-Encoding', 'gzip')
                if not keepalive:
                    self.send_header("Connection", "close")
                    if not use_ssl:
                        self.request.shutdown(socket.SHUT_RD)

                self.end_headers()

                f.seek(start_range)
                length = end_range - start_range
                while length > 0:
                    to_send = min(length, 0x900)
                    if chunked_encoding:
                        self.wfile.write(b'%x\r\n' % to_send)
                    data = f.read(to_send)
                    print('read %d bytes' % to_send)
                    sys.stdout.flush()
                    self.wfile.write(data)
                    if chunked_encoding:
                        self.wfile.write(b'\r\n')
                    length -= to_send
                    print('sent %d bytes (%d bytes left)' % (len(data), length))
                    sys.stdout.flush()
                if chunked_encoding:
                    self.wfile.write(b'0\r\n\r\n')
            except Exception as e:
                print('FILE ERROR: ', filename, e)
                traceback.print_exc(file=sys.stdout)
                sys.stdout.flush()
                self.send_response(404)
                self.send_header("Content-Length", "0")
                try:
                    self.end_headers()
                except Exception:
                    pass

        print("...DONE")
        sys.stdout.flush()
        self.wfile.flush()


if __name__ == '__main__':
    port = int(sys.argv[1])
    chunked_encoding = sys.argv[2] != '0'
    use_ssl = sys.argv[3] != '0'
    keepalive = sys.argv[4] != '0'
    min_interval = sys.argv[5]
    print('python version: %s' % sys.version_info.__str__())

    http_handler.protocol_version = 'HTTP/1.1'
    httpd = http_server_with_timeout(('127.0.0.1', port), http_handler)
    if use_ssl:
        httpd.socket = ssl.wrap_socket(httpd.socket, certfile='../ssl/server.pem', server_side=True)

    while True:
        httpd.handle_request()<|MERGE_RESOLUTION|>--- conflicted
+++ resolved
@@ -96,55 +96,11 @@
                 b'5:peers12:AAAABBCCCCDD' + \
                 b'6:peers618:EEEEEEEEEEEEEEEEFF' + \
                 b'e'
-<<<<<<< HEAD
-            s.send_header("Content-Length", "%d" % len(response))
-            s.send_header("Connection", "close")
-            s.end_headers()
-            s.wfile.write(response)
-            s.request.close()
-=======
             self.send_header("Content-Length", "%d" % len(response))
             self.send_header("Connection", "close")
             self.end_headers()
             self.wfile.write(response)
             self.request.close()
-        elif os.path.split(self.path)[1].startswith('seed?'):
-            query = self.path[6:]
-            args_raw = query.split('&')
-            args = {}
-            for a in args_raw:
-                kvp = a.split('=')
-                args[kvp[0]] = kvp[1]
-            piece = int(args['piece'])
-            ranges = args['ranges'].split('-')
-
-            filename = ''
-            try:
-                filename = os.path.normpath(self.path[1:self.path.find('seed?') + 4])
-                print('filename = %s' % filename)
-                sys.stdout.flush()
-                f = open(filename, 'rb')
-                f.seek(piece * 32 * 1024 + int(ranges[0]))
-                data = f.read(int(ranges[1]) - int(ranges[0]) + 1)
-                f.close()
-
-                self.send_response(200)
-                print('sending %d bytes' % len(data))
-                sys.stdout.flush()
-                self.send_header("Content-Length", "%d" % len(data))
-                self.end_headers()
-                self.wfile.write(data)
-            except Exception as e:
-                print('FILE ERROR: ', filename, e)
-                traceback.print_exc(file=sys.stdout)
-                sys.stdout.flush()
-                self.send_response(404)
-                self.send_header("Content-Length", "0")
-                try:
-                    self.end_headers()
-                except Exception:
-                    pass
->>>>>>> 0914dcd6
         else:
             filename = ''
             try:
