/*

<<<<<<< HEAD
Copyright (c) 2014-2021, Arvid Norberg
=======
Copyright (c) 2014-2022, Arvid Norberg
>>>>>>> 550d3c7d
Copyright (c) 2015, Jakob Petsovits
Copyright (c) 2016, Eugene Shalygin
Copyright (c) 2017-2018, Alden Torres
Copyright (c) 2017, Steven Siloti
All rights reserved.

You may use, distribute and modify this code under the terms of the BSD license,
see LICENSE file.
*/

#include "libtorrent/session.hpp"
#include "libtorrent/session_params.hpp"
#include "libtorrent/alert_types.hpp"
#include "libtorrent/create_torrent.hpp"
#include "libtorrent/torrent_info.hpp"
#include "libtorrent/aux_/path.hpp"
#include "setup_transfer.hpp"
#include "settings.hpp"
#include "test.hpp"
#include "test_utils.hpp"
#include "settings.hpp"

#include <iostream>
#include <fstream>
#include <iostream>
#include <tuple>

using namespace lt;
using std::ignore;

namespace {

bool all_of(std::vector<bool> const& v)
{
	return std::all_of(v.begin(), v.end(), [](bool val){ return val; });
}

void test_remap_files(storage_mode_t storage_mode = storage_mode_sparse)
{
	using namespace lt;

	// create a torrent with 2 files, remap them into 3 files and make sure
	// the file priorities don't break things
	static std::array<const int, 2> const file_sizes{ {0x8000 * 2, 0x8000} };
	int const piece_size = 0x8000;
	auto t = make_torrent(file_sizes, piece_size);

	static std::array<const int, 2> const remap_file_sizes
		{{0x8000, 0x8000 * 2}};

	file_storage fs = make_file_storage(remap_file_sizes, piece_size, "multifile-");

	t->remap_files(fs);

	auto const alert_mask = alert_category::all
#if TORRENT_ABI_VERSION <= 2
		& ~alert_category::stats
#endif
	;

	session_proxy p1;

	settings_pack sett = settings();
	sett.set_int(settings_pack::alert_mask, alert_mask);
	lt::session ses(sett);

	add_torrent_params params;
	params.save_path = ".";
	params.storage_mode = storage_mode;
	params.flags &= ~torrent_flags::paused;
	params.flags &= ~torrent_flags::auto_managed;
	params.ti = t;

	torrent_handle tor1 = ses.add_torrent(params);

	// prevent race conditions of adding pieces while checking
	lt::torrent_status st = tor1.status();
	for (int i = 0; i < 40; ++i)
	{
		st = tor1.status();
		if (st.state != torrent_status::checking_files
			&& st.state != torrent_status::checking_resume_data)
			break;
		std::this_thread::sleep_for(lt::milliseconds(100));
	}
	TEST_CHECK(st.state != torrent_status::checking_files
		&& st.state != torrent_status::checking_files);
	TEST_CHECK(st.num_pieces == 0);

	// write pieces
	for (auto const i : fs.piece_range())
	{
		std::vector<char> const piece = generate_piece(i, fs.piece_size(i));
		tor1.add_piece(i, std::move(piece));
	}

	// read pieces
	for (auto const i : fs.piece_range())
	{
		tor1.read_piece(i);
	}

	// wait for all alerts to come back and verify the data against the expected
	// piece data
	aux::vector<bool, piece_index_t> pieces(std::size_t(fs.num_pieces()), false);
	aux::vector<bool, piece_index_t> passed(std::size_t(fs.num_pieces()), false);
	aux::vector<bool, file_index_t> files(std::size_t(fs.num_files()), false);

	while (!all_of(pieces) || !all_of(passed) || !all_of(files))
	{
		alert* a = ses.wait_for_alert(lt::seconds(5));
		if (a == nullptr) break;

		std::vector<alert*> alerts;
		ses.pop_alerts(&alerts);

		for (alert* i : alerts)
		{
			printf("%s\n", i->message().c_str());

			read_piece_alert* rp = alert_cast<read_piece_alert>(i);
			if (rp)
			{
				auto const idx = rp->piece;
				TEST_EQUAL(t->piece_size(idx), rp->size);

				std::vector<char> const piece = generate_piece(idx, t->piece_size(idx));
				TEST_CHECK(std::memcmp(rp->buffer.get(), piece.data(), std::size_t(rp->size)) == 0);
				TEST_CHECK(pieces[idx] == false);
				pieces[idx] = true;
			}

			file_completed_alert* fc = alert_cast<file_completed_alert>(i);
			if (fc)
			{
				auto const idx = fc->index;
				TEST_CHECK(files[idx] == false);
				files[idx] = true;
			}

			piece_finished_alert* pf = alert_cast<piece_finished_alert>(i);
			if (pf)
			{
				auto const idx = pf->piece_index;
				TEST_CHECK(passed[idx] == false);
				passed[idx] = true;
			}
		}
	}

	TEST_CHECK(all_of(pieces));
	TEST_CHECK(all_of(files));
	TEST_CHECK(all_of(passed));

	// just because we can read them back throught libtorrent, doesn't mean the
	// files have hit disk yet (because of the cache). Retry a few times to try
	// to pick up the files
	for (auto i = 0_file; i < file_index_t(int(remap_file_sizes.size())); ++i)
	{
		std::string name = fs.file_path(i);
		for (int j = 0; j < 10 && !exists(name); ++j)
		{
			std::this_thread::sleep_for(lt::milliseconds(500));
			print_alerts(ses, "ses");
		}

		std::printf("%s\n", name.c_str());
		TEST_CHECK(exists(name));
	}

	print_alerts(ses, "ses");

	st = tor1.status();
	TEST_EQUAL(st.is_seeding, true);

	std::printf("\ntesting force recheck\n\n");

	// test force rechecking a seeding torrent with remapped files
	tor1.force_recheck();

	for (int i = 0; i < 50; ++i)
	{
		torrent_status st1 = tor1.status();
		if (st1.is_seeding) break;
		std::this_thread::sleep_for(lt::milliseconds(100));
		print_alerts(ses, "ses");
	}

	print_alerts(ses, "ses");
	st = tor1.status();
	TEST_CHECK(st.is_seeding);
}

} // anonymous namespace

TORRENT_TEST(remap_files)
{
	test_remap_files();
}<|MERGE_RESOLUTION|>--- conflicted
+++ resolved
@@ -1,10 +1,6 @@
 /*
 
-<<<<<<< HEAD
-Copyright (c) 2014-2021, Arvid Norberg
-=======
 Copyright (c) 2014-2022, Arvid Norberg
->>>>>>> 550d3c7d
 Copyright (c) 2015, Jakob Petsovits
 Copyright (c) 2016, Eugene Shalygin
 Copyright (c) 2017-2018, Alden Torres
