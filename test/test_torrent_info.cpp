/*

Copyright (c) 2012, Arvid Norberg
All rights reserved.

Redistribution and use in source and binary forms, with or without
modification, are permitted provided that the following conditions
are met:

    * Redistributions of source code must retain the above copyright
      notice, this list of conditions and the following disclaimer.
    * Redistributions in binary form must reproduce the above copyright
      notice, this list of conditions and the following disclaimer in
      the documentation and/or other materials provided with the distribution.
    * Neither the name of the author nor the names of its
      contributors may be used to endorse or promote products derived
      from this software without specific prior written permission.

THIS SOFTWARE IS PROVIDED BY THE COPYRIGHT HOLDERS AND CONTRIBUTORS "AS IS"
AND ANY EXPRESS OR IMPLIED WARRANTIES, INCLUDING, BUT NOT LIMITED TO, THE
IMPLIED WARRANTIES OF MERCHANTABILITY AND FITNESS FOR A PARTICULAR PURPOSE
ARE DISCLAIMED. IN NO EVENT SHALL THE COPYRIGHT OWNER OR CONTRIBUTORS BE
LIABLE FOR ANY DIRECT, INDIRECT, INCIDENTAL, SPECIAL, EXEMPLARY, OR
CONSEQUENTIAL DAMAGES (INCLUDING, BUT NOT LIMITED TO, PROCUREMENT OF
SUBSTITUTE GOODS OR SERVICES; LOSS OF USE, DATA, OR PROFITS; OR BUSINESS
INTERRUPTION) HOWEVER CAUSED AND ON ANY THEORY OF LIABILITY, WHETHER IN
CONTRACT, STRICT LIABILITY, OR TORT (INCLUDING NEGLIGENCE OR OTHERWISE)
ARISING IN ANY WAY OUT OF THE USE OF THIS SOFTWARE, EVEN IF ADVISED OF THE
POSSIBILITY OF SUCH DAMAGE.

*/

#include "test.hpp"
#include "libtorrent/file_storage.hpp"
#include "libtorrent/torrent_info.hpp"
#include "libtorrent/create_torrent.hpp"
#include "libtorrent/announce_entry.hpp"
#include "libtorrent/aux_/escape_string.hpp" // for convert_path_to_posix

#include "libtorrent/aux_/disable_warnings_push.hpp"

#include <boost/make_shared.hpp>
#include <boost/ref.hpp>

#include "libtorrent/aux_/disable_warnings_pop.hpp"

#if TORRENT_USE_IOSTREAM
#include <sstream>
#endif

using namespace libtorrent;

#ifndef TORRENT_DISABLE_MUTABLE_TORRENTS
TORRENT_TEST(mutable_torrents)
{
	file_storage fs;

	fs.add_file("test/temporary.txt", 0x4000);

	libtorrent::create_torrent t(fs, 0x4000);

	// calculate the hash for all pieces
	int num = t.num_pieces();
	sha1_hash ph;
	for (int i = 0; i < num; ++i)
		t.set_hash(i, ph);

	t.add_collection("collection1");
	t.add_collection("collection2");

	t.add_similar_torrent(sha1_hash("abababababababababab"));
	t.add_similar_torrent(sha1_hash("babababababababababa"));

	std::vector<char> tmp;
	std::back_insert_iterator<std::vector<char> > out(tmp);

	entry tor = t.generate();
	bencode(out, tor);

	torrent_info ti(&tmp[0], int(tmp.size()));

	std::vector<sha1_hash> similar;
	similar.push_back(sha1_hash("abababababababababab"));
	similar.push_back(sha1_hash("babababababababababa"));

	std::vector<std::string> collections;
	collections.push_back("collection1");
	collections.push_back("collection2");

	TEST_CHECK(similar == ti.similar_torrents());
	TEST_CHECK(collections == ti.collections());
}
#endif

struct test_torrent_t
{
	char const* file;
};

using namespace libtorrent;

static test_torrent_t test_torrents[] =
{
	{ "base.torrent" },
	{ "empty_path.torrent" },
	{ "parent_path.torrent" },
	{ "hidden_parent_path.torrent" },
	{ "single_multi_file.torrent" },
	{ "slash_path.torrent" },
	{ "slash_path2.torrent" },
	{ "slash_path3.torrent" },
	{ "backslash_path.torrent" },
	{ "url_list.torrent" },
	{ "url_list2.torrent" },
	{ "url_list3.torrent" },
	{ "httpseed.torrent" },
	{ "empty_httpseed.torrent" },
	{ "long_name.torrent" },
	{ "whitespace_url.torrent" },
	{ "duplicate_files.torrent" },
	{ "pad_file.torrent" },
	{ "creation_date.torrent" },
	{ "no_creation_date.torrent" },
	{ "url_seed.torrent" },
	{ "url_seed_multi.torrent" },
	{ "url_seed_multi_space.torrent" },
	{ "url_seed_multi_space_nolist.torrent" },
	{ "root_hash.torrent" },
	{ "empty_path_multi.torrent" },
	{ "duplicate_web_seeds.torrent" },
	{ "invalid_name2.torrent" },
	{ "invalid_name3.torrent" },
	{ "symlink1.torrent" },
};

struct test_failing_torrent_t
{
	char const* file;
	error_code error; // the expected error
};

test_failing_torrent_t test_error_torrents[] =
{
	{ "missing_piece_len.torrent", errors::torrent_missing_piece_length },
	{ "invalid_piece_len.torrent", errors::torrent_missing_piece_length },
	{ "negative_piece_len.torrent", errors::torrent_missing_piece_length },
	{ "no_name.torrent", errors::torrent_missing_name },
	{ "invalid_name.torrent", errors::torrent_missing_name },
	{ "invalid_info.torrent", errors::torrent_missing_info },
	{ "string.torrent", errors::torrent_is_no_dict },
	{ "negative_size.torrent", errors::torrent_invalid_length },
	{ "negative_file_size.torrent", errors::torrent_invalid_length },
	{ "invalid_path_list.torrent", errors::torrent_missing_name},
	{ "missing_path_list.torrent", errors::torrent_missing_name },
	{ "invalid_pieces.torrent", errors::torrent_missing_pieces },
	{ "unaligned_pieces.torrent", errors::torrent_invalid_hashes },
	{ "invalid_root_hash.torrent", errors::torrent_invalid_hashes },
	{ "invalid_root_hash2.torrent", errors::torrent_missing_pieces },
	{ "invalid_file_size.torrent", errors::torrent_invalid_length },
};

// TODO: test remap_files
// TODO: merkle torrents. specifically torrent_info::add_merkle_nodes and torrent with "root hash"
// TODO: torrent with 'p' (padfile) attribute
// TODO: torrent with 'h' (hidden) attribute
// TODO: torrent with 'x' (executable) attribute
// TODO: torrent with 'l' (symlink) attribute
// TODO: creating a merkle torrent (torrent_info::build_merkle_list)
// TODO: torrent with multiple trackers in multiple tiers, making sure we shuffle them (how do you test shuffling?, load it multiple times and make sure it's in different order at least once)
// TODO: torrents with a missing name
// TODO: torrents with a zero-length name
// TODO: torrents with a merkle tree and add_merkle_nodes
// TODO: torrent with a non-dictionary info-section
// TODO: torrents with DHT nodes
// TODO: torrent with url-list as a single string
// TODO: torrent with http seed as a single string
// TODO: torrent with a comment
// TODO: torrent with an SSL cert
// TODO: torrent with attributes (executable and hidden)
// TODO: torrent_info::add_tracker
// TODO: torrent_info::unload
// TODO: torrent_info constructor that takes an invalid bencoded buffer
// TODO: verify_encoding with a string that triggers character replacement

TORRENT_TEST(add_url_seed)
{
	torrent_info ti(sha1_hash("                   "));
	TEST_EQUAL(ti.web_seeds().size(), 0);

	ti.add_url_seed("http://test.com");

	TEST_EQUAL(ti.web_seeds().size(), 1);
	web_seed_entry we = ti.web_seeds()[0];
	TEST_EQUAL(we.type, web_seed_entry::url_seed);
	TEST_EQUAL(we.url, "http://test.com");
}

TORRENT_TEST(add_http_seed)
{
	torrent_info ti(sha1_hash("                   "));
	TEST_EQUAL(ti.web_seeds().size(), 0);

	ti.add_http_seed("http://test.com");

	TEST_EQUAL(ti.web_seeds().size(), 1);
	web_seed_entry we = ti.web_seeds()[0];
	TEST_EQUAL(we.type, web_seed_entry::http_seed);
	TEST_EQUAL(we.url, "http://test.com");
}

TORRENT_TEST(set_web_seeds)
{
	torrent_info ti(sha1_hash("                   "));
	TEST_EQUAL(ti.web_seeds().size(), 0);

	std::vector<web_seed_entry> seeds;
	web_seed_entry e1("http://test1.com", web_seed_entry::url_seed);
	seeds.push_back(e1);
	web_seed_entry e2("http://test2com", web_seed_entry::http_seed);
	seeds.push_back(e2);

	ti.set_web_seeds(seeds);

	TEST_EQUAL(ti.web_seeds().size(), 2);
	TEST_CHECK(ti.web_seeds() == seeds);
}

#ifdef TORRENT_WINDOWS
#define SEPARATOR "\\"
#else
#define SEPARATOR "/"
#endif

TORRENT_TEST(sanitize_long_path)
{
	// test sanitize_append_path_element

	std::string path;
	sanitize_append_path_element(path,
		"abcdefghi_abcdefghi_abcdefghi_abcdefghi_abcdefghi_abcdefghi_abcdefghi_abcdefghi_abcdefghi_abcdefghi_"
		"abcdefghi_abcdefghi_abcdefghi_abcdefghi_abcdefghi_abcdefghi_abcdefghi_abcdefghi_abcdefghi_abcdefghi_"
		"abcdefghi_abcdefghi_abcdefghi_abcdefghi_abcdefghi_", 250);
	sanitize_append_path_element(path,
		"abcdefghi_abcdefghi_abcdefghi_abcdefghi_abcdefghi_abcdefghi_abcdefghi_abcdefghi_abcdefghi_abcdefghi_"
		"abcdefghi_abcdefghi_abcdefghi_abcdefghi_abcdefghi_abcdefghi_abcdefghi_abcdefghi_abcdefghi_abcdefghi_"
		"abcdefghi_abcdefghi_abcdefghi_abcdefghi_abcde.test", 250);
	TEST_EQUAL(path,
		"abcdefghi_abcdefghi_abcdefghi_abcdefghi_abcdefghi_abcdefghi_abcdefghi_abcdefghi_abcdefghi_abcdefghi_"
		"abcdefghi_abcdefghi_abcdefghi_abcdefghi_abcdefghi_abcdefghi_abcdefghi_abcdefghi_abcdefghi_abcdefghi_"
		"abcdefghi_abcdefghi_abcdefghi_abcdefghi_" SEPARATOR
		"abcdefghi_abcdefghi_abcdefghi_abcdefghi_abcdefghi_abcdefghi_abcdefghi_abcdefghi_abcdefghi_abcdefghi_"
		"abcdefghi_abcdefghi_abcdefghi_abcdefghi_abcdefghi_abcdefghi_abcdefghi_abcdefghi_abcdefghi_abcdefghi_"
		"abcdefghi_abcdefghi_abcdefghi_abcdefghi_.test");
}

TORRENT_TEST(sanitize_path_trailing_dots)
{
	std::string path;
	sanitize_append_path_element(path, "a", 1);
	sanitize_append_path_element(path, "abc...", 6);
	sanitize_append_path_element(path, "c", 1);
#ifdef TORRENT_WINDOWS
	TEST_EQUAL(path, "a" SEPARATOR "abc" SEPARATOR "c");
#else
	TEST_EQUAL(path, "a" SEPARATOR "abc..." SEPARATOR "c");
#endif

	path.clear();
	sanitize_append_path_element(path, "abc...", 6);
#ifdef TORRENT_WINDOWS
	TEST_EQUAL(path, "abc");
#else
	TEST_EQUAL(path, "abc...");
#endif

	path.clear();
	sanitize_append_path_element(path, "abc.", 4);
#ifdef TORRENT_WINDOWS
	TEST_EQUAL(path, "abc");
#else
	TEST_EQUAL(path, "abc.");
#endif


	path.clear();
	sanitize_append_path_element(path, "a. . .", 6);
#ifdef TORRENT_WINDOWS
	TEST_EQUAL(path, "a");
#else
	TEST_EQUAL(path, "a. . .");
#endif
}

TORRENT_TEST(sanitize_path_trailing_spaces)
{
	std::string path;
	sanitize_append_path_element(path, "a", 1);
	sanitize_append_path_element(path, "abc   ", 6);
	sanitize_append_path_element(path, "c", 1);
#ifdef TORRENT_WINDOWS
	TEST_EQUAL(path, "a" SEPARATOR "abc" SEPARATOR "c");
#else
	TEST_EQUAL(path, "a" SEPARATOR "abc   " SEPARATOR "c");
#endif

	path.clear();
	sanitize_append_path_element(path, "abc   ", 6);
#ifdef TORRENT_WINDOWS
	TEST_EQUAL(path, "abc");
#else
	TEST_EQUAL(path, "abc   ");
#endif

	path.clear();
	sanitize_append_path_element(path, "abc ", 4);
#ifdef TORRENT_WINDOWS
	TEST_EQUAL(path, "abc");
#else
	TEST_EQUAL(path, "abc ");
#endif
}

TORRENT_TEST(sanitize_path)
{
	std::string path;
	sanitize_append_path_element(path, "/a/", 3);
	sanitize_append_path_element(path, "b", 1);
	sanitize_append_path_element(path, "c", 1);
	TEST_EQUAL(path, "a" SEPARATOR "b" SEPARATOR "c");

	path.clear();
	sanitize_append_path_element(path, "a...b", 5);
	TEST_EQUAL(path, "a...b");

	path.clear();
	sanitize_append_path_element(path, "a", 1);
	sanitize_append_path_element(path, "..", 2);
	sanitize_append_path_element(path, "c", 1);
	TEST_EQUAL(path, "a" SEPARATOR "c");

	path.clear();
	sanitize_append_path_element(path, "a", 1);
	sanitize_append_path_element(path, "..", 2);
	TEST_EQUAL(path, "a");

	path.clear();
	sanitize_append_path_element(path, "/..", 3);
	sanitize_append_path_element(path, ".", 1);
	sanitize_append_path_element(path, "c", 1);
	TEST_EQUAL(path, "c");

	path.clear();
	sanitize_append_path_element(path, "dev:", 4);
#ifdef TORRENT_WINDOWS
	TEST_EQUAL(path, "dev");
#else
	TEST_EQUAL(path, "dev:");
#endif

	path.clear();
	sanitize_append_path_element(path, "c:", 2);
	sanitize_append_path_element(path, "b", 1);
#ifdef TORRENT_WINDOWS
	TEST_EQUAL(path, "c" SEPARATOR "b");
#else
	TEST_EQUAL(path, "c:" SEPARATOR "b");
#endif

	path.clear();
	sanitize_append_path_element(path, "c:", 2);
	sanitize_append_path_element(path, ".", 1);
	sanitize_append_path_element(path, "c", 1);
#ifdef TORRENT_WINDOWS
	TEST_EQUAL(path, "c" SEPARATOR "c");
#else
	TEST_EQUAL(path, "c:" SEPARATOR "c");
#endif

	path.clear();
	sanitize_append_path_element(path, "\\c", 2);
	sanitize_append_path_element(path, ".", 1);
	sanitize_append_path_element(path, "c", 1);
	TEST_EQUAL(path, "c" SEPARATOR "c");

	path.clear();
	sanitize_append_path_element(path, "\b", 1);
	TEST_EQUAL(path, "_");

	path.clear();
	sanitize_append_path_element(path, "\b", 1);
	sanitize_append_path_element(path, "filename", 8);
	TEST_EQUAL(path, "_" SEPARATOR "filename");

	path.clear();
	sanitize_append_path_element(path, "filename", 8);
	sanitize_append_path_element(path, "\b", 1);
	TEST_EQUAL(path, "filename" SEPARATOR "_");

	path.clear();
	sanitize_append_path_element(path, "abc", 3);
	sanitize_append_path_element(path, "", 0);
	TEST_EQUAL(path, "abc" SEPARATOR "_");

	path.clear();
	sanitize_append_path_element(path, "abc", 3);
	sanitize_append_path_element(path, "   ", 3);
#ifdef TORRENT_WINDOWS
	TEST_EQUAL(path, "abc");
#else
	TEST_EQUAL(path, "abc" SEPARATOR "   ");
#endif

	path.clear();
	sanitize_append_path_element(path, "", 0);
	sanitize_append_path_element(path, "abc", 3);
	TEST_EQUAL(path, "_" SEPARATOR "abc");

	path.clear();
	sanitize_append_path_element(path, "\b?filename=4", 12);
#ifdef TORRENT_WINDOWS
	TEST_EQUAL(path, "__filename=4");
#else
	TEST_EQUAL(path, "_?filename=4");
#endif

	path.clear();
	sanitize_append_path_element(path, "filename=4", 10);
	TEST_EQUAL(path, "filename=4");

	// valid 2-byte sequence
	path.clear();
	sanitize_append_path_element(path, "filename\xc2\xa1", 10);
	TEST_EQUAL(path, "filename\xc2\xa1");

	// truncated 2-byte sequence
	path.clear();
	sanitize_append_path_element(path, "filename\xc2", 9);
	TEST_EQUAL(path, "filename_");

	// valid 3-byte sequence
	path.clear();
	sanitize_append_path_element(path, "filename\xe2\x9f\xb9", 11);
	TEST_EQUAL(path, "filename\xe2\x9f\xb9");

	// truncated 3-byte sequence
	path.clear();
	sanitize_append_path_element(path, "filename\xe2\x9f", 10);
	TEST_EQUAL(path, "filename_");

	// truncated 3-byte sequence
	path.clear();
	sanitize_append_path_element(path, "filename\xe2", 9);
	TEST_EQUAL(path, "filename_");

	// valid 4-byte sequence
	path.clear();
	sanitize_append_path_element(path, "filename\xf0\x9f\x92\x88", 12);
	TEST_EQUAL(path, "filename\xf0\x9f\x92\x88");

	// truncated 4-byte sequence
	path.clear();
	sanitize_append_path_element(path, "filename\xf0\x9f\x92", 11);
	TEST_EQUAL(path, "filename_");

	// 5-byte utf-8 sequence (not allowed)
	path.clear();
	sanitize_append_path_element(path, "filename\xf8\x9f\x9f\x9f\x9f" "foobar", 19);
	TEST_EQUAL(path, "filename_____foobar");

	// redundant (overlong) 2-byte sequence
	// ascii code 0x2e encoded with a leading 0
	path.clear();
	sanitize_append_path_element(path, "filename\xc0\xae", 10);
	TEST_EQUAL(path, "filename_");

	// redundant (overlong) 3-byte sequence
	// ascii code 0x2e encoded with two leading 0s
	path.clear();
	sanitize_append_path_element(path, "filename\xe0\x80\xae", 11);
	TEST_EQUAL(path, "filename_");

	// redundant (overlong) 4-byte sequence
	// ascii code 0x2e encoded with three leading 0s
	path.clear();
	sanitize_append_path_element(path, "filename\xf0\x80\x80\xae", 12);
	TEST_EQUAL(path, "filename_");
}

TORRENT_TEST(verify_encoding)
{
	// verify_encoding
	std::string test = "\b?filename=4";
	TEST_CHECK(verify_encoding(test));
	TEST_CHECK(test == "\b?filename=4");

	test = "filename=4";
	TEST_CHECK(verify_encoding(test));
	TEST_CHECK(test == "filename=4");

	// valid 2-byte sequence
	test = "filename\xc2\xa1";
	TEST_CHECK(verify_encoding(test));
	std::fprintf(stderr, "%s\n", test.c_str());
	TEST_CHECK(test == "filename\xc2\xa1");

	// truncated 2-byte sequence
	test = "filename\xc2";
	TEST_CHECK(!verify_encoding(test));
	std::fprintf(stderr, "%s\n", test.c_str());
	TEST_CHECK(test == "filename_");

	// valid 3-byte sequence
	test = "filename\xe2\x9f\xb9";
	TEST_CHECK(verify_encoding(test));
	std::fprintf(stderr, "%s\n", test.c_str());
	TEST_CHECK(test == "filename\xe2\x9f\xb9");

	// truncated 3-byte sequence
	test = "filename\xe2\x9f";
	TEST_CHECK(!verify_encoding(test));
	std::fprintf(stderr, "%s\n", test.c_str());
	TEST_CHECK(test == "filename_");

	// truncated 3-byte sequence
	test = "filename\xe2";
	TEST_CHECK(!verify_encoding(test));
	std::fprintf(stderr, "%s\n", test.c_str());
	TEST_CHECK(test == "filename_");

	// valid 4-byte sequence
	test = "filename\xf0\x9f\x92\x88";
	TEST_CHECK(verify_encoding(test));
	std::fprintf(stderr, "%s\n", test.c_str());
	TEST_CHECK(test == "filename\xf0\x9f\x92\x88");

	// truncated 4-byte sequence
	test = "filename\xf0\x9f\x92";
	TEST_CHECK(!verify_encoding(test));
	std::fprintf(stderr, "%s\n", test.c_str());
	TEST_CHECK(test == "filename_");

	// 5-byte utf-8 sequence (not allowed)
	test = "filename\xf8\x9f\x9f\x9f\x9f""foobar";
	TEST_CHECK(!verify_encoding(test));
	std::fprintf(stderr, "%s\n", test.c_str());
	TEST_CHECK(test == "filename_____foobar");

	// redundant (overlong) 2-byte sequence
	// ascii code 0x2e encoded with a leading 0
	test = "filename\xc0\xae";
	TEST_CHECK(!verify_encoding(test));
	std::fprintf(stderr, "%s\n", test.c_str());
	TEST_CHECK(test == "filename__");

	// redundant (overlong) 3-byte sequence
	// ascii code 0x2e encoded with two leading 0s
	test = "filename\xe0\x80\xae";
	TEST_CHECK(!verify_encoding(test));
	std::fprintf(stderr, "%s\n", test.c_str());
	TEST_CHECK(test == "filename___");

	// redundant (overlong) 4-byte sequence
	// ascii code 0x2e encoded with three leading 0s
	test = "filename\xf0\x80\x80\xae";
	TEST_CHECK(!verify_encoding(test));
	std::fprintf(stderr, "%s\n", test.c_str());
	TEST_CHECK(test == "filename____");
}

TORRENT_TEST(parse_torrents)
{
	error_code ec;

	// test torrent parsing

	entry info;
	info["pieces"] = "aaaaaaaaaaaaaaaaaaaa";
	info["name.utf-8"] = "test1";
	info["name"] = "test__";
	info["piece length"] = 16 * 1024;
	info["length"] = 3245;
	entry torrent;
	torrent["info"] = info;

	std::vector<char> buf;
	bencode(std::back_inserter(buf), torrent);
	torrent_info ti(&buf[0], int(buf.size()), ec);
	std::cerr << ti.name() << std::endl;
	TEST_CHECK(ti.name() == "test1");

#ifdef TORRENT_WINDOWS
	info["name.utf-8"] = "c:/test1/test2/test3";
#else
	info["name.utf-8"] = "/test1/test2/test3";
#endif
	torrent["info"] = info;
	buf.clear();
	bencode(std::back_inserter(buf), torrent);
	torrent_info ti2(&buf[0], int(buf.size()), ec);
	std::cerr << ti2.name() << std::endl;
#ifdef TORRENT_WINDOWS
	TEST_EQUAL(ti2.name(), "ctest1test2test3");
#else
	TEST_EQUAL(ti2.name(), "test1test2test3");
#endif

	info["name.utf-8"] = "test2/../test3/.././../../test4";
	torrent["info"] = info;
	buf.clear();
	bencode(std::back_inserter(buf), torrent);
	torrent_info ti3(&buf[0], int(buf.size()), ec);
	std::cerr << ti3.name() << std::endl;
	TEST_EQUAL(ti3.name(), "test2..test3.......test4");

	std::string root_dir = parent_path(current_working_directory());
	for (int i = 0; i < int(sizeof(test_torrents)/sizeof(test_torrents[0])); ++i)
	{
		std::fprintf(stderr, "loading %s\n", test_torrents[i].file);
		std::string filename = combine_path(combine_path(root_dir, "test_torrents")
			, test_torrents[i].file);
		auto ti = boost::make_shared<torrent_info>(filename, ec);
		TEST_CHECK(!ec);
		if (ec) std::fprintf(stderr, " loading(\"%s\") -> failed %s\n", filename.c_str()
			, ec.message().c_str());

		if (std::string(test_torrents[i].file) == "whitespace_url.torrent")
		{
			// make sure we trimmed the url
			TEST_CHECK(ti->trackers().size() > 0);
			if (ti->trackers().size() > 0)
				TEST_CHECK(ti->trackers()[0].url == "udp://test.com/announce");
		}
		else if (std::string(test_torrents[i].file) == "duplicate_files.torrent")
		{
			// make sure we disambiguated the files
			TEST_EQUAL(ti->num_files(), 2);
			TEST_CHECK(ti->files().file_path(0) == combine_path(combine_path("temp", "foo"), "bar.txt"));
			TEST_CHECK(ti->files().file_path(1) == combine_path(combine_path("temp", "foo"), "bar.1.txt"));
		}
		else if (std::string(test_torrents[i].file) == "pad_file.torrent")
		{
			TEST_EQUAL(ti->num_files(), 2);
			TEST_EQUAL(ti->files().file_flags(0) & file_storage::flag_pad_file, false);
			TEST_EQUAL(ti->files().file_flags(1) & file_storage::flag_pad_file, true);
		}
		else if (std::string(test_torrents[i].file) == "creation_date.torrent")
		{
			TEST_EQUAL(*ti->creation_date(), 1234567);
		}
		else if (std::string(test_torrents[i].file) == "duplicate_web_seeds.torrent")
		{
			TEST_EQUAL(ti->web_seeds().size(), 3);
		}
		else if (std::string(test_torrents[i].file) == "no_creation_date.torrent")
		{
			TEST_CHECK(!ti->creation_date());
		}
		else if (std::string(test_torrents[i].file) == "url_seed.torrent")
		{
			TEST_EQUAL(ti->web_seeds().size(), 1);
			TEST_EQUAL(ti->web_seeds()[0].url, "http://test.com/file");
#ifndef TORRENT_NO_DEPRECATE
			TEST_EQUAL(ti->http_seeds().size(), 0);
			TEST_EQUAL(ti->url_seeds().size(), 1);
			TEST_EQUAL(ti->url_seeds()[0], "http://test.com/file");
#endif
		}
		else if (std::string(test_torrents[i].file) == "url_seed_multi.torrent")
		{
			TEST_EQUAL(ti->web_seeds().size(), 1);
			TEST_EQUAL(ti->web_seeds()[0].url, "http://test.com/file/");
#ifndef TORRENT_NO_DEPRECATE
			TEST_EQUAL(ti->http_seeds().size(), 0);
			TEST_EQUAL(ti->url_seeds().size(), 1);
			TEST_EQUAL(ti->url_seeds()[0], "http://test.com/file/");
#endif
		}
		else if (std::string(test_torrents[i].file) == "url_seed_multi_space.torrent"
			|| std::string(test_torrents[i].file) == "url_seed_multi_space_nolist.torrent")
		{
			TEST_EQUAL(ti->web_seeds().size(), 1);
			TEST_EQUAL(ti->web_seeds()[0].url, "http://test.com/test%20file/foo%20bar/");
#ifndef TORRENT_NO_DEPRECATE
			TEST_EQUAL(ti->http_seeds().size(), 0);
			TEST_EQUAL(ti->url_seeds().size(), 1);
			TEST_EQUAL(ti->url_seeds()[0], "http://test.com/test%20file/foo%20bar/");
#endif
		}
		else if (std::string(test_torrents[i].file) == "invalid_name2.torrent")
		{
			// if, after all invalid characters are removed from the name, it ends up
			// being empty, it's set to the info-hash. Some torrents also have an empty name
			// in which case it's also set to the info-hash
			TEST_EQUAL(ti->name(), "b61560c2918f463768cd122b6d2fdd47b77bdb35");
		}
		else if (std::string(test_torrents[i].file) == "invalid_name3.torrent")
		{
			// windows does not allow trailing spaces in filenames
#ifdef TORRENT_WINDOWS
			TEST_EQUAL(ti->name(), "foobar");
#else
			TEST_EQUAL(ti->name(), "foobar ");
#endif
		}
		else if (std::string(test_torrents[i].file) == "slash_path.torrent")
		{
			TEST_EQUAL(ti->num_files(), 1);
			TEST_EQUAL(ti->files().file_path(0), "temp" SEPARATOR "bar");
		}
		else if (std::string(test_torrents[i].file) == "slash_path2.torrent")
		{
			TEST_EQUAL(ti->num_files(), 1);
			TEST_EQUAL(ti->files().file_path(0), "temp" SEPARATOR "abc....def" SEPARATOR "bar");
		}
		else if (std::string(test_torrents[i].file) == "slash_path3.torrent")
		{
			TEST_EQUAL(ti->num_files(), 1);
			TEST_EQUAL(ti->files().file_path(0), "temp....abc");
		}

		file_storage const& fs = ti->files();
		for (int i = 0; i < fs.num_files(); ++i)
		{
			int first = ti->map_file(i, 0, 0).piece;
			int last = ti->map_file(i, (std::max)(fs.file_size(i)-1, boost::int64_t(0)), 0).piece;
			int flags = fs.file_flags(i);
			std::fprintf(stderr, "  %11" PRId64 " %c%c%c%c [ %4d, %4d ] %7u %s %s %s%s\n"
				, fs.file_size(i)
				, (flags & file_storage::flag_pad_file)?'p':'-'
				, (flags & file_storage::flag_executable)?'x':'-'
				, (flags & file_storage::flag_hidden)?'h':'-'
				, (flags & file_storage::flag_symlink)?'l':'-'
				, first, last
				, boost::uint32_t(fs.mtime(i))
				, fs.hash(i) != sha1_hash(0) ? to_hex(fs.hash(i).to_string()).c_str() : ""
				, fs.file_path(i).c_str()
				, flags & file_storage::flag_symlink ? "-> ": ""
				, flags & file_storage::flag_symlink ? fs.symlink(i).c_str() : "");
		}

		// test swap
#if !defined TORRENT_NO_DEPRECATE && TORRENT_USE_IOSTREAM
		std::stringstream str1;
		ti->print(str1);

		torrent_info temp("temp", ec);
		temp.swap(*ti);

		std::stringstream str2;
		temp.print(str2);
		TEST_EQUAL(str1.str(), str2.str());
#endif

	}

	for (int i = 0; i < int(sizeof(test_error_torrents)/sizeof(test_error_torrents[0])); ++i)
	{
		error_code ec;
		std::fprintf(stderr, "loading %s\n", test_error_torrents[i].file);
		auto ti = boost::make_shared<torrent_info>(combine_path(
			combine_path(root_dir, "test_torrents"), test_error_torrents[i].file), ec);
		std::fprintf(stderr, "E:        \"%s\"\nexpected: \"%s\"\n", ec.message().c_str()
			, test_error_torrents[i].error.message().c_str());
		TEST_CHECK(ec.message() == test_error_torrents[i].error.message());
	}
}

void test_resolve_duplicates(int test_case)
{
	file_storage fs;

	switch (test_case)
	{
		case 0:
			fs.add_file("test/temporary.txt", 0x4000);
			fs.add_file("test/Temporary.txt", 0x4000);
			fs.add_file("test/TeMPorArY.txT", 0x4000);
			fs.add_file("test/test/TEMPORARY.TXT", 0x4000);
			break;
		case 1:
			fs.add_file("test/b.exe", 0x4000);
			fs.add_file("test/B.ExE", 0x4000);
			fs.add_file("test/B.exe", 0x4000);
			fs.add_file("test/filler", 0x4000);
			break;
		case 2:
			fs.add_file("test/A/tmp", 0x4000);
			fs.add_file("test/a", 0x4000);
			fs.add_file("test/A", 0x4000);
			fs.add_file("test/filler", 0x4000);
			break;
		case 3:
			fs.add_file("test/long/path/name/that/collides", 0x4000);
			fs.add_file("test/long/path", 0x4000);
			fs.add_file("test/filler-1", 0x4000);
			fs.add_file("test/filler-2", 0x4000);
			break;
	}

	libtorrent::create_torrent t(fs, 0x4000);

	// calculate the hash for all pieces
	int num = t.num_pieces();
	sha1_hash ph;
	for (int i = 0; i < num; ++i)
		t.set_hash(i, ph);

	std::vector<char> tmp;
	std::back_insert_iterator<std::vector<char> > out(tmp);

	entry tor = t.generate();
	bencode(out, tor);

	torrent_info ti(&tmp[0], int(tmp.size()));

	char const* filenames[4][4] =
	{
		{ // case 0
			"test/temporary.txt",
			"test/Temporary.1.txt", // duplicate of temporary.txt
			"test/TeMPorArY.2.txT", // duplicate of temporary.txt
			// a file with the same name in a seprate directory is fine
			"test/test/TEMPORARY.TXT",
		},
		{ // case 1
			"test/b.exe",
			"test/B.1.ExE", // duplicate of b.exe
			"test/B.2.exe", // duplicate of b.exe
			"test/filler",
		},
		{ // case 2
			"test/A/tmp",
			"test/a.1", // a file may not have the same name as a directory
			"test/A.2", // duplicate of directory a
			"test/filler",
		},
		{ // case 3
			// a subset of this path collides with the next filename
			"test/long/path/name/that/collides",
			// so this file needs to be renamed, to not collide with the path name
			"test/long/path.1",
			"test/filler-1",
			"test/filler-2",
		}
	};

	for (int i = 0; i < ti.num_files(); ++i)
	{
		std::string p = ti.files().file_path(i);
		convert_path_to_posix(p);
		std::fprintf(stderr, "%s == %s\n", p.c_str(), filenames[test_case][i]);

		TEST_EQUAL(p, filenames[test_case][i]);
	}
}

TORRENT_TEST(resolve_duplicates)
{
	for (int i = 0; i < 4; ++i)
		test_resolve_duplicates(i);
}

TORRENT_TEST(empty_file)
{
	error_code ec;
<<<<<<< HEAD
	auto ti = boost::make_shared<torrent_info>("", 0, ec);
=======
	boost::shared_ptr<torrent_info> ti = boost::make_shared<torrent_info>("", 0, boost::ref(ec));
>>>>>>> 3106f6f8
	TEST_CHECK(ec);
}

TORRENT_TEST(empty_file2)
{
	try
	{
		auto ti = boost::make_shared<torrent_info>("", 0);
		TEST_ERROR("expected exception thrown");
	}
	catch (system_error& e)
	{
		std::printf("Expected error: %s\n", e.code().message().c_str());
	}
}

TORRENT_TEST(copy)
{
	using namespace libtorrent;

	boost::shared_ptr<torrent_info> a(boost::make_shared<torrent_info>(
		combine_path(parent_path(current_working_directory())
		, combine_path("test_torrents", "sample.torrent"))));

	char const* expected_files[] =
	{
		"sample/text_file2.txt",
		"sample/.____padding_file/0",
		"sample/text_file.txt",
	};

	sha1_hash file_hashes[] =
	{
		sha1_hash(0),
		sha1_hash(0),
		sha1_hash("abababababababababab")
	};

	for (int i = 0; i < a->num_files(); ++i)
	{
		std::string p = a->files().file_path(i);
		convert_path_to_posix(p);
		TEST_EQUAL(p, expected_files[i]);
		std::fprintf(stderr, "%s\n", p.c_str());

		TEST_EQUAL(a->files().hash(i), file_hashes[i]);
	}

	// copy the torrent_info object
	boost::shared_ptr<torrent_info> b(boost::make_shared<torrent_info>(*a));

	// clear out the  buffer for a, just to make sure b doesn't have any
	// references into it by mistake
	int s = a->metadata_size();
	memset(a->metadata().get(), 0, s);

	a.reset();

	TEST_EQUAL(b->num_files(), 3);

	for (int i = 0; i < b->num_files(); ++i)
	{
		std::string p = b->files().file_path(i);
		convert_path_to_posix(p);
		TEST_EQUAL(p, expected_files[i]);
		std::fprintf(stderr, "%s\n", p.c_str());

		TEST_EQUAL(b->files().hash(i), file_hashes[i]);
	}
}

<|MERGE_RESOLUTION|>--- conflicted
+++ resolved
@@ -863,11 +863,7 @@
 TORRENT_TEST(empty_file)
 {
 	error_code ec;
-<<<<<<< HEAD
 	auto ti = boost::make_shared<torrent_info>("", 0, ec);
-=======
-	boost::shared_ptr<torrent_info> ti = boost::make_shared<torrent_info>("", 0, boost::ref(ec));
->>>>>>> 3106f6f8
 	TEST_CHECK(ec);
 }
 
