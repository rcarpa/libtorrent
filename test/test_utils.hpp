/*

Copyright (c) 2015, 2017, 2019-2020, Arvid Norberg
All rights reserved.

Redistribution and use in source and binary forms, with or without
modification, are permitted provided that the following conditions
are met:

    * Redistributions of source code must retain the above copyright
      notice, this list of conditions and the following disclaimer.
    * Redistributions in binary form must reproduce the above copyright
      notice, this list of conditions and the following disclaimer in
      the documentation and/or other materials provided with the distribution.
    * Neither the name of the author nor the names of its
      contributors may be used to endorse or promote products derived
      from this software without specific prior written permission.

THIS SOFTWARE IS PROVIDED BY THE COPYRIGHT HOLDERS AND CONTRIBUTORS "AS IS"
AND ANY EXPRESS OR IMPLIED WARRANTIES, INCLUDING, BUT NOT LIMITED TO, THE
IMPLIED WARRANTIES OF MERCHANTABILITY AND FITNESS FOR A PARTICULAR PURPOSE
ARE DISCLAIMED. IN NO EVENT SHALL THE COPYRIGHT OWNER OR CONTRIBUTORS BE
LIABLE FOR ANY DIRECT, INDIRECT, INCIDENTAL, SPECIAL, EXEMPLARY, OR
CONSEQUENTIAL DAMAGES (INCLUDING, BUT NOT LIMITED TO, PROCUREMENT OF
SUBSTITUTE GOODS OR SERVICES; LOSS OF USE, DATA, OR PROFITS; OR BUSINESS
INTERRUPTION) HOWEVER CAUSED AND ON ANY THEORY OF LIABILITY, WHETHER IN
CONTRACT, STRICT LIABILITY, OR TORT (INCLUDING NEGLIGENCE OR OTHERWISE)
ARISING IN ANY WAY OUT OF THE USE OF THIS SOFTWARE, EVEN IF ADVISED OF THE
POSSIBILITY OF SUCH DAMAGE.

*/

#ifndef TEST_UTILS_HPP
#define TEST_UTILS_HPP

#include <string>

#include "test.hpp"
#include "libtorrent/time.hpp"
#include "libtorrent/download_priority.hpp"

#include "libtorrent/sha1_hash.hpp"
#include "libtorrent/aux_/vector.hpp"
#include "libtorrent/aux_/path.hpp"
#include <vector>
#include <fstream>

namespace libtorrent
{
<<<<<<< HEAD
	EXPORT char const* time_now_string();
	EXPORT char const* time_to_string(lt::time_point const tp);
=======
	EXPORT std::string time_now_string();
>>>>>>> b87d0129
}

inline lt::download_priority_t operator "" _pri(unsigned long long const p)
{
	return lt::download_priority_t(static_cast<std::uint8_t>(p));
}

EXPORT lt::aux::vector<lt::sha256_hash> build_tree(int const size);

#ifdef _WIN32
int EXPORT truncate(char const* file, std::int64_t size);
#endif

struct EXPORT ofstream : std::ofstream
{
	ofstream(char const* filename);
};

#endif
<|MERGE_RESOLUTION|>--- conflicted
+++ resolved
@@ -47,12 +47,8 @@
 
 namespace libtorrent
 {
-<<<<<<< HEAD
-	EXPORT char const* time_now_string();
-	EXPORT char const* time_to_string(lt::time_point const tp);
-=======
 	EXPORT std::string time_now_string();
->>>>>>> b87d0129
+	EXPORT std::string time_to_string(lt::time_point const tp);
 }
 
 inline lt::download_priority_t operator "" _pri(unsigned long long const p)
