--- conflicted
+++ resolved
@@ -115,15 +115,9 @@
 
 #ifdef BOOST_NO_EXCEPTIONS
 #define TEST_CHECK(x) \
-<<<<<<< HEAD
-	if (!(x)) { \
-		TEST_REPORT_AUX("TEST_ERROR: check failed: \"" #x "\"", __FILE__, __LINE__) \
-	}
-=======
 	do if (!(x)) { \
 		TEST_REPORT_AUX("TEST_ERROR: check failed: \"" #x "\"", __FILE__, __LINE__);
 	} while (false)
->>>>>>> 9c970550
 #define TEST_EQUAL(x, y) \
 	do if ((x) != (y)) { \
 		std::stringstream s__; \
