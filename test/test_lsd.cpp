--- conflicted
+++ resolved
@@ -1,14 +1,10 @@
 /*
 
-<<<<<<< HEAD
 Copyright (c) 2016, Andrei Kurushin
 Copyright (c) 2018, d-komarov
-Copyright (c) 2007-2010, 2013-2021, Arvid Norberg
-=======
 Copyright (c) 2018, d-komarov
-Copyright (c) 2007-2010, 2013-2021, Arvid Norberg
 Copyright (c) 2016, Andrei Kurushin
->>>>>>> 550d3c7d
+Copyright (c) 2007-2010, 2013-2022, Arvid Norberg
 Copyright (c) 2016, Luca Bruno
 Copyright (c) 2018, Alden Torres
 All rights reserved.
