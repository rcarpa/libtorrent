--- conflicted
+++ resolved
@@ -87,6 +87,14 @@
 	*done = true;
 }
 
+void on_piece_checked(piece_index_t, sha1_hash const&
+	, storage_error const& error, bool* done)
+{
+	std::cout << time_now_string() << " on_piece_checked err: "
+		<< error.ec.message() << '\n';
+	*done = true;
+}
+
 void print_error(char const* call, int ret, storage_error const& ec)
 {
 	std::printf("%s: %s() returned: %d error: \"%s\" in file: %d operation: %s\n"
@@ -415,19 +423,25 @@
 
 struct test_error_storage : default_storage
 {
-	test_error_storage(storage_params const& params) : default_storage(params) {};
-
-	bool has_any_file(storage_error& ec) TORRENT_FINAL
+	explicit test_error_storage(storage_params const& params, file_pool& fp)
+		: default_storage(params, fp) {}
+
+	bool has_any_file(storage_error& ec) override
 	{
 		ec.ec = make_error_code(boost::system::errc::permission_denied);
-		ec.operation = storage_error::stat;
+		ec.operation = operation_t::file_stat;
 		return false;
 	}
 };
 
+storage_interface* error_storage_constructor(
+	storage_params const& params, file_pool& fp)
+{
+	return new test_error_storage(params, fp);
+}
+
 void test_check_files(std::string const& test_path
-	, lt::storage_mode_t storage_mode
-	, bool /*unbuffered*/)
+	, lt::storage_mode_t storage_mode)
 {
 	std::shared_ptr<torrent_info> info;
 
@@ -471,7 +485,7 @@
 	file_pool fp;
 	boost::asio::io_service ios;
 	counters cnt;
-<<<<<<< HEAD
+
 	disk_io_thread io(ios, cnt);
 	settings_pack sett;
 	sett.set_int(settings_pack::aio_threads, 1);
@@ -479,7 +493,8 @@
 
 	disk_buffer_pool dp(ios, std::bind(&nop));
 
-	aux::vector<download_priority_t, file_index_t> priorities;
+	aux::vector<download_priority_t, file_index_t> priorities(
+		std::size_t(info->num_files()), download_priority_t{});
 	sha1_hash info_hash;
 	storage_params p{
 		fs,
@@ -490,23 +505,8 @@
 		info_hash
 	};
 
-	auto st = io.new_torrent(default_storage_constructor, std::move(p)
+	auto st = io.new_torrent(error_storage_constructor, std::move(p)
 		, std::shared_ptr<void>());
-	std::mutex lock;
-=======
-	disk_io_thread io(ios, cnt, NULL);
-	io.set_num_threads(1);
-	std::vector<uint8_t> prio(info->num_files(), 0);
-	storage_params p;
-	p.files = &fs;
-	p.path = test_path;
-	p.pool = &fp;
-	p.mode = storage_mode;
-	p.priorities = &prio;
-
-	boost::shared_ptr<void> dummy;
-	boost::shared_ptr<piece_manager> pm = boost::make_shared<piece_manager>(new test_error_storage(p), dummy, &fs);
->>>>>>> 44479bcc
 
 	bool done = false;
 	add_torrent_params frd;
@@ -514,20 +514,19 @@
 	io.async_check_files(st, &frd, links
 		, std::bind(&on_check_resume_data, _1, _2, &done));
 	io.submit_jobs();
+	ios.reset();
 	run_until(ios, done);
 
-<<<<<<< HEAD
-=======
-	for (int i = 0; i < info->num_pieces(); ++i)
+	for (piece_index_t i{0}; i < info->files().end_piece(); ++i)
 	{
 		done = false;
-		io.async_hash(pm.get(), i, disk_io_job::sequential_access | disk_io_job::volatile_read
-			, boost::bind(&on_check_resume_data, _1, &done), reinterpret_cast<void*>(1));
+		io.async_hash(st, i, disk_interface::sequential_access | disk_interface::volatile_read
+			, std::bind(&on_piece_checked, _1, _2, _3, &done));
 		io.submit_jobs();
+		ios.reset();
 		run_until(ios, done);
 	}
 
->>>>>>> 44479bcc
 	io.abort(true);
 }
 
@@ -656,8 +655,7 @@
 // ==============================================
 
 	std::cout << "=== test 6 ===" << std::endl;
-	test_check_files(test_path, storage_mode_sparse, unbuffered);
-	test_check_files(test_path, storage_mode_sparse, unbuffered);
+	test_check_files(test_path, storage_mode_sparse);
 
 	std::cout << "=== test 7 ===" << std::endl;
 	test_rename(test_path);
