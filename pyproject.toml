--- conflicted
+++ resolved
@@ -25,13 +25,8 @@
 [tool.cibuildwheel.macos.environment]
 BOOST_BUILD_PATH = "/tmp/boost/tools/build"
 BOOST_ROOT = "/tmp/boost"
-<<<<<<< HEAD
-BOOST_VERSION = "1.76.0"
+BOOST_VERSION = "1.80.0"
 MACOSX_DEPLOYMENT_TARGET = "10.14"  # required for full C++17 support
-=======
-BOOST_VERSION = "1.80.0"
-MACOSX_DEPLOYMENT_TARGET = "10.9"  # required for full C++11 support
->>>>>>> b09d346b
 PATH = "/tmp/boost:$PATH"
 
 [[tool.cibuildwheel.overrides]]
