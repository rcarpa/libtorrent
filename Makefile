VERSION=2.0.5

BUILD_CONFIG=release link=shared crypto=openssl warnings=off address-model=64

ifneq (${CXXFLAGS},)
BUILD_CONFIG += cxxflags="${CXXFLAGS}"
endif

ifneq (${LDFLAGS},)
BUILD_CONFIG += linkflags="${LDFLAGS}"
endif

ifeq (${PREFIX},)
PREFIX=/usr/local/
endif

ALL: FORCE
	BOOST_ROOT="" b2 ${BUILD_CONFIG}

python-binding: FORCE
	(cd bindings/python; BOOST_ROOT="" b2 ${BUILD_CONFIG} stage_module stage_dependencies)

examples: FORCE
	(cd examples; BOOST_ROOT="" b2 ${BUILD_CONFIG} stage_client_test stage_connection_tester)

tools: FORCE
	(cd tools; BOOST_ROOT="" b2 ${BUILD_CONFIG})

install: FORCE
	BOOST_ROOT="" b2 ${BUILD_CONFIG} install --prefix=${PREFIX}

sim: FORCE
	(cd simulation; BOOST_ROOT="" b2 $(filter-out crypto=openssl,${BUILD_CONFIG}) crypto=built-in)

check: FORCE
	(cd test; BOOST_ROOT="" b2 crypto=openssl warnings=off)

clean: FORCE
	rm -rf \
    bin \
    examples/bin \
    tools/bin \
    bindings/python/bin \
    test/bin \
    simulation/bin \
    simulator/libsimulator/bin

DOCS_IMAGES = \
  docs/img/screenshot.png             \
  docs/img/screenshot_thumb.png       \
  docs/img/cwnd.png                   \
  docs/img/cwnd_thumb.png             \
  docs/img/delays.png                 \
  docs/img/delays_thumb.png           \
  docs/img/our_delay_base.png         \
  docs/img/our_delay_base_thumb.png   \
  docs/img/read_disk_buffers.png      \
  docs/img/read_disk_buffers.diagram  \
  docs/img/storage.png                \
  docs/img/write_disk_buffers.png     \
  docs/img/write_disk_buffers.diagram \
  docs/img/ip_id_v4.png               \
  docs/img/ip_id_v6.png               \
  docs/img/hash_distribution.png      \
  docs/img/complete_bit_prefixes.png  \
  docs/img/troubleshooting.dot        \
  docs/img/troubleshooting.png        \
  docs/img/troubleshooting_thumb.png  \
  docs/img/hacking.diagram            \
  docs/img/hacking.png                \
  docs/img/utp_stack.diagram          \
  docs/img/utp_stack.png              \
  docs/img/bitcoin.png                \
  docs/img/logo-color-text.png        \
  docs/img/pp-acceptance-medium.png   \
  docs/style.css

DOCS_PAGES = \
  docs/building.html              \
  docs/client_test.html           \
  docs/contributing.html          \
  docs/dht_extensions.html        \
  docs/dht_rss.html               \
  docs/dht_sec.html               \
  docs/dht_store.html             \
  docs/examples.html              \
  docs/extension_protocol.html    \
  docs/features-ref.html          \
  docs/index.html                 \
  docs/manual-ref.html            \
  docs/projects.html              \
  docs/python_binding.html        \
  docs/tuning-ref.html            \
  docs/settings.rst               \
  docs/stats_counters.rst         \
  docs/troubleshooting.html       \
  docs/udp_tracker_protocol.html  \
  docs/utp.html                   \
  docs/streaming.html             \
  docs/building.rst               \
  docs/client_test.rst            \
  docs/contributing.rst           \
  docs/dht_extensions.rst         \
  docs/dht_rss.rst                \
  docs/dht_sec.rst                \
  docs/dht_store.rst              \
  docs/examples.rst               \
  docs/extension_protocol.rst     \
  docs/features.rst               \
  docs/index.rst                  \
  docs/manual.rst                 \
  docs/manual-ref.rst             \
  docs/projects.rst               \
  docs/python_binding.rst         \
  docs/tuning.rst                 \
  docs/troubleshooting.rst        \
  docs/udp_tracker_protocol.rst   \
  docs/utp.rst                    \
  docs/streaming.rst              \
  docs/tutorial.rst               \
  docs/tutorial-ref.rst           \
  docs/header.rst                 \
  docs/hacking.rst                \
  docs/hacking.html               \
  docs/todo.html                  \
  docs/tutorial-ref.html          \
  docs/upgrade_to_1.2-ref.html    \
  docs/upgrade_to_2.0-ref.html    \
  docs/security-audit.html        \
  docs/reference.html             \
  docs/reference-Core.html        \
  docs/reference-DHT.html         \
  docs/reference-Session.html     \
  docs/reference-Torrent_Handle.html \
  docs/reference-Torrent_Info.html \
  docs/reference-Trackers.html   \
  docs/reference-PeerClass.html  \
  docs/reference-Torrent_Status.html \
  docs/reference-Stats.html      \
  docs/reference-Resume_Data.html \
  docs/reference-Add_Torrent.html \
  docs/reference-Plugins.html    \
  docs/reference-Create_Torrents.html \
  docs/reference-Error_Codes.html \
  docs/reference-Storage.html    \
  docs/reference-Custom_Storage.html \
  docs/reference-Utility.html    \
  docs/reference-Bencoding.html  \
  docs/reference-Alerts.html     \
  docs/reference-Filter.html     \
  docs/reference-Settings.html   \
  docs/reference-Bdecoding.html  \
  docs/reference-ed25519.html    \
  docs/single-page-ref.html

ED25519_SOURCE = \
  fe.h \
  fixedint.h \
  ge.h \
  precomp_data.h \
  sc.h \
  add_scalar.cpp \
  fe.cpp \
  ge.cpp \
  key_exchange.cpp \
  keypair.cpp \
  sc.cpp \
  sign.cpp \
  verify.cpp \
  sha512.cpp \
  hasher512.cpp \

EXTRA_DIST = \
  Jamfile \
  Jamroot.jam \
  project-config.jam \
  Makefile \
  CMakeLists.txt \
  cmake/Modules/FindLibGcrypt.cmake \
  cmake/Modules/GeneratePkgConfig.cmake \
  cmake/Modules/ucm_flags.cmake \
  cmake/Modules/LibtorrentMacros.cmake \
  cmake/Modules/GeneratePkgConfig/generate-pkg-config.cmake.in \
  cmake/Modules/GeneratePkgConfig/pkg-config.cmake.in \
  cmake/Modules/GeneratePkgConfig/target-compile-settings.cmake.in \
  LibtorrentRasterbarConfig.cmake.in \
  bindings/CMakeLists.txt \
  setup.py \
  LICENSE \
  src/ed25519/LICENSE \
  COPYING \
  AUTHORS \
  NEWS \
  README.rst \
  ChangeLog \
  $(DOCS_PAGES) \
  $(DOCS_IMAGES)

PYTHON_FILES= \
  CMakeLists.txt            \
  Jamfile                   \
  client.py                 \
  make_torrent.py           \
  setup.py                  \
  setup.py.cmake.in         \
  simple_client.py          \
  src/alert.cpp             \
  src/boost_python.hpp      \
  src/bytes.hpp             \
  src/converters.cpp        \
  src/create_torrent.cpp    \
  src/datetime.cpp          \
  src/entry.cpp             \
  src/error_code.cpp        \
  src/fingerprint.cpp       \
  src/gil.hpp               \
  src/ip_filter.cpp         \
  src/magnet_uri.cpp        \
  src/module.cpp            \
  src/optional.hpp          \
  src/peer_info.cpp         \
  src/session.cpp           \
  src/session_settings.cpp  \
  src/sha1_hash.cpp         \
  src/sha256_hash.cpp       \
  src/info_hash.cpp         \
  src/string.cpp            \
  src/torrent_handle.cpp    \
  src/torrent_info.cpp      \
  src/torrent_status.cpp    \
  src/utility.cpp           \
  src/version.cpp

EXAMPLE_FILES= \
  CMakeLists.txt \
  Jamfile \
  bt-get.cpp \
  bt-get2.cpp \
  bt-get3.cpp \
  client_test.cpp \
  cmake/FindLibtorrentRasterbar.cmake \
  connection_tester.cpp \
  dump_torrent.cpp \
  dump_bdecode.cpp \
  make_torrent.cpp \
  print.cpp \
  print.hpp \
  session_view.cpp \
  session_view.hpp \
  simple_client.cpp \
  custom_storage.cpp \
  stats_counters.cpp \
  torrent_view.cpp \
  torrent_view.hpp \
  upnp_test.cpp

TOOLS_FILES= \
  CMakeLists.txt         \
  Jamfile                \
  dht_put.cpp            \
  dht_sample.cpp         \
  disk_io_stress_test.cpp\
  parse_dht_log.py       \
  parse_dht_rtt.py       \
  parse_dht_stats.py     \
  parse_peer_log.py      \
  parse_sample.py        \
  parse_session_stats.py \
  parse_utp_log.py       \
  session_log_alerts.cpp

KADEMLIA_SOURCES = \
  dht_settings.cpp     \
  dht_state.cpp        \
  dht_storage.cpp      \
  dht_tracker.cpp      \
  dos_blocker.cpp      \
  ed25519.cpp          \
  find_data.cpp        \
  get_item.cpp         \
  get_peers.cpp        \
  item.cpp             \
  msg.cpp              \
  node.cpp             \
  node_entry.cpp       \
  node_id.cpp          \
  put_data.cpp         \
  refresh.cpp          \
  routing_table.cpp    \
  rpc_manager.cpp      \
  sample_infohashes.cpp \
  traversal_algorithm.cpp

SOURCES = \
  add_torrent_params.cpp          \
  alert.cpp                       \
  alert_manager.cpp               \
  announce_entry.cpp              \
  assert.cpp                      \
  bandwidth_limit.cpp             \
  bandwidth_manager.cpp           \
  bandwidth_queue_entry.cpp       \
  bdecode.cpp                     \
  bitfield.cpp                    \
  bloom_filter.cpp                \
  bt_peer_connection.cpp          \
  chained_buffer.cpp              \
  choker.cpp                      \
  close_reason.cpp                \
  cpuid.cpp                       \
  crc32c.cpp                      \
  create_torrent.cpp              \
  directory.cpp                   \
  disabled_disk_io.cpp            \
  disk_buffer_holder.cpp          \
  disk_buffer_pool.cpp            \
  disk_io_job.cpp                 \
  disk_io_thread_pool.cpp         \
  disk_job_fence.cpp              \
  disk_job_pool.cpp               \
  entry.cpp                       \
  enum_net.cpp                    \
  error_code.cpp                  \
  escape_string.cpp               \
  ffs.cpp                         \
  file.cpp                        \
  file_progress.cpp               \
  file_storage.cpp                \
  file_view_pool.cpp              \
  fingerprint.cpp                 \
  generate_peer_id.cpp            \
  gzip.cpp                        \
  hash_picker.cpp                 \
  hasher.cpp                      \
  hex.cpp                         \
  http_connection.cpp             \
  http_parser.cpp                 \
  http_tracker_connection.cpp     \
  i2p_stream.cpp                  \
  identify_client.cpp             \
  instantiate_connection.cpp      \
  ip_filter.cpp                   \
  ip_helpers.cpp                  \
  ip_notifier.cpp                 \
  ip_voter.cpp                    \
  listen_socket_handle.cpp        \
  lsd.cpp                         \
  magnet_uri.cpp                  \
  merkle.cpp                      \
  merkle_tree.cpp                 \
  mmap.cpp                        \
  mmap_disk_io.cpp                \
  mmap_storage.cpp                \
  natpmp.cpp                      \
  packet_buffer.cpp               \
  parse_url.cpp                   \
  part_file.cpp                   \
  path.cpp                        \
  pe_crypto.cpp                   \
  peer_class.cpp                  \
  peer_class_set.cpp              \
  peer_connection.cpp             \
  peer_connection_handle.cpp      \
  peer_info.cpp                   \
  peer_list.cpp                   \
  performance_counters.cpp        \
  piece_picker.cpp                \
  platform_util.cpp               \
  posix_disk_io.cpp               \
  posix_part_file.cpp             \
  posix_storage.cpp               \
  proxy_base.cpp                  \
  proxy_settings.cpp              \
  puff.cpp                        \
  random.cpp                      \
  read_resume_data.cpp            \
  receive_buffer.cpp              \
  request_blocks.cpp              \
  resolve_links.cpp               \
  resolver.cpp                    \
  session.cpp                     \
  session_call.cpp                \
  session_handle.cpp              \
  session_impl.cpp                \
  session_params.cpp              \
  session_settings.cpp            \
  session_stats.cpp               \
  settings_pack.cpp               \
  sha1.cpp                        \
  sha1_hash.cpp                   \
  sha256.cpp                      \
  smart_ban.cpp                   \
  socket_io.cpp                   \
  socket_type.cpp                 \
  socks5_stream.cpp               \
  ssl.cpp                         \
  stack_allocator.cpp             \
  stat.cpp                        \
  stat_cache.cpp                  \
  storage_utils.cpp               \
  string_util.cpp                 \
  time.cpp                        \
  timestamp_history.cpp           \
  torrent.cpp                     \
  torrent_handle.cpp              \
  torrent_info.cpp                \
  torrent_peer.cpp                \
  torrent_peer_allocator.cpp      \
  torrent_status.cpp              \
  tracker_manager.cpp             \
  udp_socket.cpp                  \
  udp_tracker_connection.cpp      \
  upnp.cpp                        \
  ut_metadata.cpp                 \
  ut_pex.cpp                      \
  utf8.cpp                        \
  utp_socket_manager.cpp          \
  utp_stream.cpp                  \
  version.cpp                     \
  web_connection_base.cpp         \
  web_peer_connection.cpp         \
  write_resume_data.cpp           \
  xml_parse.cpp                   \
  rtc_signaling.cpp               \
  rtc_stream.cpp                  \
  websocket_stream.cpp            \
  websocket_tracker_connection.cpp

HEADERS = \
  add_torrent_params.hpp       \
  address.hpp                  \
  alert.hpp                    \
  alert_types.hpp              \
  announce_entry.hpp           \
  assert.hpp                   \
  bdecode.hpp                  \
  bencode.hpp                  \
  bitfield.hpp                 \
  client_data.hpp              \
  close_reason.hpp             \
  config.hpp                   \
  create_torrent.hpp           \
  disabled_disk_io.hpp         \
  disk_buffer_holder.hpp       \
  disk_interface.hpp           \
  disk_observer.hpp            \
  download_priority.hpp        \
  entry.hpp                    \
  error.hpp                    \
  error_code.hpp               \
  extensions.hpp               \
  file_storage.hpp             \
  fingerprint.hpp              \
  flags.hpp                    \
  fwd.hpp                      \
  gzip.hpp                     \
  hasher.hpp                   \
  hex.hpp                      \
  i2p_stream.hpp               \
  identify_client.hpp          \
  index_range.hpp              \
  info_hash.hpp                \
  io_context.hpp               \
  io_service.hpp               \
  ip_filter.hpp                \
  libtorrent.hpp               \
  magnet_uri.hpp               \
  mmap_disk_io.hpp             \
  natpmp.hpp                   \
  operations.hpp               \
  peer_class.hpp               \
  peer_class_type_filter.hpp   \
  peer_connection_handle.hpp   \
  peer_connection_interface.hpp \
  peer_id.hpp                  \
  peer_info.hpp                \
  peer_request.hpp             \
  performance_counters.hpp     \
  pex_flags.hpp                \
  piece_block.hpp              \
  portmap.hpp                  \
  posix_disk_io.hpp            \
  read_resume_data.hpp         \
  session.hpp                  \
  session_handle.hpp           \
  session_params.hpp           \
  session_settings.hpp         \
  session_stats.hpp            \
  session_status.hpp           \
  session_types.hpp            \
  settings_pack.hpp            \
  sha1_hash.hpp                \
  socket.hpp                   \
  socket_type.hpp              \
  socks5_stream.hpp            \
  span.hpp                     \
  storage.hpp                  \
  storage_defs.hpp             \
  string_view.hpp              \
  time.hpp                     \
  torrent_flags.hpp            \
  torrent_handle.hpp           \
  torrent_info.hpp             \
  torrent_status.hpp           \
  tracker_event.hpp            \
  units.hpp                    \
  upnp.hpp                     \
  version.hpp                  \
  write_resume_data.hpp        \
  \
  aux_/alert_manager.hpp            \
  aux_/aligned_storage.hpp          \
  aux_/alloca.hpp                   \
  aux_/allocating_handler.hpp       \
  aux_/announce_entry.hpp           \
  aux_/apply_pad_files.hpp          \
  aux_/array.hpp                    \
  aux_/bandwidth_limit.hpp          \
  aux_/bandwidth_manager.hpp        \
  aux_/bandwidth_queue_entry.hpp    \
  aux_/bandwidth_socket.hpp         \
  aux_/bind_to_device.hpp           \
  aux_/buffer.hpp                   \
  aux_/byteswap.hpp                 \
  aux_/bloom_filter.hpp             \
  aux_/bt_peer_connection.hpp       \
  aux_/container_wrapper.hpp        \
  aux_/chained_buffer.hpp           \
  aux_/choker.hpp                   \
  aux_/copy_ptr.hpp                 \
  aux_/cpuid.hpp                    \
  aux_/crc32c.hpp                   \
  aux_/deadline_timer.hpp           \
  aux_/debug.hpp                    \
  aux_/deferred_handler.hpp         \
  aux_/deprecated.hpp               \
  aux_/deque.hpp                    \
  aux_/dev_random.hpp               \
  aux_/directory.hpp                \
  aux_/disable_deprecation_warnings_push.hpp \
  aux_/disable_warnings_pop.hpp     \
  aux_/disable_warnings_push.hpp    \
  aux_/disk_buffer_pool.hpp         \
  aux_/disk_io_job.hpp              \
  aux_/disk_io_thread_pool.hpp      \
  aux_/disk_job_fence.hpp           \
  aux_/disk_job_pool.hpp            \
  aux_/ed25519.hpp                  \
  aux_/enum_net.hpp                 \
  aux_/escape_string.hpp            \
  aux_/export.hpp                   \
  aux_/ffs.hpp                      \
  aux_/file.hpp                     \
  aux_/file_pointer.hpp             \
  aux_/file_progress.hpp            \
  aux_/file_view_pool.hpp           \
  aux_/generate_peer_id.hpp         \
  aux_/has_block.hpp                \
  aux_/hash_picker.hpp              \
  aux_/hasher512.hpp                \
  aux_/heterogeneous_queue.hpp      \
  aux_/http_connection.hpp          \
  aux_/http_parser.hpp              \
  aux_/http_stream.hpp              \
  aux_/http_tracker_connection.hpp  \
  aux_/instantiate_connection.hpp   \
  aux_/invariant_check.hpp          \
  aux_/io.hpp                       \
  aux_/io_bytes.hpp                 \
  aux_/ip_helpers.hpp               \
  aux_/ip_notifier.hpp              \
  aux_/ip_voter.hpp                 \
  aux_/keepalive.hpp                \
  aux_/link.hpp                     \
  aux_/listen_socket_handle.hpp     \
  aux_/lsd.hpp                      \
  aux_/merkle.hpp                   \
  aux_/merkle_tree.hpp              \
  aux_/mmap.hpp                     \
  aux_/mmap_storage.hpp             \
  aux_/netlink.hpp                  \
  aux_/noexcept_movable.hpp         \
  aux_/numeric_cast.hpp             \
  aux_/open_mode.hpp                \
  aux_/packet_buffer.hpp            \
  aux_/packet_pool.hpp              \
  aux_/parse_url.hpp                \
  aux_/part_file.hpp                \
  aux_/path.hpp                     \
  aux_/pe_crypto.hpp                \
  aux_/peer.hpp                     \
  aux_/peer_class_set.hpp           \
  aux_/peer_connection.hpp          \
  aux_/peer_list.hpp                \
  aux_/piece_block_progress.hpp     \
  aux_/piece_picker.hpp             \
  aux_/platform_util.hpp            \
  aux_/polymorphic_socket.hpp       \
  aux_/pool.hpp                     \
  aux_/portmap.hpp                  \
  aux_/posix_part_file.hpp          \
  aux_/posix_storage.hpp            \
  aux_/proxy_base.hpp               \
  aux_/proxy_settings.hpp           \
  aux_/puff.hpp                     \
  aux_/random.hpp                   \
  aux_/range.hpp                    \
  aux_/receive_buffer.hpp           \
  aux_/request_blocks.hpp           \
  aux_/resolve_links.hpp            \
  aux_/resolver.hpp                 \
  aux_/resolver_interface.hpp       \
  aux_/route.h                      \
  aux_/scope_end.hpp                \
  aux_/session_call.hpp             \
  aux_/session_impl.hpp             \
  aux_/session_interface.hpp        \
  aux_/session_settings.hpp         \
  aux_/session_udp_sockets.hpp      \
  aux_/set_socket_buffer.hpp        \
<<<<<<< HEAD
  aux_/sha1.hpp                     \
  aux_/sha256.hpp                   \
=======
  aux_/set_traffic_class.hpp        \
>>>>>>> 8e6e3c2d
  aux_/sha512.hpp                   \
  aux_/sliding_average.hpp          \
  aux_/socket_io.hpp                \
  aux_/socket_type.hpp              \
  aux_/ssl.hpp                      \
  aux_/ssl_stream.hpp               \
  aux_/stack_allocator.hpp          \
  aux_/stat.hpp                     \
  aux_/stat_cache.hpp               \
  aux_/storage_free_list.hpp        \
  aux_/storage_utils.hpp            \
  aux_/store_buffer.hpp             \
  aux_/string_ptr.hpp               \
  aux_/string_util.hpp              \
  aux_/strview_less.hpp             \
  aux_/suggest_piece.hpp            \
  aux_/tailqueue.hpp                \
  aux_/throw.hpp                    \
  aux_/time.hpp                     \
  aux_/timestamp_history.hpp        \
  aux_/torrent.hpp                  \
  aux_/torrent_impl.hpp             \
  aux_/torrent_list.hpp             \
  aux_/torrent_peer.hpp             \
  aux_/torrent_peer_allocator.hpp   \
  aux_/tracker_manager.hpp          \
  aux_/udp_socket.hpp               \
  aux_/udp_tracker_connection.hpp   \
  aux_/union_endpoint.hpp           \
  aux_/unique_ptr.hpp               \
  aux_/utf8.hpp                     \
  aux_/utp_socket_manager.hpp       \
  aux_/utp_stream.hpp               \
  aux_/vector.hpp                   \
  aux_/vector_utils.hpp             \
  aux_/web_connection_base.hpp      \
  aux_/web_peer_connection.hpp      \
  aux_/windows.hpp                  \
  aux_/win_cng.hpp                  \
  aux_/win_crypto_provider.hpp      \
  aux_/win_util.hpp                 \
  aux_/rtc_signaling.hpp            \
  aux_/rtc_stream.hpp               \
  aux_/websocket_stream.hpp         \
  aux_/websocket_tracker_connection.hpp \
  aux_/xml_parse.hpp                \
  \
  extensions/smart_ban.hpp          \
  extensions/ut_metadata.hpp        \
  extensions/ut_pex.hpp             \
  \
  kademlia/announce_flags.hpp       \
  kademlia/dht_observer.hpp         \
  kademlia/dht_settings.hpp         \
  kademlia/dht_state.hpp            \
  kademlia/dht_storage.hpp          \
  kademlia/dht_tracker.hpp          \
  kademlia/direct_request.hpp       \
  kademlia/dos_blocker.hpp          \
  kademlia/ed25519.hpp              \
  kademlia/find_data.hpp            \
  kademlia/get_item.hpp             \
  kademlia/get_peers.hpp            \
  kademlia/io.hpp                   \
  kademlia/item.hpp                 \
  kademlia/msg.hpp                  \
  kademlia/node.hpp                 \
  kademlia/node_entry.hpp           \
  kademlia/node_id.hpp              \
  kademlia/observer.hpp             \
  kademlia/put_data.hpp             \
  kademlia/refresh.hpp              \
  kademlia/routing_table.hpp        \
  kademlia/rpc_manager.hpp          \
  kademlia/sample_infohashes.hpp    \
  kademlia/traversal_algorithm.hpp  \
  kademlia/types.hpp

TRY_SIGNAL = \
  signal_error_code.cpp \
  signal_error_code.hpp \
  try_signal.cpp \
  try_signal.hpp \
  try_signal_mingw.hpp \
  try_signal_msvc.hpp \
  try_signal_posix.hpp \
  LICENSE \
  README.rst \
  Jamfile \
  CMakeLists.txt

ASIO_GNUTLS = \
  LICENSE_1_0.txt \
  Jamfile \
  include/boost/asio/gnutls.hpp \
  include/boost/asio/gnutls \
  include/boost/asio/gnutls/rfc2818_verification.hpp \
  include/boost/asio/gnutls/stream_base.hpp \
  include/boost/asio/gnutls/error.hpp \
  include/boost/asio/gnutls/host_name_verification.hpp \
  include/boost/asio/gnutls/stream.hpp \
  include/boost/asio/gnutls/context_base.hpp \
  include/boost/asio/gnutls/verify_context.hpp \
  include/boost/asio/gnutls/context.hpp \
  README.md \
  test/unit_test.hpp \
  test/gnutls/context_base.cpp \
  test/gnutls/stream_base.cpp \
  test/gnutls/host_name_verification.cpp \
  test/gnutls/error.cpp \
  test/gnutls/Jamfile.v2 \
  test/gnutls/context.cpp \
  test/gnutls/rfc2818_verification.cpp \
  test/gnutls/stream.cpp

DATACHANNEL = $(shell cd deps/libdatachannel && git ls-files)

SIM_SOURCES = \
  Jamfile \
  create_torrent.cpp \
  create_torrent.hpp \
  fake_peer.hpp \
  disk_io.hpp \
  disk_io.cpp \
  make_proxy_settings.hpp \
  setup_dht.cpp \
  setup_dht.hpp \
  setup_swarm.cpp \
  setup_swarm.hpp \
  test_auto_manage.cpp \
  test_checking.cpp \
  test_dht.cpp \
  test_dht_bootstrap.cpp \
  test_dht_rate_limit.cpp \
  test_dht_storage.cpp \
  test_error_handling.cpp \
  test_fast_extensions.cpp \
  test_http_connection.cpp \
  test_ip_filter.cpp \
  test_metadata_extension.cpp \
  test_optimistic_unchoke.cpp \
  test_pause.cpp \
  test_pe_crypto.cpp \
  test_peer_connection.cpp \
  test_save_resume.cpp \
  test_session.cpp \
  test_socks5.cpp \
  test_super_seeding.cpp \
  test_swarm.cpp \
  test_thread_pool.cpp \
  test_torrent_status.cpp \
  test_tracker.cpp \
  test_transfer.cpp \
  test_transfer_matrix.cpp \
  test_utp.cpp \
  test_web_seed.cpp \
  transfer_sim.hpp \
  transfer_sim.cpp \
  utils.cpp \
  utils.hpp

LIBSIM_SOURCES = \
  acceptor.cpp \
  default_config.cpp \
  high_resolution_clock.cpp \
  high_resolution_timer.cpp \
  http_proxy.cpp \
  http_server.cpp \
  io_service.cpp \
  pcap.cpp \
  queue.cpp \
  resolver.cpp \
  simulation.cpp \
  simulator.cpp \
  sink_forwarder.cpp \
  socks_server.cpp \
  tcp_socket.cpp \
  udp_socket.cpp

LIBSIM_HEADERS = \
  chrono.hpp \
  config.hpp \
  function.hpp \
  handler_allocator.hpp \
  http_proxy.hpp \
  http_server.hpp \
  noexcept_movable.hpp \
  packet.hpp \
  pcap.hpp \
  pop_warnings.hpp \
  push_warnings.hpp \
  queue.hpp \
  simulator.hpp \
  sink.hpp \
  sink_forwarder.hpp \
  socks_server.hpp \
  utils.hpp

LIBSIM_EXTRA = \
  CMakeLists.txt \
  Jamfile \
  Jamroot.jam \
  LICENSE \
  README.rst

LIBSIM_TESTS = \
  acceptor.cpp \
  main.cpp \
  multi_accept.cpp \
  multi_homed.cpp \
  null_buffers.cpp \
  parse_request.cpp \
  resolver.cpp \
  timer.cpp \
  udp_socket.cpp \
  catch.hpp

TEST_SOURCES = \
  enum_if.cpp \
  test_add_torrent.cpp \
  test_alert_manager.cpp \
  test_alert_types.cpp \
  test_alloca.cpp \
  test_apply_pad.cpp \
  test_auto_unchoke.cpp \
  test_bandwidth_limiter.cpp \
  test_bdecode.cpp \
  test_bencoding.cpp \
  test_bitfield.cpp \
  test_bloom_filter.cpp \
  test_buffer.cpp \
  test_checking.cpp \
  test_crc32.cpp \
  test_create_torrent.cpp \
  test_dht.cpp \
  test_dht_storage.cpp \
  test_direct_dht.cpp \
  test_dos_blocker.cpp \
  test_ed25519.cpp \
  test_enum_net.cpp \
  test_fast_extension.cpp \
  test_fence.cpp \
  test_ffs.cpp \
  test_file.cpp \
  test_file_progress.cpp \
  test_file_storage.cpp \
  test_flags.cpp \
  test_generate_peer_id.cpp \
  test_gzip.cpp \
  test_hash_picker.cpp \
  test_hasher.cpp \
  test_hasher512.cpp \
  test_heterogeneous_queue.cpp \
  test_http_connection.cpp \
  test_http_parser.cpp \
  test_identify_client.cpp \
  test_info_hash.cpp \
  test_io.cpp \
  test_ip_filter.cpp \
  test_ip_voter.cpp \
  test_listen_socket.cpp \
  test_lsd.cpp \
  test_magnet.cpp \
  test_merkle.cpp \
  test_merkle_tree.cpp \
  test_mmap.cpp \
  test_packet_buffer.cpp \
  test_part_file.cpp \
  test_pe_crypto.cpp \
  test_peer_classes.cpp \
  test_peer_list.cpp \
  test_peer_priority.cpp \
  test_piece_picker.cpp \
  test_primitives.cpp \
  test_priority.cpp \
  test_privacy.cpp \
  test_read_piece.cpp \
  test_read_resume.cpp \
  test_receive_buffer.cpp \
  test_recheck.cpp \
  test_remap_files.cpp \
  test_remove_torrent.cpp \
  test_resolve_links.cpp \
  test_resume.cpp \
  test_rtc.cpp \
  test_session.cpp \
  test_session_params.cpp \
  test_settings_pack.cpp \
  test_sha1_hash.cpp \
  test_sliding_average.cpp \
  test_socket_io.cpp \
  test_span.cpp \
  test_ssl.cpp \
  test_stack_allocator.cpp \
  test_stat_cache.cpp \
  test_storage.cpp \
  test_store_buffer.cpp \
  test_string.cpp \
  test_tailqueue.cpp \
  test_threads.cpp \
  test_time.cpp \
  test_time_critical.cpp \
  test_timestamp_history.cpp \
  test_torrent.cpp \
  test_torrent_info.cpp \
  test_torrent_list.cpp \
  test_tracker.cpp \
  test_tracker_manager.cpp \
  test_transfer.cpp \
  test_upnp.cpp \
  test_url_seed.cpp \
  test_utf8.cpp \
  test_utp.cpp \
  test_vector_utils.cpp \
  test_web_seed.cpp \
  test_web_seed_ban.cpp \
  test_web_seed_chunked.cpp \
  test_web_seed_http.cpp \
  test_web_seed_http_pw.cpp \
  test_web_seed_redirect.cpp \
  test_web_seed_socks4.cpp \
  test_web_seed_socks5.cpp \
  test_web_seed_socks5_no_peers.cpp \
  test_web_seed_socks5_pw.cpp \
  test_xml.cpp \
  \
  main.cpp \
  broadcast_socket.cpp \
  broadcast_socket.hpp \
  test.cpp \
  setup_transfer.cpp \
  dht_server.cpp \
  udp_tracker.cpp \
  peer_server.cpp \
  bittorrent_peer.cpp \
  make_torrent.cpp \
  web_seed_suite.cpp \
  swarm_suite.cpp \
  test_utils.cpp \
  settings.cpp \
  print_alerts.cpp \
  test.hpp \
  setup_transfer.hpp \
  dht_server.hpp \
  peer_server.hpp \
  udp_tracker.hpp \
  web_seed_suite.hpp \
  swarm_suite.hpp \
  test_utils.hpp \
  settings.hpp \
  make_torrent.hpp \
  bittorrent_peer.hpp \
  print_alerts.hpp \
  session_mock.hpp

TEST_TORRENTS = \
  absolute_filename.torrent \
  backslash_path.torrent \
  bad_name.torrent \
  base.torrent \
  creation_date.torrent \
  duplicate_files.torrent \
  duplicate_files2.torrent \
  duplicate_web_seeds.torrent \
  empty_httpseed.torrent \
  empty_path.torrent \
  empty_path_multi.torrent \
  empty-files-1.torrent \
  empty-files-2.torrent \
  empty-files-3.torrent \
  empty-files-4.torrent \
  empty-files-5.torrent \
  hidden_parent_path.torrent \
  httpseed.torrent \
  invalid_file_size.torrent \
  invalid_filename.torrent \
  invalid_filename2.torrent \
  invalid_info.torrent \
  invalid_name.torrent \
  invalid_name2.torrent \
  invalid_name3.torrent \
  invalid_path_list.torrent \
  invalid_piece_len.torrent \
  invalid_pieces.torrent \
  invalid_symlink.torrent \
  large.torrent \
  long_name.torrent \
  many_pieces.torrent \
  missing_path_list.torrent \
  missing_piece_len.torrent \
  negative_file_size.torrent \
  negative_piece_len.torrent \
  negative_size.torrent \
  no_creation_date.torrent \
  no_files.torrent \
  no_name.torrent \
  overlapping_symlinks.torrent \
  pad_file.torrent \
  pad_file_no_path.torrent \
  parent_path.torrent \
  sample.torrent \
  single_multi_file.torrent \
  slash_path.torrent \
  slash_path2.torrent \
  slash_path3.torrent \
  string.torrent \
  symlink1.torrent \
  symlink2.torrent \
  symlink_zero_size.torrent \
  unaligned_pieces.torrent \
  unordered.torrent \
  url_list.torrent \
  url_list2.torrent \
  url_list3.torrent \
  url_seed.torrent \
  url_seed_multi.torrent \
  url_seed_multi_single_file.torrent \
  url_seed_multi_space.torrent \
  url_seed_multi_space_nolist.torrent \
  whitespace_url.torrent \
  v2.torrent \
  v2_multipiece_file.torrent \
  v2_only.torrent \
  v2_invalid_filename.torrent \
  v2_mismatching_metadata.torrent \
  v2_no_power2_piece.torrent \
  v2_invalid_file.torrent \
  v2_deep_recursion.torrent \
  v2_non_multiple_piece_layer.torrent \
  v2_piece_layer_invalid_file_hash.torrent \
  v2_incomplete_piece_layer.torrent \
  v2_invalid_pad_file.torrent \
  v2_invalid_piece_layer.torrent \
  v2_invalid_piece_layer_size.torrent \
  v2_multiple_files.torrent \
  v2_bad_file_alignment.torrent \
  v2_unordered_files.torrent \
  v2_overlong_integer.torrent \
  v2_missing_file_root_invalid_symlink.torrent \
  v2_symlinks.torrent \
  v2_no_piece_layers.torrent \
  v2_large_file.torrent \
  v2_large_offset.torrent \
  v2_piece_size.torrent \
  v2_zero_root.torrent \
  v2_zero_root_small.torrent \
  v2_hybrid.torrent \
  v2_invalid_root_hash.torrent \
  zero.torrent \
  zero2.torrent

MUTABLE_TEST_TORRENTS = \
  test1.torrent \
  test1_pad_files.torrent \
  test1_single.torrent \
  test1_single_padded.torrent \
  test2.torrent \
  test2_pad_files.torrent \
  test3.torrent \
  test3_pad_files.torrent

TEST_EXTRA = Jamfile \
  Jamfile                    \
  CMakeLists.txt             \
  $(addprefix test_torrents/,${TEST_TORRENTS}) \
  $(addprefix mutable_test_torrents/,${MUTABLE_TEST_TORRENTS}) \
  root1.xml                          \
  root2.xml                          \
  root3.xml                          \
  ssl/regenerate_test_certificate.sh \
  ssl/cert_request.pem               \
  ssl/dhparams.pem                   \
  ssl/invalid_peer_certificate.pem   \
  ssl/invalid_peer_private_key.pem   \
  ssl/peer_certificate.pem           \
  ssl/peer_private_key.pem           \
  ssl/root_ca_cert.pem               \
  ssl/root_ca_private.pem            \
  ssl/server.pem                     \
  zeroes.gz \
  corrupt.gz \
  invalid1.gz \
  utf8_test.txt \
  utf8_latin1_test.txt \
  web_server.py \
  socks.py \
  http_proxy.py \
  root1.xml \
  root2.xml \
  root3.xml

dist: FORCE
	(cd docs; make)
	rm -rf libtorrent-rasterbar-${VERSION} libtorrent-rasterbar-${VERSION}.tar.gz
	mkdir libtorrent-rasterbar-${VERSION}
	rsync -R ${EXTRA_DIST} \
    $(addprefix src/,${SOURCES}) \
    $(addprefix src/kademlia/,${KADEMLIA_SOURCES}) \
    $(addprefix include/libtorrent/,${HEADERS}) \
    $(addprefix examples/,${EXAMPLE_FILES}) \
    $(addprefix tools/,${TOOLS_FILES}) \
    $(addprefix bindings/python/,${PYTHON_FILES}) \
    $(addprefix test/,${TEST_SOURCES}) \
    $(addprefix test/,${TEST_EXTRA}) \
    $(addprefix simulation/,${SIM_SOURCES}) \
    $(addprefix deps/try_signal/,${TRY_SIGNAL}) \
    $(addprefix deps/asio-gnutls/,${ASIO_GNUTLS}) \
    $(addprefix deps/libdatachannel/,${DATACHANNEL}) \
    $(addprefix simulation/libsimulator/,${LIBSIM_EXTRA}) \
    $(addprefix simulation/libsimulator/test,${LIBSIM_TEST}) \
    $(addprefix simulation/libsimulator/include/simulator/,${LIBSIM_HEADERS}) \
    $(addprefix simulation/libsimulator/src/,${LIBSIM_SOURCES}) \
    $(addprefix src/ed25519/,$(ED25519_SOURCE)) \
    libtorrent-rasterbar-${VERSION}
	tar -czf libtorrent-rasterbar-${VERSION}.tar.gz libtorrent-rasterbar-${VERSION}

FORCE:
<|MERGE_RESOLUTION|>--- conflicted
+++ resolved
@@ -618,12 +618,9 @@
   aux_/session_settings.hpp         \
   aux_/session_udp_sockets.hpp      \
   aux_/set_socket_buffer.hpp        \
-<<<<<<< HEAD
+  aux_/set_traffic_class.hpp        \
   aux_/sha1.hpp                     \
   aux_/sha256.hpp                   \
-=======
-  aux_/set_traffic_class.hpp        \
->>>>>>> 8e6e3c2d
   aux_/sha512.hpp                   \
   aux_/sliding_average.hpp          \
   aux_/socket_io.hpp                \
